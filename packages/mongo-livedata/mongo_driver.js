/**
 * Provide a synchronous Collection API using fibers, backed by
 * MongoDB.  This is only for use on the server, and mostly identical
 * to the client API.
 *
 * NOTE: the public API methods must be run within a fiber. If you call
 * these outside of a fiber they will explode!
 */

var path = Npm.require('path');
var MongoDB = Npm.require('mongodb');
var Fiber = Npm.require('fibers');
var Future = Npm.require(path.join('fibers', 'future'));

MongoInternals = {};
MongoTest = {};

var replaceNames = function (filter, thing) {
  if (typeof thing === "object") {
    if (_.isArray(thing)) {
      return _.map(thing, _.bind(replaceNames, null, filter));
    }
    var ret = {};
    _.each(thing, function (value, key) {
      ret[filter(key)] = replaceNames(filter, value);
    });
    return ret;
  }
  return thing;
};

// Ensure that EJSON.clone keeps a Timestamp as a Timestamp (instead of just
// doing a structural clone).
// XXX how ok is this? what if there are multiple copies of MongoDB loaded?
MongoDB.Timestamp.prototype.clone = function () {
  // Timestamps should be immutable.
  return this;
};

var makeMongoLegal = function (name) { return "EJSON" + name; };
var unmakeMongoLegal = function (name) { return name.substr(5); };

var replaceMongoAtomWithMeteor = function (document) {
  if (document instanceof MongoDB.Binary) {
    var buffer = document.value(true);
    return new Uint8Array(buffer);
  }
  if (document instanceof MongoDB.ObjectID) {
    return new Meteor.Collection.ObjectID(document.toHexString());
  }
  if (document["EJSON$type"] && document["EJSON$value"]) {
    return EJSON.fromJSONValue(replaceNames(unmakeMongoLegal, document));
  }
  if (document instanceof MongoDB.Timestamp) {
    // For now, the Meteor representation of a Mongo timestamp type (not a date!
    // this is a weird internal thing used in the oplog!) is the same as the
    // Mongo representation. We need to do this explicitly or else we would do a
    // structural clone and lose the prototype.
    return document;
  }
  return undefined;
};

var replaceMeteorAtomWithMongo = function (document) {
  if (EJSON.isBinary(document)) {
    // This does more copies than we'd like, but is necessary because
    // MongoDB.BSON only looks like it takes a Uint8Array (and doesn't actually
    // serialize it correctly).
    return new MongoDB.Binary(new Buffer(document));
  }
  if (document instanceof Meteor.Collection.ObjectID) {
    return new MongoDB.ObjectID(document.toHexString());
  }
  if (document instanceof MongoDB.Timestamp) {
    // For now, the Meteor representation of a Mongo timestamp type (not a date!
    // this is a weird internal thing used in the oplog!) is the same as the
    // Mongo representation. We need to do this explicitly or else we would do a
    // structural clone and lose the prototype.
    return document;
  }
  if (EJSON._isCustomType(document)) {
    return replaceNames(makeMongoLegal, EJSON.toJSONValue(document));
  }
  // It is not ordinarily possible to stick dollar-sign keys into mongo
  // so we don't bother checking for things that need escaping at this time.
  return undefined;
};

var replaceTypes = function (document, atomTransformer) {
  if (typeof document !== 'object' || document === null)
    return document;

  var replacedTopLevelAtom = atomTransformer(document);
  if (replacedTopLevelAtom !== undefined)
    return replacedTopLevelAtom;

  var ret = document;
  _.each(document, function (val, key) {
    var valReplaced = replaceTypes(val, atomTransformer);
    if (val !== valReplaced) {
      // Lazy clone. Shallow copy.
      if (ret === document)
        ret = _.clone(document);
      ret[key] = valReplaced;
    }
  });
  return ret;
};


MongoConnection = function (url, options) {
  var self = this;
  options = options || {};
  self._connectCallbacks = [];
  self._observeMultiplexers = {};

  var mongoOptions = {db: {safe: true}, server: {}, replSet: {}};

  // Set autoReconnect to true, unless passed on the URL. Why someone
  // would want to set autoReconnect to false, I'm not really sure, but
  // keeping this for backwards compatibility for now.
  if (!(/[\?&]auto_?[rR]econnect=/.test(url))) {
    mongoOptions.server.auto_reconnect = true;
  }

  // Disable the native parser by default, unless specifically enabled
  // in the mongo URL.
  // - The native driver can cause errors which normally would be
  //   thrown, caught, and handled into segfaults that take down the
  //   whole app.
  // - Binary modules don't yet work when you bundle and move the bundle
  //   to a different platform (aka deploy)
  // We should revisit this after binary npm module support lands.
  if (!(/[\?&]native_?[pP]arser=/.test(url))) {
    mongoOptions.db.native_parser = false;
  }

  // XXX maybe we should have a better way of allowing users to configure the
  // underlying Mongo driver
  if (_.has(options, 'poolSize')) {
    // If we just set this for "server", replSet will override it. If we just
    // set it for replSet, it will be ignored if we're not using a replSet.
    mongoOptions.server.poolSize = options.poolSize;
    mongoOptions.replSet.poolSize = options.poolSize;
  }

  MongoDB.connect(url, mongoOptions, function(err, db) {
    if (err)
      throw err;
    self.db = db;

    Fiber(function () {
      // drain queue of pending callbacks
      _.each(self._connectCallbacks, function (c) {
        c(db);
      });
    }).run();
  });

  self._docFetcher = new DocFetcher(self);
  self._oplogHandle = null;

  if (options.oplogUrl && !Package['disable-oplog']) {
    var dbNameFuture = new Future;
    self._withDb(function (db) {
      dbNameFuture.return(db.databaseName);
    });
    self._oplogHandle = new OplogHandle(options.oplogUrl, dbNameFuture.wait());
  }
};

MongoConnection.prototype.close = function() {
  var self = this;

  // XXX probably untested
  var oplogHandle = self._oplogHandle;
  self._oplogHandle = null;
  if (oplogHandle)
    oplogHandle.stop();

  // Use Future.wrap so that errors get thrown. This happens to
  // work even outside a fiber since the 'close' method is not
  // actually asynchronous.
  Future.wrap(_.bind(self.db.close, self.db))(true).wait();
};

MongoConnection.prototype._withDb = function (callback) {
  var self = this;
  if (self.db) {
    callback(self.db);
  } else {
    self._connectCallbacks.push(callback);
  }
};

// Returns the Mongo Collection object; may yield.
MongoConnection.prototype._getCollection = function (collectionName) {
  var self = this;

  var future = new Future;
  self._withDb(function (db) {
    db.collection(collectionName, future.resolver());
  });
  return future.wait();
};

MongoConnection.prototype._createCappedCollection = function (collectionName,
                                                              byteSize) {
  var self = this;
  var future = new Future();
  self._withDb(function (db) {
    db.createCollection(collectionName, {capped: true, size: byteSize},
                        future.resolver());
  });
  future.wait();
};

// This should be called synchronously with a write, to create a
// transaction on the current write fence, if any. After we can read
// the write, and after observers have been notified (or at least,
// after the observer notifiers have added themselves to the write
// fence), you should call 'committed()' on the object returned.
MongoConnection.prototype._maybeBeginWrite = function () {
  var self = this;
  var fence = DDPServer._CurrentWriteFence.get();
  if (fence)
    return fence.beginWrite();
  else
    return {committed: function () {}};
};


//////////// Public API //////////

// The write methods block until the database has confirmed the write (it may
// not be replicated or stable on disk, but one server has confirmed it) if no
// callback is provided. If a callback is provided, then they call the callback
// when the write is confirmed. They return nothing on success, and raise an
// exception on failure.
//
// After making a write (with insert, update, remove), observers are
// notified asynchronously. If you want to receive a callback once all
// of the observer notifications have landed for your write, do the
// writes inside a write fence (set DDPServer._CurrentWriteFence to a new
// _WriteFence, and then set a callback on the write fence.)
//
// Since our execution environment is single-threaded, this is
// well-defined -- a write "has been made" if it's returned, and an
// observer "has been notified" if its callback has returned.

var writeCallback = function (write, refresh, callback) {
  return function (err, result) {
    if (! err) {
      // XXX We don't have to run this on error, right?
      refresh();
    }
    write.committed();
    if (callback)
      callback(err, result);
    else if (err)
      throw err;
  };
};

var bindEnvironmentForWrite = function (callback) {
  return Meteor.bindEnvironment(callback, "Mongo write");
};

MongoConnection.prototype._insert = function (collection_name, document,
                                              callback) {
  var self = this;
  if (collection_name === "___meteor_failure_test_collection") {
    var e = new Error("Failure test");
    e.expected = true;
    if (callback)
      return callback(e);
    else
      throw e;
  }

  var write = self._maybeBeginWrite();
  var refresh = function () {
    Meteor.refresh({collection: collection_name, id: document._id });
  };
  callback = bindEnvironmentForWrite(writeCallback(write, refresh, callback));
  try {
    var collection = self._getCollection(collection_name);
    collection.insert(replaceTypes(document, replaceMeteorAtomWithMongo),
                      {safe: true}, callback);
  } catch (e) {
    write.committed();
    throw e;
  }
};

// Cause queries that may be affected by the selector to poll in this write
// fence.
MongoConnection.prototype._refresh = function (collectionName, selector) {
  var self = this;
  var refreshKey = {collection: collectionName};
  // If we know which documents we're removing, don't poll queries that are
  // specific to other documents. (Note that multiple notifications here should
  // not cause multiple polls, since all our listener is doing is enqueueing a
  // poll.)
  var specificIds = LocalCollection._idsMatchedBySelector(selector);
  if (specificIds) {
    _.each(specificIds, function (id) {
      Meteor.refresh(_.extend({id: id}, refreshKey));
    });
  } else {
    Meteor.refresh(refreshKey);
  }
};

MongoConnection.prototype._remove = function (collection_name, selector,
                                              callback) {
  var self = this;

  if (collection_name === "___meteor_failure_test_collection") {
    var e = new Error("Failure test");
    e.expected = true;
    if (callback)
      return callback(e);
    else
      throw e;
  }

  var write = self._maybeBeginWrite();
  var refresh = function () {
    self._refresh(collection_name, selector);
  };
  callback = bindEnvironmentForWrite(writeCallback(write, refresh, callback));

  try {
    var collection = self._getCollection(collection_name);
    collection.remove(replaceTypes(selector, replaceMeteorAtomWithMongo),
                      {safe: true}, callback);
  } catch (e) {
    write.committed();
    throw e;
  }
};

MongoConnection.prototype._dropCollection = function (collectionName, cb) {
  var self = this;

  var write = self._maybeBeginWrite();
  var refresh = function () {
    Meteor.refresh({collection: collectionName, id: null,
                    dropCollection: true});
  };
  cb = bindEnvironmentForWrite(writeCallback(write, refresh, cb));

  try {
    var collection = self._getCollection(collectionName);
    collection.drop(cb);
  } catch (e) {
    write.committed();
    throw e;
  }
};

MongoConnection.prototype._update = function (collection_name, selector, mod,
                                              options, callback) {
  var self = this;

  if (! callback && options instanceof Function) {
    callback = options;
    options = null;
  }

  if (collection_name === "___meteor_failure_test_collection") {
    var e = new Error("Failure test");
    e.expected = true;
    if (callback)
      return callback(e);
    else
      throw e;
  }

  // explicit safety check. null and undefined can crash the mongo
  // driver. Although the node driver and minimongo do 'support'
  // non-object modifier in that they don't crash, they are not
  // meaningful operations and do not do anything. Defensively throw an
  // error here.
  if (!mod || typeof mod !== 'object')
    throw new Error("Invalid modifier. Modifier must be an object.");

  if (!options) options = {};

  var write = self._maybeBeginWrite();
  var refresh = function () {
    self._refresh(collection_name, selector);
  };
  callback = writeCallback(write, refresh, callback);
  try {
    var collection = self._getCollection(collection_name);
    var mongoOpts = {safe: true};
    // explictly enumerate options that minimongo supports
    if (options.upsert) mongoOpts.upsert = true;
    if (options.multi) mongoOpts.multi = true;

    var mongoSelector = replaceTypes(selector, replaceMeteorAtomWithMongo);
    var mongoMod = replaceTypes(mod, replaceMeteorAtomWithMongo);

    var isModify = isModificationMod(mongoMod);
    var knownId = (isModify ? selector._id : mod._id);

    if (options.upsert && (! knownId) && options.insertedId) {
      // XXX In future we could do a real upsert for the mongo id generation
      // case, if the the node mongo driver gives us back the id of the upserted
      // doc (which our current version does not).
      simulateUpsertWithInsertedId(
        collection, mongoSelector, mongoMod,
        isModify, options,
        // This callback does not need to be bindEnvironment'ed because
        // simulateUpsertWithInsertedId() wraps it and then passes it through
        // bindEnvironmentForWrite.
        function (err, result) {
          // If we got here via a upsert() call, then options._returnObject will
          // be set and we should return the whole object. Otherwise, we should
          // just return the number of affected docs to match the mongo API.
          if (result && ! options._returnObject)
            callback(err, result.numberAffected);
          else
            callback(err, result);
        }
      );
    } else {
      collection.update(
        mongoSelector, mongoMod, mongoOpts,
        bindEnvironmentForWrite(function (err, result, extra) {
          if (! err) {
            if (result && options._returnObject) {
              result = { numberAffected: result };
              // If this was an upsert() call, and we ended up
              // inserting a new doc and we know its id, then
              // return that id as well.
              if (options.upsert && knownId &&
                  ! extra.updatedExisting)
                result.insertedId = knownId;
            }
          }
          callback(err, result);
        }));
    }
  } catch (e) {
    write.committed();
    throw e;
  }
};

var isModificationMod = function (mod) {
  for (var k in mod)
    if (k.substr(0, 1) === '$')
      return true;
  return false;
};

var NUM_OPTIMISTIC_TRIES = 3;

// exposed for testing
MongoConnection._isCannotChangeIdError = function (err) {
  // either of these checks should work, but just to be safe...
  return (err.code === 13596 ||
          err.err.indexOf("cannot change _id of a document") === 0);
};

var simulateUpsertWithInsertedId = function (collection, selector, mod,
                                             isModify, options, callback) {
  // STRATEGY:  First try doing a plain update.  If it affected 0 documents,
  // then without affecting the database, we know we should probably do an
  // insert.  We then do a *conditional* insert that will fail in the case
  // of a race condition.  This conditional insert is actually an
  // upsert-replace with an _id, which will never successfully update an
  // existing document.  If this upsert fails with an error saying it
  // couldn't change an existing _id, then we know an intervening write has
  // caused the query to match something.  We go back to step one and repeat.
  // Like all "optimistic write" schemes, we rely on the fact that it's
  // unlikely our writes will continue to be interfered with under normal
  // circumstances (though sufficiently heavy contention with writers
  // disagreeing on the existence of an object will cause writes to fail
  // in theory).

  var newDoc;
  // Run this code up front so that it fails fast if someone uses
  // a Mongo update operator we don't support.
  if (isModify) {
    // We've already run replaceTypes/replaceMeteorAtomWithMongo on
    // selector and mod.  We assume it doesn't matter, as far as
    // the behavior of modifiers is concerned, whether `_modify`
    // is run on EJSON or on mongo-converted EJSON.
    var selectorDoc = LocalCollection._removeDollarOperators(selector);
    LocalCollection._modify(selectorDoc, mod, {isInsert: true});
    newDoc = selectorDoc;
  } else {
    newDoc = mod;
  }

  var insertedId = options.insertedId; // must exist
  var mongoOptsForUpdate = {
    safe: true,
    multi: options.multi
  };
  var mongoOptsForInsert = {
    safe: true,
    upsert: true
  };

  var tries = NUM_OPTIMISTIC_TRIES;

  var doUpdate = function () {
    tries--;
    if (! tries) {
      callback(new Error("Upsert failed after " + NUM_OPTIMISTIC_TRIES + " tries."));
    } else {
      collection.update(selector, mod, mongoOptsForUpdate,
                        bindEnvironmentForWrite(function (err, result) {
                          if (err)
                            callback(err);
                          else if (result)
                            callback(null, {
                              numberAffected: result
                            });
                          else
                            doConditionalInsert();
                        }));
    }
  };

  var doConditionalInsert = function () {
    var replacementWithId = _.extend(
      replaceTypes({_id: insertedId}, replaceMeteorAtomWithMongo),
      newDoc);
    collection.update(selector, replacementWithId, mongoOptsForInsert,
                      bindEnvironmentForWrite(function (err, result) {
                        if (err) {
                          // figure out if this is a
                          // "cannot change _id of document" error, and
                          // if so, try doUpdate() again, up to 3 times.
                          if (MongoConnection._isCannotChangeIdError(err)) {
                            doUpdate();
                          } else {
                            callback(err);
                          }
                        } else {
                          callback(null, {
                            numberAffected: result,
                            insertedId: insertedId
                          });
                        }
                      }));
  };

  doUpdate();
};

_.each(["insert", "update", "remove", "dropCollection"], function (method) {
  MongoConnection.prototype[method] = function (/* arguments */) {
    var self = this;
    return Meteor._wrapAsync(self["_" + method]).apply(self, arguments);
  };
});

// XXX MongoConnection.upsert() does not return the id of the inserted document
// unless you set it explicitly in the selector or modifier (as a replacement
// doc).
MongoConnection.prototype.upsert = function (collectionName, selector, mod,
                                             options, callback) {
  var self = this;
  if (typeof options === "function" && ! callback) {
    callback = options;
    options = {};
  }

  return self.update(collectionName, selector, mod,
                     _.extend({}, options, {
                       upsert: true,
                       _returnObject: true
                     }), callback);
};

MongoConnection.prototype.find = function (collectionName, selector, options) {
  var self = this;

  if (arguments.length === 1)
    selector = {};

  return new Cursor(
    self, new CursorDescription(collectionName, selector, options));
};

MongoConnection.prototype.findOne = function (collection_name, selector,
                                              options) {
  var self = this;
  if (arguments.length === 1)
    selector = {};

  options = options || {};
  options.limit = 1;
  return self.find(collection_name, selector, options).fetch()[0];
};

// We'll actually design an index API later. For now, we just pass through to
// Mongo's, but make it synchronous.
MongoConnection.prototype._ensureIndex = function (collectionName, index,
                                                   options) {
  var self = this;
  options = _.extend({safe: true}, options);

  // We expect this function to be called at startup, not from within a method,
  // so we don't interact with the write fence.
  var collection = self._getCollection(collectionName);
  var future = new Future;
  var indexName = collection.ensureIndex(index, options, future.resolver());
  future.wait();
};
MongoConnection.prototype._dropIndex = function (collectionName, index) {
  var self = this;

  // This function is only used by test code, not within a method, so we don't
  // interact with the write fence.
  var collection = self._getCollection(collectionName);
  var future = new Future;
  var indexName = collection.dropIndex(index, future.resolver());
  future.wait();
};

// CURSORS

// There are several classes which relate to cursors:
//
// CursorDescription represents the arguments used to construct a cursor:
// collectionName, selector, and (find) options.  Because it is used as a key
// for cursor de-dup, everything in it should either be JSON-stringifiable or
// not affect observeChanges output (eg, options.transform functions are not
// stringifiable but do not affect observeChanges).
//
// SynchronousCursor is a wrapper around a MongoDB cursor
// which includes fully-synchronous versions of forEach, etc.
//
// Cursor is the cursor object returned from find(), which implements the
// documented Meteor.Collection cursor API.  It wraps a CursorDescription and a
// SynchronousCursor (lazily: it doesn't contact Mongo until you call a method
// like fetch or forEach on it).
//
// ObserveHandle is the "observe handle" returned from observeChanges. It has a
// reference to an ObserveMultiplexer.
//
// ObserveMultiplexer allows multiple identical ObserveHandles to be driven by a
// single observe driver.
//
// There are two "observe drivers" which drive ObserveMultiplexers:
//   - PollingObserveDriver caches the results of a query and reruns it when
//     necessary.
//   - OplogObserveDriver follows the Mongo operation log to directly observe
//     database changes.
// Both implementations follow the same simple interface: when you create them,
// they start sending observeChanges callbacks (and a ready() invocation) to
// their ObserveMultiplexer, and you stop them by calling their stop() method.

CursorDescription = function (collectionName, selector, options) {
  var self = this;
  self.collectionName = collectionName;
  self.selector = Meteor.Collection._rewriteSelector(selector);
  self.options = options || {};
};

Cursor = function (mongo, cursorDescription) {
  var self = this;

  self._mongo = mongo;
  self._cursorDescription = cursorDescription;
  self._synchronousCursor = null;
};

_.each(['forEach', 'map', 'rewind', 'fetch', 'count'], function (method) {
  Cursor.prototype[method] = function () {
    var self = this;

    // You can only observe a tailable cursor.
    if (self._cursorDescription.options.tailable)
      throw new Error("Cannot call " + method + " on a tailable cursor");

    if (!self._synchronousCursor) {
      self._synchronousCursor = self._mongo._createSynchronousCursor(
        self._cursorDescription, {
          // Make sure that the "self" argument to forEach/map callbacks is the
          // Cursor, not the SynchronousCursor.
          selfForIteration: self,
          useTransform: true
        });
    }

    return self._synchronousCursor[method].apply(
      self._synchronousCursor, arguments);
  };
});

Cursor.prototype.getTransform = function () {
  return this._cursorDescription.options.transform;
};

// When you call Meteor.publish() with a function that returns a Cursor, we need
// to transmute it into the equivalent subscription.  This is the function that
// does that.

Cursor.prototype._publishCursor = function (sub) {
  var self = this;
  var collection = self._cursorDescription.collectionName;
  return Meteor.Collection._publishCursor(self, sub, collection);
};

// Used to guarantee that publish functions return at most one cursor per
// collection. Private, because we might later have cursors that include
// documents from multiple collections somehow.
Cursor.prototype._getCollectionName = function () {
  var self = this;
  return self._cursorDescription.collectionName;
}

Cursor.prototype.observe = function (callbacks) {
  var self = this;
  return LocalCollection._observeFromObserveChanges(self, callbacks);
};

Cursor.prototype.observeChanges = function (callbacks) {
  var self = this;
  var ordered = LocalCollection._observeChangesCallbacksAreOrdered(callbacks);
  return self._mongo._observeChanges(
    self._cursorDescription, ordered, callbacks);
};

MongoConnection.prototype._createSynchronousCursor = function(
    cursorDescription, options) {
  var self = this;
  options = _.pick(options || {}, 'selfForIteration', 'useTransform');

  var collection = self._getCollection(cursorDescription.collectionName);
  var cursorOptions = cursorDescription.options;
  var mongoOptions = {
    sort: cursorOptions.sort,
    limit: cursorOptions.limit,
    skip: cursorOptions.skip
  };

  // Do we want a tailable cursor (which only works on capped collections)?
  if (cursorOptions.tailable) {
    // We want a tailable cursor...
    mongoOptions.tailable = true;
    // ... and for the server to wait a bit if any getMore has no data (rather
    // than making us put the relevant sleeps in the client)...
    mongoOptions.awaitdata = true;
    // ... and to keep querying the server indefinitely rather than just 5 times
    // if there's no more data.
    mongoOptions.numberOfRetries = -1;
    // And if this cursor specifies a 'ts', then set the undocumented oplog
    // replay flag, which does a special scan to find the first document
    // (instead of creating an index on ts).
    if (cursorDescription.selector.ts)
      mongoOptions.oplogReplay = true;
  }

  var dbCursor = collection.find(
    replaceTypes(cursorDescription.selector, replaceMeteorAtomWithMongo),
    cursorOptions.fields, mongoOptions);

  return new SynchronousCursor(dbCursor, cursorDescription, options);
};

var SynchronousCursor = function (dbCursor, cursorDescription, options) {
  var self = this;
  options = _.pick(options || {}, 'selfForIteration', 'useTransform');

  self._dbCursor = dbCursor;
  self._cursorDescription = cursorDescription;
  // The "self" argument passed to forEach/map callbacks. If we're wrapped
  // inside a user-visible Cursor, we want to provide the outer cursor!
  self._selfForIteration = options.selfForIteration || self;
  if (options.useTransform && cursorDescription.options.transform) {
<<<<<<< HEAD
    self._transform = Deps._makeNonreactive(
      Package.minimongo.LocalCollection.wrapTransform(
        cursorDescription.options.transform));
=======
    self._transform = LocalCollection.wrapTransform(
      cursorDescription.options.transform);
>>>>>>> 204959b5
  } else {
    self._transform = null;
  }

  // Need to specify that the callback is the first argument to nextObject,
  // since otherwise when we try to call it with no args the driver will
  // interpret "undefined" first arg as an options hash and crash.
  self._synchronousNextObject = Future.wrap(
    dbCursor.nextObject.bind(dbCursor), 0);
  self._synchronousCount = Future.wrap(dbCursor.count.bind(dbCursor));
  self._visitedIds = new LocalCollection._IdMap;
};

_.extend(SynchronousCursor.prototype, {
  _nextObject: function () {
    var self = this;

    while (true) {
      var doc = self._synchronousNextObject().wait();

      if (!doc) return null;
      doc = replaceTypes(doc, replaceMongoAtomWithMeteor);

      if (!self._cursorDescription.options.tailable && _.has(doc, '_id')) {
        // Did Mongo give us duplicate documents in the same cursor? If so,
        // ignore this one. (Do this before the transform, since transform might
        // return some unrelated value.) We don't do this for tailable cursors,
        // because we want to maintain O(1) memory usage. And if there isn't _id
        // for some reason (maybe it's the oplog), then we don't do this either.
        // (Be careful to do this for falsey but existing _id, though.)
        if (self._visitedIds.has(doc._id)) continue;
        self._visitedIds.set(doc._id, true);
      }

      if (self._transform)
        doc = self._transform(doc);

      return doc;
    }
  },

  forEach: function (callback, thisArg) {
    var self = this;

    // We implement the loop ourself instead of using self._dbCursor.each,
    // because "each" will call its callback outside of a fiber which makes it
    // much more complex to make this function synchronous.
    var index = 0;
    while (true) {
      var doc = self._nextObject();
      if (!doc) return;
      callback.call(thisArg, doc, index++, self._selfForIteration);
    }
  },

  // XXX Allow overlapping callback executions if callback yields.
  map: function (callback, thisArg) {
    var self = this;
    var res = [];
    self.forEach(function (doc, index) {
      res.push(callback.call(thisArg, doc, index, self._selfForIteration));
    });
    return res;
  },

  rewind: function () {
    var self = this;

    // known to be synchronous
    self._dbCursor.rewind();

    self._visitedIds = new LocalCollection._IdMap;
  },

  // Mostly usable for tailable cursors.
  close: function () {
    var self = this;

    self._dbCursor.close();
  },

  fetch: function () {
    var self = this;
    return self.map(_.identity);
  },

  count: function () {
    var self = this;
    return self._synchronousCount().wait();
  },

  // This method is NOT wrapped in Cursor.
  getRawObjects: function (ordered) {
    var self = this;
    if (ordered) {
      return self.fetch();
    } else {
      var results = new LocalCollection._IdMap;
      self.forEach(function (doc) {
        results.set(doc._id, doc);
      });
      return results;
    }
  }
});

MongoConnection.prototype.tail = function (cursorDescription, docCallback) {
  var self = this;
  if (!cursorDescription.options.tailable)
    throw new Error("Can only tail a tailable cursor");

  var cursor = self._createSynchronousCursor(cursorDescription);

  var stopped = false;
  var lastTS = undefined;
  var loop = function () {
    while (true) {
      if (stopped)
        return;
      try {
        var doc = cursor._nextObject();
      } catch (err) {
        // There's no good way to figure out if this was actually an error
        // from Mongo. Ah well. But either way, we need to retry the cursor
        // (unless the failure was because the observe got stopped).
        doc = null;
      }
      // Since cursor._nextObject can yield, we need to check again to see if
      // we've been stopped before calling the callback.
      if (stopped)
        return;
      if (doc) {
        // If a tailable cursor contains a "ts" field, use it to recreate the
        // cursor on error. ("ts" is a standard that Mongo uses internally for
        // the oplog, and there's a special flag that lets you do binary search
        // on it instead of needing to use an index.)
        lastTS = doc.ts;
        docCallback(doc);
      } else {
        var newSelector = _.clone(cursorDescription.selector);
        if (lastTS) {
          newSelector.ts = {$gt: lastTS};
        }
        cursor = self._createSynchronousCursor(new CursorDescription(
          cursorDescription.collectionName,
          newSelector,
          cursorDescription.options));
        // Mongo failover takes many seconds.  Retry in a bit.  (Without this
        // setTimeout, we peg the CPU at 100% and never notice the actual
        // failover.
        Meteor.setTimeout(loop, 100);
        break;
      }
    }
  };

  Meteor.defer(loop);

  return {
    stop: function () {
      stopped = true;
      cursor.close();
    }
  };
};

MongoConnection.prototype._observeChanges = function (
    cursorDescription, ordered, callbacks) {
  var self = this;

  if (cursorDescription.options.tailable) {
    return self._observeChangesTailable(cursorDescription, ordered, callbacks);
  }

  // You may not filter out _id when observing changes, because the id is a core
  // part of the observeChanges API.
  if (cursorDescription.options.fields &&
      (cursorDescription.options.fields._id === 0 ||
       cursorDescription.options.fields._id === false)) {
    throw Error("You may not observe a cursor with {fields: {_id: 0}}");
  }

  var observeKey = JSON.stringify(
    _.extend({ordered: ordered}, cursorDescription));

  var multiplexer, observeDriver;
  var firstHandle = false;

  // Find a matching ObserveMultiplexer, or create a new one. This next block is
  // guaranteed to not yield (and it doesn't call anything that can observe a
  // new query), so no other calls to this function can interleave with it.
  Meteor._noYieldsAllowed(function () {
    if (_.has(self._observeMultiplexers, observeKey)) {
      multiplexer = self._observeMultiplexers[observeKey];
    } else {
      firstHandle = true;
      // Create a new ObserveMultiplexer.
      multiplexer = new ObserveMultiplexer({
        ordered: ordered,
        onStop: function () {
          observeDriver.stop();
          delete self._observeMultiplexers[observeKey];
        }
      });
      self._observeMultiplexers[observeKey] = multiplexer;
    }
  });

  var observeHandle = new ObserveHandle(multiplexer, callbacks);

  if (firstHandle) {
    var driverClass = PollingObserveDriver;
    var matcher;
    if (self._oplogHandle && !ordered && !callbacks._testOnlyPollCallback) {
      try {
        matcher = new Minimongo.Matcher(cursorDescription.selector);
      } catch (e) {
        // Ignore and avoid oplog driver. eg, maybe we're trying to compile some
        // newfangled $selector that minimongo doesn't support yet.
        // XXX make all compilation errors MinimongoError or something
        //     so that this doesn't ignore unrelated exceptions
      }
      if (matcher
          && OplogObserveDriver.cursorSupported(cursorDescription, matcher)) {
        driverClass = OplogObserveDriver;
      }
    }
    observeDriver = new driverClass({
      cursorDescription: cursorDescription,
      mongoHandle: self,
      multiplexer: multiplexer,
      ordered: ordered,
      matcher: matcher,  // ignored by polling
      _testOnlyPollCallback: callbacks._testOnlyPollCallback
    });

    // This field is only set for use in tests.
    multiplexer._observeDriver = observeDriver;
  }

  // Blocks until the initial adds have been sent.
  multiplexer.addHandleAndSendInitialAdds(observeHandle);

  return observeHandle;
};

// Listen for the invalidation messages that will trigger us to poll the
// database for changes. If this selector specifies specific IDs, specify them
// here, so that updates to different specific IDs don't cause us to poll.
// listenCallback is the same kind of (notification, complete) callback passed
// to InvalidationCrossbar.listen.

listenAll = function (cursorDescription, listenCallback) {
  var listeners = [];
  forEachTrigger(cursorDescription, function (trigger) {
    listeners.push(DDPServer._InvalidationCrossbar.listen(
      trigger, listenCallback));
  });

  return {
    stop: function () {
      _.each(listeners, function (listener) {
        listener.stop();
      });
    }
  };
};

forEachTrigger = function (cursorDescription, triggerCallback) {
  var key = {collection: cursorDescription.collectionName};
  var specificIds = LocalCollection._idsMatchedBySelector(
    cursorDescription.selector);
  if (specificIds) {
    _.each(specificIds, function (id) {
      triggerCallback(_.extend({id: id}, key));
    });
    triggerCallback(_.extend({dropCollection: true, id: null}, key));
  } else {
    triggerCallback(key);
  }
};

// observeChanges for tailable cursors on capped collections.
//
// Some differences from normal cursors:
//   - Will never produce anything other than 'added' or 'addedBefore'. If you
//     do update a document that has already been produced, this will not notice
//     it.
//   - If you disconnect and reconnect from Mongo, it will essentially restart
//     the query, which will lead to duplicate results. This is pretty bad,
//     but if you include a field called 'ts' which is inserted as
//     new MongoInternals.MongoTimestamp(0, 0) (which is initialized to the
//     current Mongo-style timestamp), we'll be able to find the place to
//     restart properly. (This field is specifically understood by Mongo with an
//     optimization which allows it to find the right place to start without
//     an index on ts. It's how the oplog works.)
//   - No callbacks are triggered synchronously with the call (there's no
//     differentiation between "initial data" and "later changes"; everything
//     that matches the query gets sent asynchronously).
//   - De-duplication is not implemented.
//   - Does not yet interact with the write fence. Probably, this should work by
//     ignoring removes (which don't work on capped collections) and updates
//     (which don't affect tailable cursors), and just keeping track of the ID
//     of the inserted object, and closing the write fence once you get to that
//     ID (or timestamp?).  This doesn't work well if the document doesn't match
//     the query, though.  On the other hand, the write fence can close
//     immediately if it does not match the query. So if we trust minimongo
//     enough to accurately evaluate the query against the write fence, we
//     should be able to do this...  Of course, minimongo doesn't even support
//     Mongo Timestamps yet.
MongoConnection.prototype._observeChangesTailable = function (
    cursorDescription, ordered, callbacks) {
  var self = this;

  // Tailable cursors only ever call added/addedBefore callbacks, so it's an
  // error if you didn't provide them.
  if ((ordered && !callbacks.addedBefore) ||
      (!ordered && !callbacks.added)) {
    throw new Error("Can't observe an " + (ordered ? "ordered" : "unordered")
                    + " tailable cursor without a "
                    + (ordered ? "addedBefore" : "added") + " callback");
  }

  return self.tail(cursorDescription, function (doc) {
    var id = doc._id;
    delete doc._id;
    // The ts is an implementation detail. Hide it.
    delete doc.ts;
    if (ordered) {
      callbacks.addedBefore(id, doc, null);
    } else {
      callbacks.added(id, doc);
    }
  });
};

// XXX We probably need to find a better way to expose this. Right now
// it's only used by tests, but in fact you need it in normal
// operation to interact with capped collections (eg, Galaxy uses it).
MongoInternals.MongoTimestamp = MongoDB.Timestamp;

MongoInternals.Connection = MongoConnection;
MongoInternals.NpmModule = MongoDB;<|MERGE_RESOLUTION|>--- conflicted
+++ resolved
@@ -778,14 +778,8 @@
   // inside a user-visible Cursor, we want to provide the outer cursor!
   self._selfForIteration = options.selfForIteration || self;
   if (options.useTransform && cursorDescription.options.transform) {
-<<<<<<< HEAD
-    self._transform = Deps._makeNonreactive(
-      Package.minimongo.LocalCollection.wrapTransform(
-        cursorDescription.options.transform));
-=======
     self._transform = LocalCollection.wrapTransform(
       cursorDescription.options.transform);
->>>>>>> 204959b5
   } else {
     self._transform = null;
   }
