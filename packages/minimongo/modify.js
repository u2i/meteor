--- conflicted
+++ resolved
@@ -281,10 +281,7 @@
     var toPush = arg.$each;
     if (!(toPush instanceof Array))
       throw MinimongoError("$each must be an array", { field });
-<<<<<<< HEAD
-=======
     assertHasValidFieldNames(toPush);
->>>>>>> 30e9e01a
 
     // Parse $position
     var position = undefined;
