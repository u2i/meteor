--- conflicted
+++ resolved
@@ -13,11 +13,8 @@
   api.use('geojson-utils');
   api.add_files([
     'minimongo.js',
-<<<<<<< HEAD
     'wrap_transform.js',
-=======
     'helpers.js',
->>>>>>> add4f6e0
     'selector.js',
     'sort.js',
     'projection.js',
