Package.describe({
  summary: "Publish internal app statistics",
<<<<<<< HEAD
  version: '1.0.4-vs.2'
=======
  version: '1.0.4-winr.3'
>>>>>>> cbff5271
});

Package.onUse(function (api) {
  api.use(['underscore'], ['client', 'server']);
  api.use(['templating', 'mongo', 'ddp'], ['client']);

  // Detect whether autopublish is used.
  api.use('autopublish', 'server', {weak: true});

  // Unordered dependency on livedata, since livedata has a (weak) dependency on
  // us.
  api.use('ddp', 'server', {unordered: true});

  api.addFiles('facts.html', ['client']);
  api.addFiles('facts.js', ['client', 'server']);

  api.export('Facts');
});<|MERGE_RESOLUTION|>--- conflicted
+++ resolved
@@ -1,10 +1,6 @@
 Package.describe({
   summary: "Publish internal app statistics",
-<<<<<<< HEAD
-  version: '1.0.4-vs.2'
-=======
   version: '1.0.4-winr.3'
->>>>>>> cbff5271
 });
 
 Package.onUse(function (api) {
