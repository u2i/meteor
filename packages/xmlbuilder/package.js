Package.describe({
  summary: "An XML builder for node.js similar to java-xmlbuilder.",
<<<<<<< HEAD
  version: '2.5.15-beta.5'
=======
  version: '2.5.14_1'
>>>>>>> 06e583c9
});

Npm.depends({
  'xmlbuilder': '2.4.4'  // XXX next time we update this to X.Y.Z,
                         // make the version above be X.Y.Z_0 so we
                         // don't accidentally unsync version numbers
});

Package.onUse(function (api) {
  api.addFiles(['xmlbuilder.js'], 'server');

  api.export('XmlBuilder', 'server');
});<|MERGE_RESOLUTION|>--- conflicted
+++ resolved
@@ -1,10 +1,6 @@
 Package.describe({
   summary: "An XML builder for node.js similar to java-xmlbuilder.",
-<<<<<<< HEAD
-  version: '2.5.15-beta.5'
-=======
   version: '2.5.14_1'
->>>>>>> 06e583c9
 });
 
 Npm.depends({
