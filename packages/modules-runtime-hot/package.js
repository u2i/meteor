Package.describe({
  name: "modules-runtime-hot",
<<<<<<< HEAD
  version: "0.13.0-beta200.4",
=======
  version: "0.13.0-beta200.6",
>>>>>>> 681a3087
  summary: "Patches modules-runtime to support Hot Module Reload",
  git: "https://github.com/benjamn/install",
  documentation: "README.md"
});

Package.onUse(function (api) {
  api.addFiles("installer.js", [
    "client",
  ], {
    bare: true
  });

  api.addFiles("modern.js", "modern");
  api.export("meteorInstall", "client");
});

Package.onTest(function (api) {
  api.use("tinytest");
  api.use("modules"); // Test modules-runtime via modules.
});<|MERGE_RESOLUTION|>--- conflicted
+++ resolved
@@ -1,10 +1,6 @@
 Package.describe({
   name: "modules-runtime-hot",
-<<<<<<< HEAD
-  version: "0.13.0-beta200.4",
-=======
   version: "0.13.0-beta200.6",
->>>>>>> 681a3087
   summary: "Patches modules-runtime to support Hot Module Reload",
   git: "https://github.com/benjamn/install",
   documentation: "README.md"
