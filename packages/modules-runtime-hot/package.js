--- conflicted
+++ resolved
@@ -1,12 +1,7 @@
 Package.describe({
   name: "modules-runtime-hot",
-<<<<<<< HEAD
   version: "0.13.0-rc200.1",
-  summary: "Patches modules-runtime to support Hot Module Reload",
-=======
-  version: "0.12.0",
   summary: "Patches modules-runtime to support Hot Module Replacement",
->>>>>>> 34a2f0a6
   git: "https://github.com/benjamn/install",
   documentation: "README.md"
 });
