--- conflicted
+++ resolved
@@ -6,11 +6,7 @@
   // isn't possible because you can't publish a non-recommended
   // release with package versions that don't have a pre-release
   // identifier at the end (eg, -dev)
-<<<<<<< HEAD
   version: '7.1.0-beta162.6'
-=======
-  version: '7.0.4'
->>>>>>> 5e9ff342
 });
 
 Npm.depends({
