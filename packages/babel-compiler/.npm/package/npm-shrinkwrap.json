{
  "lockfileVersion": 1,
  "dependencies": {
    "@babel/code-frame": {
      "version": "7.8.3",
      "resolved": "https://registry.npmjs.org/@babel/code-frame/-/code-frame-7.8.3.tgz",
      "integrity": "sha512-a9gxpmdXtZEInkCSHUJDLHZVBgb1QS0jhss4cPP93EW7s+uC5bikET2twEF3KV+7rDblJcmNvTR7VJejqd2C2g=="
    },
    "@babel/core": {
<<<<<<< HEAD
      "version": "7.8.3",
      "resolved": "https://registry.npmjs.org/@babel/core/-/core-7.8.3.tgz",
      "integrity": "sha512-4XFkf8AwyrEG7Ziu3L2L0Cv+WyY47Tcsp70JFmpftbAA1K7YL/sgE9jh9HyNj08Y/U50ItUchpN0w6HxAoX1rA==",
=======
      "version": "7.8.4",
      "resolved": "https://registry.npmjs.org/@babel/core/-/core-7.8.4.tgz",
      "integrity": "sha512-0LiLrB2PwrVI+a2/IEskBopDYSd8BCb3rOvH7D5tzoWd696TBEduBvuLVm4Nx6rltrLZqvI3MCalB2K2aVzQjA==",
>>>>>>> 34f88077
      "dependencies": {
        "json5": {
          "version": "2.1.1",
          "resolved": "https://registry.npmjs.org/json5/-/json5-2.1.1.tgz",
          "integrity": "sha512-l+3HXD0GEI3huGq1njuqtzYK8OYJyXMkOLtQ53pjWh89tvWS2h6l+1zMkYWqlb57+SiQodKZyvMEFb2X+KrFhQ=="
        }
      }
    },
    "@babel/generator": {
<<<<<<< HEAD
      "version": "7.8.3",
      "resolved": "https://registry.npmjs.org/@babel/generator/-/generator-7.8.3.tgz",
      "integrity": "sha512-WjoPk8hRpDRqqzRpvaR8/gDUPkrnOOeuT2m8cNICJtZH6mwaCo3v0OKMI7Y6SM1pBtyijnLtAL0HDi41pf41ug=="
=======
      "version": "7.8.4",
      "resolved": "https://registry.npmjs.org/@babel/generator/-/generator-7.8.4.tgz",
      "integrity": "sha512-PwhclGdRpNAf3IxZb0YVuITPZmmrXz9zf6fH8lT4XbrmfQKr6ryBzhv593P5C6poJRciFCL/eHGW2NuGrgEyxA=="
>>>>>>> 34f88077
    },
    "@babel/helper-annotate-as-pure": {
      "version": "7.8.3",
      "resolved": "https://registry.npmjs.org/@babel/helper-annotate-as-pure/-/helper-annotate-as-pure-7.8.3.tgz",
      "integrity": "sha512-6o+mJrZBxOoEX77Ezv9zwW7WV8DdluouRKNY/IR5u/YTMuKHgugHOzYWlYvYLpLA9nPsQCAAASpCIbjI9Mv+Uw=="
    },
    "@babel/helper-builder-binary-assignment-operator-visitor": {
      "version": "7.8.3",
      "resolved": "https://registry.npmjs.org/@babel/helper-builder-binary-assignment-operator-visitor/-/helper-builder-binary-assignment-operator-visitor-7.8.3.tgz",
      "integrity": "sha512-5eFOm2SyFPK4Rh3XMMRDjN7lBH0orh3ss0g3rTYZnBQ+r6YPj7lgDyCvPphynHvUrobJmeMignBr6Acw9mAPlw=="
    },
    "@babel/helper-builder-react-jsx": {
      "version": "7.8.3",
      "resolved": "https://registry.npmjs.org/@babel/helper-builder-react-jsx/-/helper-builder-react-jsx-7.8.3.tgz",
      "integrity": "sha512-JT8mfnpTkKNCboTqZsQTdGo3l3Ik3l7QIt9hh0O9DYiwVel37VoJpILKM4YFbP2euF32nkQSb+F9cUk9b7DDXQ=="
    },
    "@babel/helper-call-delegate": {
      "version": "7.8.3",
      "resolved": "https://registry.npmjs.org/@babel/helper-call-delegate/-/helper-call-delegate-7.8.3.tgz",
      "integrity": "sha512-6Q05px0Eb+N4/GTyKPPvnkig7Lylw+QzihMpws9iiZQv7ZImf84ZsZpQH7QoWN4n4tm81SnSzPgHw2qtO0Zf3A=="
    },
    "@babel/helper-create-class-features-plugin": {
      "version": "7.8.3",
      "resolved": "https://registry.npmjs.org/@babel/helper-create-class-features-plugin/-/helper-create-class-features-plugin-7.8.3.tgz",
      "integrity": "sha512-qmp4pD7zeTxsv0JNecSBsEmG1ei2MqwJq4YQcK3ZWm/0t07QstWfvuV/vm3Qt5xNMFETn2SZqpMx2MQzbtq+KA=="
    },
    "@babel/helper-create-regexp-features-plugin": {
      "version": "7.8.3",
      "resolved": "https://registry.npmjs.org/@babel/helper-create-regexp-features-plugin/-/helper-create-regexp-features-plugin-7.8.3.tgz",
      "integrity": "sha512-Gcsm1OHCUr9o9TcJln57xhWHtdXbA2pgQ58S0Lxlks0WMGNXuki4+GLfX0p+L2ZkINUGZvfkz8rzoqJQSthI+Q=="
    },
    "@babel/helper-define-map": {
      "version": "7.8.3",
      "resolved": "https://registry.npmjs.org/@babel/helper-define-map/-/helper-define-map-7.8.3.tgz",
      "integrity": "sha512-PoeBYtxoZGtct3md6xZOCWPcKuMuk3IHhgxsRRNtnNShebf4C8YonTSblsK4tvDbm+eJAw2HAPOfCr+Q/YRG/g=="
    },
    "@babel/helper-explode-assignable-expression": {
      "version": "7.8.3",
      "resolved": "https://registry.npmjs.org/@babel/helper-explode-assignable-expression/-/helper-explode-assignable-expression-7.8.3.tgz",
      "integrity": "sha512-N+8eW86/Kj147bO9G2uclsg5pwfs/fqqY5rwgIL7eTBklgXjcOJ3btzS5iM6AitJcftnY7pm2lGsrJVYLGjzIw=="
    },
    "@babel/helper-function-name": {
      "version": "7.8.3",
      "resolved": "https://registry.npmjs.org/@babel/helper-function-name/-/helper-function-name-7.8.3.tgz",
      "integrity": "sha512-BCxgX1BC2hD/oBlIFUgOCQDOPV8nSINxCwM3o93xP4P9Fq6aV5sgv2cOOITDMtCfQ+3PvHp3l689XZvAM9QyOA=="
    },
    "@babel/helper-get-function-arity": {
      "version": "7.8.3",
      "resolved": "https://registry.npmjs.org/@babel/helper-get-function-arity/-/helper-get-function-arity-7.8.3.tgz",
      "integrity": "sha512-FVDR+Gd9iLjUMY1fzE2SR0IuaJToR4RkCDARVfsBBPSP53GEqSFjD8gNyxg246VUyc/ALRxFaAK8rVG7UT7xRA=="
    },
    "@babel/helper-hoist-variables": {
      "version": "7.8.3",
      "resolved": "https://registry.npmjs.org/@babel/helper-hoist-variables/-/helper-hoist-variables-7.8.3.tgz",
      "integrity": "sha512-ky1JLOjcDUtSc+xkt0xhYff7Z6ILTAHKmZLHPxAhOP0Nd77O+3nCsd6uSVYur6nJnCI029CrNbYlc0LoPfAPQg=="
    },
    "@babel/helper-member-expression-to-functions": {
      "version": "7.8.3",
      "resolved": "https://registry.npmjs.org/@babel/helper-member-expression-to-functions/-/helper-member-expression-to-functions-7.8.3.tgz",
      "integrity": "sha512-fO4Egq88utkQFjbPrSHGmGLFqmrshs11d46WI+WZDESt7Wu7wN2G2Iu+NMMZJFDOVRHAMIkB5SNh30NtwCA7RA=="
    },
    "@babel/helper-module-imports": {
      "version": "7.8.3",
      "resolved": "https://registry.npmjs.org/@babel/helper-module-imports/-/helper-module-imports-7.8.3.tgz",
      "integrity": "sha512-R0Bx3jippsbAEtzkpZ/6FIiuzOURPcMjHp+Z6xPe6DtApDJx+w7UYyOLanZqO8+wKR9G10s/FmHXvxaMd9s6Kg=="
    },
    "@babel/helper-module-transforms": {
      "version": "7.8.3",
      "resolved": "https://registry.npmjs.org/@babel/helper-module-transforms/-/helper-module-transforms-7.8.3.tgz",
      "integrity": "sha512-C7NG6B7vfBa/pwCOshpMbOYUmrYQDfCpVL/JCRu0ek8B5p8kue1+BCXpg2vOYs7w5ACB9GTOBYQ5U6NwrMg+3Q=="
    },
    "@babel/helper-optimise-call-expression": {
      "version": "7.8.3",
      "resolved": "https://registry.npmjs.org/@babel/helper-optimise-call-expression/-/helper-optimise-call-expression-7.8.3.tgz",
      "integrity": "sha512-Kag20n86cbO2AvHca6EJsvqAd82gc6VMGule4HwebwMlwkpXuVqrNRj6CkCV2sKxgi9MyAUnZVnZ6lJ1/vKhHQ=="
    },
    "@babel/helper-plugin-utils": {
      "version": "7.8.3",
      "resolved": "https://registry.npmjs.org/@babel/helper-plugin-utils/-/helper-plugin-utils-7.8.3.tgz",
      "integrity": "sha512-j+fq49Xds2smCUNYmEHF9kGNkhbet6yVIBp4e6oeQpH1RUs/Ir06xUKzDjDkGcaaokPiTNs2JBWHjaE4csUkZQ=="
    },
    "@babel/helper-regex": {
      "version": "7.8.3",
      "resolved": "https://registry.npmjs.org/@babel/helper-regex/-/helper-regex-7.8.3.tgz",
      "integrity": "sha512-BWt0QtYv/cg/NecOAZMdcn/waj/5P26DR4mVLXfFtDokSR6fyuG0Pj+e2FqtSME+MqED1khnSMulkmGl8qWiUQ=="
    },
    "@babel/helper-remap-async-to-generator": {
      "version": "7.8.3",
      "resolved": "https://registry.npmjs.org/@babel/helper-remap-async-to-generator/-/helper-remap-async-to-generator-7.8.3.tgz",
      "integrity": "sha512-kgwDmw4fCg7AVgS4DukQR/roGp+jP+XluJE5hsRZwxCYGg+Rv9wSGErDWhlI90FODdYfd4xG4AQRiMDjjN0GzA=="
    },
    "@babel/helper-replace-supers": {
      "version": "7.8.3",
      "resolved": "https://registry.npmjs.org/@babel/helper-replace-supers/-/helper-replace-supers-7.8.3.tgz",
      "integrity": "sha512-xOUssL6ho41U81etpLoT2RTdvdus4VfHamCuAm4AHxGr+0it5fnwoVdwUJ7GFEqCsQYzJUhcbsN9wB9apcYKFA=="
    },
    "@babel/helper-simple-access": {
      "version": "7.8.3",
      "resolved": "https://registry.npmjs.org/@babel/helper-simple-access/-/helper-simple-access-7.8.3.tgz",
      "integrity": "sha512-VNGUDjx5cCWg4vvCTR8qQ7YJYZ+HBjxOgXEl7ounz+4Sn7+LMD3CFrCTEU6/qXKbA2nKg21CwhhBzO0RpRbdCw=="
    },
    "@babel/helper-split-export-declaration": {
      "version": "7.8.3",
      "resolved": "https://registry.npmjs.org/@babel/helper-split-export-declaration/-/helper-split-export-declaration-7.8.3.tgz",
      "integrity": "sha512-3x3yOeyBhW851hroze7ElzdkeRXQYQbFIb7gLK1WQYsw2GWDay5gAJNw1sWJ0VFP6z5J1whqeXH/WCdCjZv6dA=="
    },
    "@babel/helper-wrap-function": {
      "version": "7.8.3",
      "resolved": "https://registry.npmjs.org/@babel/helper-wrap-function/-/helper-wrap-function-7.8.3.tgz",
      "integrity": "sha512-LACJrbUET9cQDzb6kG7EeD7+7doC3JNvUgTEQOx2qaO1fKlzE/Bf05qs9w1oXQMmXlPO65lC3Tq9S6gZpTErEQ=="
    },
    "@babel/helpers": {
<<<<<<< HEAD
      "version": "7.8.3",
      "resolved": "https://registry.npmjs.org/@babel/helpers/-/helpers-7.8.3.tgz",
      "integrity": "sha512-LmU3q9Pah/XyZU89QvBgGt+BCsTPoQa+73RxAQh8fb8qkDyIfeQnmgs+hvzhTCKTzqOyk7JTkS3MS1S8Mq5yrQ=="
=======
      "version": "7.8.4",
      "resolved": "https://registry.npmjs.org/@babel/helpers/-/helpers-7.8.4.tgz",
      "integrity": "sha512-VPbe7wcQ4chu4TDQjimHv/5tj73qz88o12EPkO2ValS2QiQS/1F2SsjyIGNnAD0vF/nZS6Cf9i+vW6HIlnaR8w=="
>>>>>>> 34f88077
    },
    "@babel/highlight": {
      "version": "7.8.3",
      "resolved": "https://registry.npmjs.org/@babel/highlight/-/highlight-7.8.3.tgz",
      "integrity": "sha512-PX4y5xQUvy0fnEVHrYOarRPXVWafSjTW9T0Hab8gVIawpl2Sj0ORyrygANq+KjcNlSSTw0YCLSNA8OyZ1I4yEg=="
    },
    "@babel/parser": {
<<<<<<< HEAD
      "version": "7.8.3",
      "resolved": "https://registry.npmjs.org/@babel/parser/-/parser-7.8.3.tgz",
      "integrity": "sha512-/V72F4Yp/qmHaTALizEm9Gf2eQHV3QyTL3K0cNfijwnMnb1L+LDlAubb/ZnSdGAVzVSWakujHYs1I26x66sMeQ=="
=======
      "version": "7.8.4",
      "resolved": "https://registry.npmjs.org/@babel/parser/-/parser-7.8.4.tgz",
      "integrity": "sha512-0fKu/QqildpXmPVaRBoXOlyBb3MC+J0A66x97qEfLOMkn3u6nfY5esWogQwi/K0BjASYy4DbnsEWnpNL6qT5Mw=="
>>>>>>> 34f88077
    },
    "@babel/plugin-proposal-async-generator-functions": {
      "version": "7.8.3",
      "resolved": "https://registry.npmjs.org/@babel/plugin-proposal-async-generator-functions/-/plugin-proposal-async-generator-functions-7.8.3.tgz",
      "integrity": "sha512-NZ9zLv848JsV3hs8ryEh7Uaz/0KsmPLqv0+PdkDJL1cJy0K4kOCFa8zc1E3mp+RHPQcpdfb/6GovEsW4VDrOMw=="
    },
    "@babel/plugin-proposal-class-properties": {
      "version": "7.8.3",
      "resolved": "https://registry.npmjs.org/@babel/plugin-proposal-class-properties/-/plugin-proposal-class-properties-7.8.3.tgz",
      "integrity": "sha512-EqFhbo7IosdgPgZggHaNObkmO1kNUe3slaKu54d5OWvy+p9QIKOzK1GAEpAIsZtWVtPXUHSMcT4smvDrCfY4AA=="
    },
    "@babel/plugin-proposal-nullish-coalescing-operator": {
      "version": "7.8.3",
      "resolved": "https://registry.npmjs.org/@babel/plugin-proposal-nullish-coalescing-operator/-/plugin-proposal-nullish-coalescing-operator-7.8.3.tgz",
      "integrity": "sha512-TS9MlfzXpXKt6YYomudb/KU7nQI6/xnapG6in1uZxoxDghuSMZsPb6D2fyUwNYSAp4l1iR7QtFOjkqcRYcUsfw=="
    },
    "@babel/plugin-proposal-object-rest-spread": {
      "version": "7.8.3",
      "resolved": "https://registry.npmjs.org/@babel/plugin-proposal-object-rest-spread/-/plugin-proposal-object-rest-spread-7.8.3.tgz",
      "integrity": "sha512-8qvuPwU/xxUCt78HocNlv0mXXo0wdh9VT1R04WU8HGOfaOob26pF+9P5/lYjN/q7DHOX1bvX60hnhOvuQUJdbA=="
    },
    "@babel/plugin-proposal-optional-catch-binding": {
      "version": "7.8.3",
      "resolved": "https://registry.npmjs.org/@babel/plugin-proposal-optional-catch-binding/-/plugin-proposal-optional-catch-binding-7.8.3.tgz",
      "integrity": "sha512-0gkX7J7E+AtAw9fcwlVQj8peP61qhdg/89D5swOkjYbkboA2CVckn3kiyum1DE0wskGb7KJJxBdyEBApDLLVdw=="
    },
    "@babel/plugin-proposal-optional-chaining": {
      "version": "7.8.3",
      "resolved": "https://registry.npmjs.org/@babel/plugin-proposal-optional-chaining/-/plugin-proposal-optional-chaining-7.8.3.tgz",
      "integrity": "sha512-QIoIR9abkVn+seDE3OjA08jWcs3eZ9+wJCKSRgo3WdEU2csFYgdScb+8qHB3+WXsGJD55u+5hWCISI7ejXS+kg=="
    },
    "@babel/plugin-syntax-async-generators": {
      "version": "7.8.4",
      "resolved": "https://registry.npmjs.org/@babel/plugin-syntax-async-generators/-/plugin-syntax-async-generators-7.8.4.tgz",
      "integrity": "sha512-tycmZxkGfZaxhMRbXlPXuVFpdWlXpir2W4AMhSJgRKzk/eDlIXOhb2LHWoLpDF7TEHylV5zNhykX6KAgHJmTNw=="
    },
    "@babel/plugin-syntax-class-properties": {
      "version": "7.8.3",
      "resolved": "https://registry.npmjs.org/@babel/plugin-syntax-class-properties/-/plugin-syntax-class-properties-7.8.3.tgz",
      "integrity": "sha512-UcAyQWg2bAN647Q+O811tG9MrJ38Z10jjhQdKNAL8fsyPzE3cCN/uT+f55cFVY4aGO4jqJAvmqsuY3GQDwAoXg=="
    },
    "@babel/plugin-syntax-dynamic-import": {
      "version": "7.8.3",
      "resolved": "https://registry.npmjs.org/@babel/plugin-syntax-dynamic-import/-/plugin-syntax-dynamic-import-7.8.3.tgz",
      "integrity": "sha512-5gdGbFon+PszYzqs83S3E5mpi7/y/8M9eC90MRTZfduQOYW76ig6SOSPNe41IG5LoP3FGBn2N0RjVDSQiS94kQ=="
    },
    "@babel/plugin-syntax-flow": {
      "version": "7.8.3",
      "resolved": "https://registry.npmjs.org/@babel/plugin-syntax-flow/-/plugin-syntax-flow-7.8.3.tgz",
      "integrity": "sha512-innAx3bUbA0KSYj2E2MNFSn9hiCeowOFLxlsuhXzw8hMQnzkDomUr9QCD7E9VF60NmnG1sNTuuv6Qf4f8INYsg=="
    },
    "@babel/plugin-syntax-jsx": {
      "version": "7.8.3",
      "resolved": "https://registry.npmjs.org/@babel/plugin-syntax-jsx/-/plugin-syntax-jsx-7.8.3.tgz",
      "integrity": "sha512-WxdW9xyLgBdefoo0Ynn3MRSkhe5tFVxxKNVdnZSh318WrG2e2jH+E9wd/++JsqcLJZPfz87njQJ8j2Upjm0M0A=="
    },
    "@babel/plugin-syntax-nullish-coalescing-operator": {
      "version": "7.8.3",
      "resolved": "https://registry.npmjs.org/@babel/plugin-syntax-nullish-coalescing-operator/-/plugin-syntax-nullish-coalescing-operator-7.8.3.tgz",
      "integrity": "sha512-aSff4zPII1u2QD7y+F8oDsz19ew4IGEJg9SVW+bqwpwtfFleiQDMdzA/R+UlWDzfnHFCxxleFT0PMIrR36XLNQ=="
    },
    "@babel/plugin-syntax-object-rest-spread": {
      "version": "7.8.3",
      "resolved": "https://registry.npmjs.org/@babel/plugin-syntax-object-rest-spread/-/plugin-syntax-object-rest-spread-7.8.3.tgz",
      "integrity": "sha512-XoqMijGZb9y3y2XskN+P1wUGiVwWZ5JmoDRwx5+3GmEplNyVM2s2Dg8ILFQm8rWM48orGy5YpI5Bl8U1y7ydlA=="
    },
    "@babel/plugin-syntax-optional-catch-binding": {
      "version": "7.8.3",
      "resolved": "https://registry.npmjs.org/@babel/plugin-syntax-optional-catch-binding/-/plugin-syntax-optional-catch-binding-7.8.3.tgz",
      "integrity": "sha512-6VPD0Pc1lpTqw0aKoeRTMiB+kWhAoT24PA+ksWSBrFtl5SIRVpZlwN3NNPQjehA2E/91FV3RjLWoVTglWcSV3Q=="
    },
    "@babel/plugin-syntax-optional-chaining": {
      "version": "7.8.3",
      "resolved": "https://registry.npmjs.org/@babel/plugin-syntax-optional-chaining/-/plugin-syntax-optional-chaining-7.8.3.tgz",
      "integrity": "sha512-KoK9ErH1MBlCPxV0VANkXW2/dw4vlbGDrFgz8bmUsBGYkFRcbRwMh6cIJubdPrkxRwuGdtCk0v/wPTKbQgBjkg=="
    },
    "@babel/plugin-transform-arrow-functions": {
      "version": "7.8.3",
      "resolved": "https://registry.npmjs.org/@babel/plugin-transform-arrow-functions/-/plugin-transform-arrow-functions-7.8.3.tgz",
      "integrity": "sha512-0MRF+KC8EqH4dbuITCWwPSzsyO3HIWWlm30v8BbbpOrS1B++isGxPnnuq/IZvOX5J2D/p7DQalQm+/2PnlKGxg=="
    },
    "@babel/plugin-transform-async-to-generator": {
      "version": "7.8.3",
      "resolved": "https://registry.npmjs.org/@babel/plugin-transform-async-to-generator/-/plugin-transform-async-to-generator-7.8.3.tgz",
      "integrity": "sha512-imt9tFLD9ogt56Dd5CI/6XgpukMwd/fLGSrix2httihVe7LOGVPhyhMh1BU5kDM7iHD08i8uUtmV2sWaBFlHVQ=="
    },
    "@babel/plugin-transform-block-scoped-functions": {
      "version": "7.8.3",
      "resolved": "https://registry.npmjs.org/@babel/plugin-transform-block-scoped-functions/-/plugin-transform-block-scoped-functions-7.8.3.tgz",
      "integrity": "sha512-vo4F2OewqjbB1+yaJ7k2EJFHlTP3jR634Z9Cj9itpqNjuLXvhlVxgnjsHsdRgASR8xYDrx6onw4vW5H6We0Jmg=="
    },
    "@babel/plugin-transform-block-scoping": {
      "version": "7.8.3",
      "resolved": "https://registry.npmjs.org/@babel/plugin-transform-block-scoping/-/plugin-transform-block-scoping-7.8.3.tgz",
      "integrity": "sha512-pGnYfm7RNRgYRi7bids5bHluENHqJhrV4bCZRwc5GamaWIIs07N4rZECcmJL6ZClwjDz1GbdMZFtPs27hTB06w=="
    },
    "@babel/plugin-transform-classes": {
      "version": "7.8.3",
      "resolved": "https://registry.npmjs.org/@babel/plugin-transform-classes/-/plugin-transform-classes-7.8.3.tgz",
      "integrity": "sha512-SjT0cwFJ+7Rbr1vQsvphAHwUHvSUPmMjMU/0P59G8U2HLFqSa082JO7zkbDNWs9kH/IUqpHI6xWNesGf8haF1w=="
    },
    "@babel/plugin-transform-computed-properties": {
      "version": "7.8.3",
      "resolved": "https://registry.npmjs.org/@babel/plugin-transform-computed-properties/-/plugin-transform-computed-properties-7.8.3.tgz",
      "integrity": "sha512-O5hiIpSyOGdrQZRQ2ccwtTVkgUDBBiCuK//4RJ6UfePllUTCENOzKxfh6ulckXKc0DixTFLCfb2HVkNA7aDpzA=="
    },
    "@babel/plugin-transform-destructuring": {
      "version": "7.8.3",
      "resolved": "https://registry.npmjs.org/@babel/plugin-transform-destructuring/-/plugin-transform-destructuring-7.8.3.tgz",
      "integrity": "sha512-H4X646nCkiEcHZUZaRkhE2XVsoz0J/1x3VVujnn96pSoGCtKPA99ZZA+va+gK+92Zycd6OBKCD8tDb/731bhgQ=="
    },
    "@babel/plugin-transform-exponentiation-operator": {
      "version": "7.8.3",
      "resolved": "https://registry.npmjs.org/@babel/plugin-transform-exponentiation-operator/-/plugin-transform-exponentiation-operator-7.8.3.tgz",
      "integrity": "sha512-zwIpuIymb3ACcInbksHaNcR12S++0MDLKkiqXHl3AzpgdKlFNhog+z/K0+TGW+b0w5pgTq4H6IwV/WhxbGYSjQ=="
    },
    "@babel/plugin-transform-flow-strip-types": {
      "version": "7.8.3",
      "resolved": "https://registry.npmjs.org/@babel/plugin-transform-flow-strip-types/-/plugin-transform-flow-strip-types-7.8.3.tgz",
      "integrity": "sha512-g/6WTWG/xbdd2exBBzMfygjX/zw4eyNC4X8pRaq7aRHRoDUCzAIu3kGYIXviOv8BjCuWm8vDBwjHcjiRNgXrPA=="
    },
    "@babel/plugin-transform-for-of": {
<<<<<<< HEAD
      "version": "7.8.3",
      "resolved": "https://registry.npmjs.org/@babel/plugin-transform-for-of/-/plugin-transform-for-of-7.8.3.tgz",
      "integrity": "sha512-ZjXznLNTxhpf4Q5q3x1NsngzGA38t9naWH8Gt+0qYZEJAcvPI9waSStSh56u19Ofjr7QmD0wUsQ8hw8s/p1VnA=="
=======
      "version": "7.8.4",
      "resolved": "https://registry.npmjs.org/@babel/plugin-transform-for-of/-/plugin-transform-for-of-7.8.4.tgz",
      "integrity": "sha512-iAXNlOWvcYUYoV8YIxwS7TxGRJcxyl8eQCfT+A5j8sKUzRFvJdcyjp97jL2IghWSRDaL2PU2O2tX8Cu9dTBq5A=="
>>>>>>> 34f88077
    },
    "@babel/plugin-transform-literals": {
      "version": "7.8.3",
      "resolved": "https://registry.npmjs.org/@babel/plugin-transform-literals/-/plugin-transform-literals-7.8.3.tgz",
      "integrity": "sha512-3Tqf8JJ/qB7TeldGl+TT55+uQei9JfYaregDcEAyBZ7akutriFrt6C/wLYIer6OYhleVQvH/ntEhjE/xMmy10A=="
    },
    "@babel/plugin-transform-modules-commonjs": {
      "version": "7.8.3",
      "resolved": "https://registry.npmjs.org/@babel/plugin-transform-modules-commonjs/-/plugin-transform-modules-commonjs-7.8.3.tgz",
      "integrity": "sha512-JpdMEfA15HZ/1gNuB9XEDlZM1h/gF/YOH7zaZzQu2xCFRfwc01NXBMHHSTT6hRjlXJJs5x/bfODM3LiCk94Sxg=="
    },
    "@babel/plugin-transform-object-super": {
      "version": "7.8.3",
      "resolved": "https://registry.npmjs.org/@babel/plugin-transform-object-super/-/plugin-transform-object-super-7.8.3.tgz",
      "integrity": "sha512-57FXk+gItG/GejofIyLIgBKTas4+pEU47IXKDBWFTxdPd7F80H8zybyAY7UoblVfBhBGs2EKM+bJUu2+iUYPDQ=="
    },
    "@babel/plugin-transform-parameters": {
<<<<<<< HEAD
      "version": "7.8.3",
      "resolved": "https://registry.npmjs.org/@babel/plugin-transform-parameters/-/plugin-transform-parameters-7.8.3.tgz",
      "integrity": "sha512-/pqngtGb54JwMBZ6S/D3XYylQDFtGjWrnoCF4gXZOUpFV/ujbxnoNGNvDGu6doFWRPBveE72qTx/RRU44j5I/Q=="
=======
      "version": "7.8.4",
      "resolved": "https://registry.npmjs.org/@babel/plugin-transform-parameters/-/plugin-transform-parameters-7.8.4.tgz",
      "integrity": "sha512-IsS3oTxeTsZlE5KqzTbcC2sV0P9pXdec53SU+Yxv7o/6dvGM5AkTotQKhoSffhNgZ/dftsSiOoxy7evCYJXzVA=="
>>>>>>> 34f88077
    },
    "@babel/plugin-transform-property-literals": {
      "version": "7.8.3",
      "resolved": "https://registry.npmjs.org/@babel/plugin-transform-property-literals/-/plugin-transform-property-literals-7.8.3.tgz",
      "integrity": "sha512-uGiiXAZMqEoQhRWMK17VospMZh5sXWg+dlh2soffpkAl96KAm+WZuJfa6lcELotSRmooLqg0MWdH6UUq85nmmg=="
    },
    "@babel/plugin-transform-react-display-name": {
      "version": "7.8.3",
      "resolved": "https://registry.npmjs.org/@babel/plugin-transform-react-display-name/-/plugin-transform-react-display-name-7.8.3.tgz",
      "integrity": "sha512-3Jy/PCw8Fe6uBKtEgz3M82ljt+lTg+xJaM4og+eyu83qLT87ZUSckn0wy7r31jflURWLO83TW6Ylf7lyXj3m5A=="
    },
    "@babel/plugin-transform-react-jsx": {
      "version": "7.8.3",
      "resolved": "https://registry.npmjs.org/@babel/plugin-transform-react-jsx/-/plugin-transform-react-jsx-7.8.3.tgz",
      "integrity": "sha512-r0h+mUiyL595ikykci+fbwm9YzmuOrUBi0b+FDIKmi3fPQyFokWVEMJnRWHJPPQEjyFJyna9WZC6Viv6UHSv1g=="
    },
    "@babel/plugin-transform-react-jsx-self": {
      "version": "7.8.3",
      "resolved": "https://registry.npmjs.org/@babel/plugin-transform-react-jsx-self/-/plugin-transform-react-jsx-self-7.8.3.tgz",
      "integrity": "sha512-01OT7s5oa0XTLf2I8XGsL8+KqV9lx3EZV+jxn/L2LQ97CGKila2YMroTkCEIE0HV/FF7CMSRsIAybopdN9NTdg=="
    },
    "@babel/plugin-transform-react-jsx-source": {
      "version": "7.8.3",
      "resolved": "https://registry.npmjs.org/@babel/plugin-transform-react-jsx-source/-/plugin-transform-react-jsx-source-7.8.3.tgz",
      "integrity": "sha512-PLMgdMGuVDtRS/SzjNEQYUT8f4z1xb2BAT54vM1X5efkVuYBf5WyGUMbpmARcfq3NaglIwz08UVQK4HHHbC6ag=="
    },
    "@babel/plugin-transform-regenerator": {
      "version": "7.8.3",
      "resolved": "https://registry.npmjs.org/@babel/plugin-transform-regenerator/-/plugin-transform-regenerator-7.8.3.tgz",
      "integrity": "sha512-qt/kcur/FxrQrzFR432FGZznkVAjiyFtCOANjkAKwCbt465L6ZCiUQh2oMYGU3Wo8LRFJxNDFwWn106S5wVUNA=="
    },
    "@babel/plugin-transform-runtime": {
      "version": "7.8.3",
      "resolved": "https://registry.npmjs.org/@babel/plugin-transform-runtime/-/plugin-transform-runtime-7.8.3.tgz",
      "integrity": "sha512-/vqUt5Yh+cgPZXXjmaG9NT8aVfThKk7G4OqkVhrXqwsC5soMn/qTCxs36rZ2QFhpfTJcjw4SNDIZ4RUb8OL4jQ=="
    },
    "@babel/plugin-transform-shorthand-properties": {
      "version": "7.8.3",
      "resolved": "https://registry.npmjs.org/@babel/plugin-transform-shorthand-properties/-/plugin-transform-shorthand-properties-7.8.3.tgz",
      "integrity": "sha512-I9DI6Odg0JJwxCHzbzW08ggMdCezoWcuQRz3ptdudgwaHxTjxw5HgdFJmZIkIMlRymL6YiZcped4TTCB0JcC8w=="
    },
    "@babel/plugin-transform-spread": {
      "version": "7.8.3",
      "resolved": "https://registry.npmjs.org/@babel/plugin-transform-spread/-/plugin-transform-spread-7.8.3.tgz",
      "integrity": "sha512-CkuTU9mbmAoFOI1tklFWYYbzX5qCIZVXPVy0jpXgGwkplCndQAa58s2jr66fTeQnA64bDox0HL4U56CFYoyC7g=="
    },
    "@babel/plugin-transform-sticky-regex": {
      "version": "7.8.3",
      "resolved": "https://registry.npmjs.org/@babel/plugin-transform-sticky-regex/-/plugin-transform-sticky-regex-7.8.3.tgz",
      "integrity": "sha512-9Spq0vGCD5Bb4Z/ZXXSK5wbbLFMG085qd2vhL1JYu1WcQ5bXqZBAYRzU1d+p79GcHs2szYv5pVQCX13QgldaWw=="
    },
    "@babel/plugin-transform-template-literals": {
      "version": "7.8.3",
      "resolved": "https://registry.npmjs.org/@babel/plugin-transform-template-literals/-/plugin-transform-template-literals-7.8.3.tgz",
      "integrity": "sha512-820QBtykIQOLFT8NZOcTRJ1UNuztIELe4p9DCgvj4NK+PwluSJ49we7s9FB1HIGNIYT7wFUJ0ar2QpCDj0escQ=="
    },
    "@babel/plugin-transform-typeof-symbol": {
<<<<<<< HEAD
      "version": "7.8.3",
      "resolved": "https://registry.npmjs.org/@babel/plugin-transform-typeof-symbol/-/plugin-transform-typeof-symbol-7.8.3.tgz",
      "integrity": "sha512-3TrkKd4LPqm4jHs6nPtSDI/SV9Cm5PRJkHLUgTcqRQQTMAZ44ZaAdDZJtvWFSaRcvT0a1rTmJ5ZA5tDKjleF3g=="
=======
      "version": "7.8.4",
      "resolved": "https://registry.npmjs.org/@babel/plugin-transform-typeof-symbol/-/plugin-transform-typeof-symbol-7.8.4.tgz",
      "integrity": "sha512-2QKyfjGdvuNfHsb7qnBBlKclbD4CfshH2KvDabiijLMGXPHJXGxtDzwIF7bQP+T0ysw8fYTtxPafgfs/c1Lrqg=="
>>>>>>> 34f88077
    },
    "@babel/plugin-transform-unicode-regex": {
      "version": "7.8.3",
      "resolved": "https://registry.npmjs.org/@babel/plugin-transform-unicode-regex/-/plugin-transform-unicode-regex-7.8.3.tgz",
      "integrity": "sha512-+ufgJjYdmWfSQ+6NS9VGUR2ns8cjJjYbrbi11mZBTaWm+Fui/ncTLFF28Ei1okavY+xkojGr1eJxNsWYeA5aZw=="
    },
    "@babel/preset-react": {
      "version": "7.8.3",
      "resolved": "https://registry.npmjs.org/@babel/preset-react/-/preset-react-7.8.3.tgz",
      "integrity": "sha512-9hx0CwZg92jGb7iHYQVgi0tOEHP/kM60CtWJQnmbATSPIQQ2xYzfoCI3EdqAhFBeeJwYMdWQuDUHMsuDbH9hyQ=="
    },
    "@babel/runtime": {
<<<<<<< HEAD
      "version": "7.8.3",
      "resolved": "https://registry.npmjs.org/@babel/runtime/-/runtime-7.8.3.tgz",
      "integrity": "sha512-fVHx1rzEmwB130VTkLnxR+HmxcTjGzH12LYQcFFoBwakMd3aOMD4OsRN7tGG/UOYE2ektgFrS8uACAoRk1CY0w=="
=======
      "version": "7.8.4",
      "resolved": "https://registry.npmjs.org/@babel/runtime/-/runtime-7.8.4.tgz",
      "integrity": "sha512-neAp3zt80trRVBI1x0azq6c57aNBqYZH8KhMm3TaB7wEI5Q4A2SHfBHE8w9gOhI/lrqxtEbXZgQIrHP+wvSGwQ=="
>>>>>>> 34f88077
    },
    "@babel/template": {
      "version": "7.8.3",
      "resolved": "https://registry.npmjs.org/@babel/template/-/template-7.8.3.tgz",
      "integrity": "sha512-04m87AcQgAFdvuoyiQ2kgELr2tV8B4fP/xJAVUL3Yb3bkNdMedD3d0rlSQr3PegP0cms3eHjl1F7PWlvWbU8FQ=="
    },
    "@babel/traverse": {
<<<<<<< HEAD
      "version": "7.8.3",
      "resolved": "https://registry.npmjs.org/@babel/traverse/-/traverse-7.8.3.tgz",
      "integrity": "sha512-we+a2lti+eEImHmEXp7bM9cTxGzxPmBiVJlLVD+FuuQMeeO7RaDbutbgeheDkw+Xe3mCfJHnGOWLswT74m2IPg=="
=======
      "version": "7.8.4",
      "resolved": "https://registry.npmjs.org/@babel/traverse/-/traverse-7.8.4.tgz",
      "integrity": "sha512-NGLJPZwnVEyBPLI+bl9y9aSnxMhsKz42so7ApAv9D+b4vAFPpY013FTS9LdKxcABoIYFU52HcYga1pPlx454mg=="
>>>>>>> 34f88077
    },
    "@babel/types": {
      "version": "7.8.3",
      "resolved": "https://registry.npmjs.org/@babel/types/-/types-7.8.3.tgz",
      "integrity": "sha512-jBD+G8+LWpMBBWvVcdr4QysjUE4mU/syrhN17o1u3gx0/WzJB1kwiVZAXRtWbsIPOwW8pF/YJV5+nmetPzepXg=="
    },
    "acorn": {
      "version": "6.4.0",
      "resolved": "https://registry.npmjs.org/acorn/-/acorn-6.4.0.tgz",
      "integrity": "sha512-gac8OEcQ2Li1dxIEWGZzsp2BitJxwkwcOm0zHAJLcPJaVvm58FRnk6RkuLRpU1EujipU2ZFODv2P9DLMfnV8mw=="
    },
    "acorn-dynamic-import": {
      "version": "4.0.0",
      "resolved": "https://registry.npmjs.org/acorn-dynamic-import/-/acorn-dynamic-import-4.0.0.tgz",
      "integrity": "sha512-d3OEjQV4ROpoflsnUA8HozoIR504TFxNivYEUi6uwz0IYhBkTDXGuWlNdMtybRt3nqVx/L6XqMt0FxkXuWKZhw=="
    },
    "ansi-styles": {
      "version": "3.2.1",
      "resolved": "https://registry.npmjs.org/ansi-styles/-/ansi-styles-3.2.1.tgz",
      "integrity": "sha512-VT0ZI6kZRdTh8YyJw3SMbYm/u+NqfsAxEpWO0Pf9sq8/e94WxxOpPKx9FR1FlyCtOVDNOQ+8ntlqFxiRc+r5qA=="
    },
    "babel-helper-evaluate-path": {
      "version": "0.5.0",
      "resolved": "https://registry.npmjs.org/babel-helper-evaluate-path/-/babel-helper-evaluate-path-0.5.0.tgz",
      "integrity": "sha512-mUh0UhS607bGh5wUMAQfOpt2JX2ThXMtppHRdRU1kL7ZLRWIXxoV2UIV1r2cAeeNeU1M5SB5/RSUgUxrK8yOkA=="
    },
    "babel-helper-flip-expressions": {
      "version": "0.4.3",
      "resolved": "https://registry.npmjs.org/babel-helper-flip-expressions/-/babel-helper-flip-expressions-0.4.3.tgz",
      "integrity": "sha1-NpZzahKKwYvCUlS19AoizrPB0/0="
    },
    "babel-helper-is-nodes-equiv": {
      "version": "0.0.1",
      "resolved": "https://registry.npmjs.org/babel-helper-is-nodes-equiv/-/babel-helper-is-nodes-equiv-0.0.1.tgz",
      "integrity": "sha1-NOmzALFHnd2Y7HfqC76TQt/jloQ="
    },
    "babel-helper-is-void-0": {
      "version": "0.4.3",
      "resolved": "https://registry.npmjs.org/babel-helper-is-void-0/-/babel-helper-is-void-0-0.4.3.tgz",
      "integrity": "sha1-fZwBtFYee5Xb2g9u7kj1tg5nMT4="
    },
    "babel-helper-mark-eval-scopes": {
      "version": "0.4.3",
      "resolved": "https://registry.npmjs.org/babel-helper-mark-eval-scopes/-/babel-helper-mark-eval-scopes-0.4.3.tgz",
      "integrity": "sha1-0kSjvvmESHJgP/tG4izorN9VFWI="
    },
    "babel-helper-remove-or-void": {
      "version": "0.4.3",
      "resolved": "https://registry.npmjs.org/babel-helper-remove-or-void/-/babel-helper-remove-or-void-0.4.3.tgz",
      "integrity": "sha1-pPA7QAd6D/6I5F0HAQ3uJB/1rmA="
    },
    "babel-helper-to-multiple-sequence-expressions": {
      "version": "0.5.0",
      "resolved": "https://registry.npmjs.org/babel-helper-to-multiple-sequence-expressions/-/babel-helper-to-multiple-sequence-expressions-0.5.0.tgz",
      "integrity": "sha512-m2CvfDW4+1qfDdsrtf4dwOslQC3yhbgyBFptncp4wvtdrDHqueW7slsYv4gArie056phvQFhT2nRcGS4bnm6mA=="
    },
    "babel-plugin-dynamic-import-node": {
      "version": "2.3.0",
      "resolved": "https://registry.npmjs.org/babel-plugin-dynamic-import-node/-/babel-plugin-dynamic-import-node-2.3.0.tgz",
      "integrity": "sha512-o6qFkpeQEBxcqt0XYlWzAVxNCSCZdUgcR8IRlhD/8DylxjjO4foPcvTW0GGKa/cVt3rvxZ7o5ippJ+/0nvLhlQ=="
    },
    "babel-plugin-minify-builtins": {
      "version": "0.5.0",
      "resolved": "https://registry.npmjs.org/babel-plugin-minify-builtins/-/babel-plugin-minify-builtins-0.5.0.tgz",
      "integrity": "sha512-wpqbN7Ov5hsNwGdzuzvFcjgRlzbIeVv1gMIlICbPj0xkexnfoIDe7q+AZHMkQmAE/F9R5jkrB6TLfTegImlXag=="
    },
    "babel-plugin-minify-constant-folding": {
      "version": "0.5.0",
      "resolved": "https://registry.npmjs.org/babel-plugin-minify-constant-folding/-/babel-plugin-minify-constant-folding-0.5.0.tgz",
      "integrity": "sha512-Vj97CTn/lE9hR1D+jKUeHfNy+m1baNiJ1wJvoGyOBUx7F7kJqDZxr9nCHjO/Ad+irbR3HzR6jABpSSA29QsrXQ=="
    },
    "babel-plugin-minify-dead-code-elimination": {
      "version": "0.5.1",
      "resolved": "https://registry.npmjs.org/babel-plugin-minify-dead-code-elimination/-/babel-plugin-minify-dead-code-elimination-0.5.1.tgz",
      "integrity": "sha512-x8OJOZIrRmQBcSqxBcLbMIK8uPmTvNWPXH2bh5MDCW1latEqYiRMuUkPImKcfpo59pTUB2FT7HfcgtG8ZlR5Qg=="
    },
    "babel-plugin-minify-flip-comparisons": {
      "version": "0.4.3",
      "resolved": "https://registry.npmjs.org/babel-plugin-minify-flip-comparisons/-/babel-plugin-minify-flip-comparisons-0.4.3.tgz",
      "integrity": "sha1-AMqHDLjxO0XAOLPB68DyJyk8llo="
    },
    "babel-plugin-minify-guarded-expressions": {
      "version": "0.4.4",
      "resolved": "https://registry.npmjs.org/babel-plugin-minify-guarded-expressions/-/babel-plugin-minify-guarded-expressions-0.4.4.tgz",
      "integrity": "sha512-RMv0tM72YuPPfLT9QLr3ix9nwUIq+sHT6z8Iu3sLbqldzC1Dls8DPCywzUIzkTx9Zh1hWX4q/m9BPoPed9GOfA=="
    },
    "babel-plugin-minify-infinity": {
      "version": "0.4.3",
      "resolved": "https://registry.npmjs.org/babel-plugin-minify-infinity/-/babel-plugin-minify-infinity-0.4.3.tgz",
      "integrity": "sha1-37h2obCKBldjhO8/kuZTumB7Oco="
    },
    "babel-plugin-minify-mangle-names": {
      "version": "0.5.0",
      "resolved": "https://registry.npmjs.org/babel-plugin-minify-mangle-names/-/babel-plugin-minify-mangle-names-0.5.0.tgz",
      "integrity": "sha512-3jdNv6hCAw6fsX1p2wBGPfWuK69sfOjfd3zjUXkbq8McbohWy23tpXfy5RnToYWggvqzuMOwlId1PhyHOfgnGw=="
    },
    "babel-plugin-minify-numeric-literals": {
      "version": "0.4.3",
      "resolved": "https://registry.npmjs.org/babel-plugin-minify-numeric-literals/-/babel-plugin-minify-numeric-literals-0.4.3.tgz",
      "integrity": "sha1-jk/VYcefeAEob/YOjF/Z3u6TwLw="
    },
    "babel-plugin-minify-replace": {
      "version": "0.5.0",
      "resolved": "https://registry.npmjs.org/babel-plugin-minify-replace/-/babel-plugin-minify-replace-0.5.0.tgz",
      "integrity": "sha512-aXZiaqWDNUbyNNNpWs/8NyST+oU7QTpK7J9zFEFSA0eOmtUNMU3fczlTTTlnCxHmq/jYNFEmkkSG3DDBtW3Y4Q=="
    },
    "babel-plugin-minify-simplify": {
      "version": "0.5.1",
      "resolved": "https://registry.npmjs.org/babel-plugin-minify-simplify/-/babel-plugin-minify-simplify-0.5.1.tgz",
      "integrity": "sha512-OSYDSnoCxP2cYDMk9gxNAed6uJDiDz65zgL6h8d3tm8qXIagWGMLWhqysT6DY3Vs7Fgq7YUDcjOomhVUb+xX6A=="
    },
    "babel-plugin-minify-type-constructors": {
      "version": "0.4.3",
      "resolved": "https://registry.npmjs.org/babel-plugin-minify-type-constructors/-/babel-plugin-minify-type-constructors-0.4.3.tgz",
      "integrity": "sha1-G8bxW4f3qxCF1CszC3F2V6IVZQA="
    },
    "babel-plugin-transform-inline-consecutive-adds": {
      "version": "0.4.3",
      "resolved": "https://registry.npmjs.org/babel-plugin-transform-inline-consecutive-adds/-/babel-plugin-transform-inline-consecutive-adds-0.4.3.tgz",
      "integrity": "sha1-Mj1Ho+pjqDp6w8gRro5pQfrysNE="
    },
    "babel-plugin-transform-member-expression-literals": {
      "version": "6.9.4",
      "resolved": "https://registry.npmjs.org/babel-plugin-transform-member-expression-literals/-/babel-plugin-transform-member-expression-literals-6.9.4.tgz",
      "integrity": "sha1-NwOcmgwzE6OUlfqsL/OmtbnQOL8="
    },
    "babel-plugin-transform-merge-sibling-variables": {
      "version": "6.9.4",
      "resolved": "https://registry.npmjs.org/babel-plugin-transform-merge-sibling-variables/-/babel-plugin-transform-merge-sibling-variables-6.9.4.tgz",
      "integrity": "sha1-hbQi/DN3tEnJ0c3kQIcgNTJAHa4="
    },
    "babel-plugin-transform-minify-booleans": {
      "version": "6.9.4",
      "resolved": "https://registry.npmjs.org/babel-plugin-transform-minify-booleans/-/babel-plugin-transform-minify-booleans-6.9.4.tgz",
      "integrity": "sha1-rLs+VqNVXdI5KOS1gtKFFi3SsZg="
    },
    "babel-plugin-transform-property-literals": {
      "version": "6.9.4",
      "resolved": "https://registry.npmjs.org/babel-plugin-transform-property-literals/-/babel-plugin-transform-property-literals-6.9.4.tgz",
      "integrity": "sha1-mMHSHiVXNlc/k+zlRFn2ziSYXTk="
    },
    "babel-plugin-transform-regexp-constructors": {
      "version": "0.4.3",
      "resolved": "https://registry.npmjs.org/babel-plugin-transform-regexp-constructors/-/babel-plugin-transform-regexp-constructors-0.4.3.tgz",
      "integrity": "sha1-WLd3W2OvzzMyj66aX4j71PsLSWU="
    },
    "babel-plugin-transform-remove-console": {
      "version": "6.9.4",
      "resolved": "https://registry.npmjs.org/babel-plugin-transform-remove-console/-/babel-plugin-transform-remove-console-6.9.4.tgz",
      "integrity": "sha1-uYA2DAZzhOJLNXpYjYB9PINSd4A="
    },
    "babel-plugin-transform-remove-debugger": {
      "version": "6.9.4",
      "resolved": "https://registry.npmjs.org/babel-plugin-transform-remove-debugger/-/babel-plugin-transform-remove-debugger-6.9.4.tgz",
      "integrity": "sha1-QrcnYxyXl44estGZp67IShgznvI="
    },
    "babel-plugin-transform-remove-undefined": {
      "version": "0.5.0",
      "resolved": "https://registry.npmjs.org/babel-plugin-transform-remove-undefined/-/babel-plugin-transform-remove-undefined-0.5.0.tgz",
      "integrity": "sha512-+M7fJYFaEE/M9CXa0/IRkDbiV3wRELzA1kKQFCJ4ifhrzLKn/9VCCgj9OFmYWwBd8IB48YdgPkHYtbYq+4vtHQ=="
    },
    "babel-plugin-transform-simplify-comparison-operators": {
      "version": "6.9.4",
      "resolved": "https://registry.npmjs.org/babel-plugin-transform-simplify-comparison-operators/-/babel-plugin-transform-simplify-comparison-operators-6.9.4.tgz",
      "integrity": "sha1-9ir+CWyrDh9ootdT/fKDiIRxzrk="
    },
    "babel-plugin-transform-undefined-to-void": {
      "version": "6.9.4",
      "resolved": "https://registry.npmjs.org/babel-plugin-transform-undefined-to-void/-/babel-plugin-transform-undefined-to-void-6.9.4.tgz",
      "integrity": "sha1-viQcqBQEAwZ4t0hxcyK4nQyP4oA="
    },
    "babel-preset-meteor": {
<<<<<<< HEAD
      "version": "7.8.0",
      "resolved": "https://registry.npmjs.org/babel-preset-meteor/-/babel-preset-meteor-7.8.0.tgz",
      "integrity": "sha512-yWo37MUkl/RjWe3N6w/u5NsRWzmVNznJR01cJJrL1CFGe1+nJztQSTaoqyZKNCTw0s1L236ZRN8kpe8tC7grRw=="
=======
      "version": "7.8.1",
      "resolved": "https://registry.npmjs.org/babel-preset-meteor/-/babel-preset-meteor-7.8.1.tgz",
      "integrity": "sha512-R0Z3iq11dvucBlhkobsLxyC+Q4kP61umabQSRYcbp/dkvxUcZWZg5Lhn8DbhAOzTuUt9sCtgsDlhwqJ+fOSDHg=="
>>>>>>> 34f88077
    },
    "babel-preset-minify": {
      "version": "0.5.1",
      "resolved": "https://registry.npmjs.org/babel-preset-minify/-/babel-preset-minify-0.5.1.tgz",
      "integrity": "sha512-1IajDumYOAPYImkHbrKeiN5AKKP9iOmRoO2IPbIuVp0j2iuCcj0n7P260z38siKMZZ+85d3mJZdtW8IgOv+Tzg=="
    },
    "chalk": {
      "version": "2.4.2",
      "resolved": "https://registry.npmjs.org/chalk/-/chalk-2.4.2.tgz",
      "integrity": "sha512-Mti+f9lpJNcwF4tWV8/OrTTtF1gZi+f8FqlyAdouralcFWFQWF2+NgCHShjkCb+IFBLq9buZwE1xckQU4peSuQ=="
    },
    "color-convert": {
      "version": "1.9.3",
      "resolved": "https://registry.npmjs.org/color-convert/-/color-convert-1.9.3.tgz",
      "integrity": "sha512-QfAUtd+vFdAtFQcC8CCyYt1fYWxSqAiK2cSD6zDB8N3cpsEBAvRxp9zOGg6G/SHHJYAT88/az/IuDGALsNVbGg=="
    },
    "color-name": {
      "version": "1.1.3",
      "resolved": "https://registry.npmjs.org/color-name/-/color-name-1.1.3.tgz",
      "integrity": "sha1-p9BVi9icQveV3UIyj3QIMcpTvCU="
    },
    "convert-source-map": {
      "version": "1.7.0",
      "resolved": "https://registry.npmjs.org/convert-source-map/-/convert-source-map-1.7.0.tgz",
      "integrity": "sha512-4FJkXzKXEDB1snCFZlLP4gpC3JILicCpGbzG9f9G7tGqGCzETQ2hWPrcinA9oU4wtf2biUaEH5065UnMeR33oA=="
    },
    "debug": {
      "version": "4.1.1",
      "resolved": "https://registry.npmjs.org/debug/-/debug-4.1.1.tgz",
      "integrity": "sha512-pYAIzeRo8J6KPEaJ0VWOh5Pzkbw/RetuzehGM7QRRX5he4fPHx2rdKMB256ehJCkX+XRQm16eZLqLNS8RSZXZw=="
    },
    "define-properties": {
      "version": "1.1.3",
      "resolved": "https://registry.npmjs.org/define-properties/-/define-properties-1.1.3.tgz",
      "integrity": "sha512-3MqfYKj2lLzdMSf8ZIZE/V+Zuy+BgD6f164e8K2w7dgnpKArBDerGYpM46IYYcjnkdPNMjPk9A6VFB8+3SKlXQ=="
    },
    "escape-string-regexp": {
      "version": "1.0.5",
      "resolved": "https://registry.npmjs.org/escape-string-regexp/-/escape-string-regexp-1.0.5.tgz",
      "integrity": "sha1-G2HAViGQqN/2rjuyzwIAyhMLhtQ="
    },
    "esutils": {
      "version": "2.0.3",
      "resolved": "https://registry.npmjs.org/esutils/-/esutils-2.0.3.tgz",
      "integrity": "sha512-kVscqXk4OCp68SZ0dkgEKVi6/8ij300KBWTJq32P/dYeWTSwK41WyTxalN1eRmA5Z9UU/LX9D7FWSmV9SAYx6g=="
    },
    "function-bind": {
      "version": "1.1.1",
      "resolved": "https://registry.npmjs.org/function-bind/-/function-bind-1.1.1.tgz",
      "integrity": "sha512-yIovAzMX49sF8Yl58fSCWJ5svSLuaibPxXQJFLmBObTuCr0Mf1KiPopGM9NiFjiYBCbfaa2Fh6breQ6ANVTI0A=="
    },
    "gensync": {
      "version": "1.0.0-beta.1",
      "resolved": "https://registry.npmjs.org/gensync/-/gensync-1.0.0-beta.1.tgz",
      "integrity": "sha512-r8EC6NO1sngH/zdD9fiRDLdcgnbayXah+mLgManTaIZJqEC1MZstmnox8KpnI2/fxQwrp5OpCOYWLp4rBl4Jcg=="
    },
    "globals": {
      "version": "11.12.0",
      "resolved": "https://registry.npmjs.org/globals/-/globals-11.12.0.tgz",
      "integrity": "sha512-WOBp/EEGUiIsJSp7wcv/y6MO+lV9UoncWqxuFfm8eBwzWNgyfBd6Gz+IeKQ9jCmyhoH99g15M3T+QaVHFjizVA=="
    },
    "has-flag": {
      "version": "3.0.0",
      "resolved": "https://registry.npmjs.org/has-flag/-/has-flag-3.0.0.tgz",
      "integrity": "sha1-tdRU3CGZriJWmfNGfloH87lVuv0="
    },
    "has-symbols": {
      "version": "1.0.1",
      "resolved": "https://registry.npmjs.org/has-symbols/-/has-symbols-1.0.1.tgz",
      "integrity": "sha512-PLcsoqu++dmEIZB+6totNFKq/7Do+Z0u4oT0zKOJNl3lYK6vGwwu2hjHs+68OEZbTjiUE9bgOABXbP/GvrS0Kg=="
    },
    "js-tokens": {
      "version": "4.0.0",
      "resolved": "https://registry.npmjs.org/js-tokens/-/js-tokens-4.0.0.tgz",
      "integrity": "sha512-RdJUflcE3cUzKiMqQgsCu06FPu9UdIJO0beYbPhHN4k6apgJtifcoCtT9bcxOpYBtpD2kCM6Sbzg4CausW/PKQ=="
    },
    "jsesc": {
      "version": "2.5.2",
      "resolved": "https://registry.npmjs.org/jsesc/-/jsesc-2.5.2.tgz",
      "integrity": "sha512-OYu7XEzjkCQ3C5Ps3QIZsQfNpqoJyZZA99wd9aWd05NCtC5pWOkShK2mkL6HXQR6/Cy2lbNdPlZBpuQHXE63gA=="
    },
    "json5": {
      "version": "2.1.1",
      "resolved": "https://registry.npmjs.org/json5/-/json5-2.1.1.tgz",
      "integrity": "sha512-l+3HXD0GEI3huGq1njuqtzYK8OYJyXMkOLtQ53pjWh89tvWS2h6l+1zMkYWqlb57+SiQodKZyvMEFb2X+KrFhQ=="
    },
    "lodash": {
      "version": "4.17.15",
      "resolved": "https://registry.npmjs.org/lodash/-/lodash-4.17.15.tgz",
      "integrity": "sha512-8xOcRHvCjnocdS5cpwXQXVzmmh5e5+saE2QGoeQmbKmRS6J3VQppPOIt0MnmE+4xlZoumy0GPG0D0MVIQbNA1A=="
    },
    "magic-string": {
      "version": "0.25.6",
      "resolved": "https://registry.npmjs.org/magic-string/-/magic-string-0.25.6.tgz",
      "integrity": "sha512-3a5LOMSGoCTH5rbqobC2HuDNRtE2glHZ8J7pK+QZYppyWA36yuNpsX994rIY2nCuyP7CZYy7lQq/X2jygiZ89g=="
    },
    "meteor-babel": {
<<<<<<< HEAD
      "version": "7.8.1",
      "resolved": "https://registry.npmjs.org/meteor-babel/-/meteor-babel-7.8.1.tgz",
      "integrity": "sha512-0pA7paVbvyHsB0CJFzpEW5Jxiss+07aa1umGRME1jI7pIDX+oKSM9bJsrWxchrfBEpdiERkzlop89aSTgtQzVg=="
=======
      "version": "7.8.2",
      "resolved": "https://registry.npmjs.org/meteor-babel/-/meteor-babel-7.8.2.tgz",
      "integrity": "sha512-a7rUu156O7fCLZVtVh8bIkKnLYlLGNEo+q4jsupXgiMEh2RbuLsn8CCj8DyDoubi3AyIduGk7T0VRVZxr4XVQA=="
>>>>>>> 34f88077
    },
    "meteor-babel-helpers": {
      "version": "0.0.3",
      "resolved": "https://registry.npmjs.org/meteor-babel-helpers/-/meteor-babel-helpers-0.0.3.tgz",
      "integrity": "sha1-8uXZ+HlvvS6JAQI9dpnlsgLqn7A="
    },
    "minimist": {
      "version": "1.2.0",
      "resolved": "https://registry.npmjs.org/minimist/-/minimist-1.2.0.tgz",
      "integrity": "sha1-o1AIsg9BOD7sH7kU9M1d95omQoQ="
    },
    "ms": {
      "version": "2.1.2",
      "resolved": "https://registry.npmjs.org/ms/-/ms-2.1.2.tgz",
      "integrity": "sha512-sGkPx+VjMtmA6MX27oA4FBFELFCZZ4S4XqeGOXCv68tT+jb3vk/RyaKWP0PTKyWtmLSM0b+adUTEvbs1PEaH2w=="
    },
    "object-keys": {
      "version": "1.1.1",
      "resolved": "https://registry.npmjs.org/object-keys/-/object-keys-1.1.1.tgz",
      "integrity": "sha512-NuAESUOUMrlIXOfHKzD6bpPu3tYt3xvjNdRIQ+FeT0lNb4K8WR70CaDxhuNguS2XG+GjkyMwOzsN5ZktImfhLA=="
    },
    "object.assign": {
      "version": "4.1.0",
      "resolved": "https://registry.npmjs.org/object.assign/-/object.assign-4.1.0.tgz",
      "integrity": "sha512-exHJeq6kBKj58mqGyTQ9DFvrZC/eR6OwxzoM9YRoGBqrXYonaFyGiFMuc9VZrXf7DarreEwMpurG3dd+CNyW5w=="
    },
    "path-parse": {
      "version": "1.0.6",
      "resolved": "https://registry.npmjs.org/path-parse/-/path-parse-1.0.6.tgz",
      "integrity": "sha512-GSmOT2EbHrINBf9SR7CDELwlJ8AENk3Qn7OikK4nFYAu3Ote2+JYNVvkpAEQm3/TLNEJFD/xZJjzyxg3KBWOzw=="
    },
    "private": {
      "version": "0.1.8",
      "resolved": "https://registry.npmjs.org/private/-/private-0.1.8.tgz",
      "integrity": "sha512-VvivMrbvd2nKkiG38qjULzlc+4Vx4wm/whI9pQD35YrARNnhxeiRktSOhSukRLFNlzg6Br/cJPet5J/u19r/mg=="
    },
    "regenerate": {
      "version": "1.4.0",
      "resolved": "https://registry.npmjs.org/regenerate/-/regenerate-1.4.0.tgz",
      "integrity": "sha512-1G6jJVDWrt0rK99kBjvEtziZNCICAuvIPkSiUFIQxVP06RCVpq3dmDo2oi6ABpYaDYaTRr67BEhL8r1wgEZZKg=="
    },
    "regenerate-unicode-properties": {
      "version": "8.1.0",
      "resolved": "https://registry.npmjs.org/regenerate-unicode-properties/-/regenerate-unicode-properties-8.1.0.tgz",
      "integrity": "sha512-LGZzkgtLY79GeXLm8Dp0BVLdQlWICzBnJz/ipWUgo59qBaZ+BHtq51P2q1uVZlppMuUAT37SDk39qUbjTWB7bA=="
    },
    "regenerator-runtime": {
      "version": "0.13.3",
      "resolved": "https://registry.npmjs.org/regenerator-runtime/-/regenerator-runtime-0.13.3.tgz",
      "integrity": "sha512-naKIZz2GQ8JWh///G7L3X6LaQUAMp2lvb1rvwwsURe/VXwD6VMfr+/1NuNw3ag8v2kY1aQ/go5SNn79O9JU7yw=="
    },
    "regenerator-transform": {
      "version": "0.14.1",
      "resolved": "https://registry.npmjs.org/regenerator-transform/-/regenerator-transform-0.14.1.tgz",
      "integrity": "sha512-flVuee02C3FKRISbxhXl9mGzdbWUVHubl1SMaknjxkFB1/iqpJhArQUvRxOOPEc/9tAiX0BaQ28FJH10E4isSQ=="
    },
    "regexpu-core": {
      "version": "4.6.0",
      "resolved": "https://registry.npmjs.org/regexpu-core/-/regexpu-core-4.6.0.tgz",
      "integrity": "sha512-YlVaefl8P5BnFYOITTNzDvan1ulLOiXJzCNZxduTIosN17b87h3bvG9yHMoHaRuo88H4mQ06Aodj5VtYGGGiTg=="
    },
    "regjsgen": {
      "version": "0.5.1",
      "resolved": "https://registry.npmjs.org/regjsgen/-/regjsgen-0.5.1.tgz",
      "integrity": "sha512-5qxzGZjDs9w4tzT3TPhCJqWdCc3RLYwy9J2NB0nm5Lz+S273lvWcpjaTGHsT1dc6Hhfq41uSEOw8wBmxrKOuyg=="
    },
    "regjsparser": {
<<<<<<< HEAD
      "version": "0.6.2",
      "resolved": "https://registry.npmjs.org/regjsparser/-/regjsparser-0.6.2.tgz",
      "integrity": "sha512-E9ghzUtoLwDekPT0DYCp+c4h+bvuUpe6rRHCTYn6eGoqj1LgKXxT6I0Il4WbjhQkOghzi/V+y03bPKvbllL93Q==",
=======
      "version": "0.6.3",
      "resolved": "https://registry.npmjs.org/regjsparser/-/regjsparser-0.6.3.tgz",
      "integrity": "sha512-8uZvYbnfAtEm9Ab8NTb3hdLwL4g/LQzEYP7Xs27T96abJCCE2d6r3cPZPQEsLKy0vRSGVNG+/zVGtLr86HQduA==",
>>>>>>> 34f88077
      "dependencies": {
        "jsesc": {
          "version": "0.5.0",
          "resolved": "https://registry.npmjs.org/jsesc/-/jsesc-0.5.0.tgz",
          "integrity": "sha1-597mbjXW/Bb3EP6R1c9p9w8IkR0="
        }
      }
    },
    "reify": {
      "version": "0.20.12",
      "resolved": "https://registry.npmjs.org/reify/-/reify-0.20.12.tgz",
      "integrity": "sha512-4BzKwDWyJJbukwI6xIJRh+BDTitoGzxdgYPiQQ1zbcTZW6I8xgHPw1DnVuEs/mEZQlYm1e09DcFSApb4UaR5bQ=="
    },
    "resolve": {
<<<<<<< HEAD
      "version": "1.14.2",
      "resolved": "https://registry.npmjs.org/resolve/-/resolve-1.14.2.tgz",
      "integrity": "sha512-EjlOBLBO1kxsUxsKjLt7TAECyKW6fOh1VRkykQkKGzcBbjjPIxBqGh0jf7GJ3k/f5mxMqW3htMD3WdTUVtW8HQ=="
=======
      "version": "1.15.1",
      "resolved": "https://registry.npmjs.org/resolve/-/resolve-1.15.1.tgz",
      "integrity": "sha512-84oo6ZTtoTUpjgNEr5SJyzQhzL72gaRodsSfyxC/AXRvwu0Yse9H8eF9IpGo7b8YetZhlI6v7ZQ6bKBFV/6S7w=="
>>>>>>> 34f88077
    },
    "safe-buffer": {
      "version": "5.1.2",
      "resolved": "https://registry.npmjs.org/safe-buffer/-/safe-buffer-5.1.2.tgz",
      "integrity": "sha512-Gd2UZBJDkXlY7GbJxfsE8/nvKkUEU1G38c1siN6QP6a9PT9MmHB8GnpscSmMJSoF8LOIrt8ud/wPtojys4G6+g=="
    },
    "semver": {
      "version": "5.7.1",
      "resolved": "https://registry.npmjs.org/semver/-/semver-5.7.1.tgz",
      "integrity": "sha512-sauaDf/PZdVgrLTNYHRtpXa1iRiKcaebiKQ1BJdpQlWH2lCvexQdX55snPFyK7QzpudqbCI0qXFfOasHdyNDGQ=="
    },
    "source-map": {
      "version": "0.5.7",
      "resolved": "https://registry.npmjs.org/source-map/-/source-map-0.5.7.tgz",
      "integrity": "sha1-igOdLRAh0i0eoUyA2OpGi6LvP8w="
    },
    "sourcemap-codec": {
<<<<<<< HEAD
      "version": "1.4.7",
      "resolved": "https://registry.npmjs.org/sourcemap-codec/-/sourcemap-codec-1.4.7.tgz",
      "integrity": "sha512-RuN23NzhAOuUtaivhcrjXx1OPXsFeH9m5sI373/U7+tGLKihjUyboZAzOadytMjnqHp1f45RGk1IzDKCpDpSYA=="
=======
      "version": "1.4.8",
      "resolved": "https://registry.npmjs.org/sourcemap-codec/-/sourcemap-codec-1.4.8.tgz",
      "integrity": "sha512-9NykojV5Uih4lgo5So5dtw+f0JgJX30KCNI8gwhz2J9A15wD0Ml6tjHKwf6fTSa6fAdVBdZeNOs9eJ71qCk8vA=="
>>>>>>> 34f88077
    },
    "supports-color": {
      "version": "5.5.0",
      "resolved": "https://registry.npmjs.org/supports-color/-/supports-color-5.5.0.tgz",
      "integrity": "sha512-QjVjwdXIt408MIiAqCX4oUKsgU2EqAGzs2Ppkm4aQYbjm+ZEWEcW4SfFNTr4uMNZma0ey4f5lgLrkB0aX0QMow=="
    },
    "to-fast-properties": {
      "version": "2.0.0",
      "resolved": "https://registry.npmjs.org/to-fast-properties/-/to-fast-properties-2.0.0.tgz",
      "integrity": "sha1-3F5pjL0HkmW8c+A3doGk5Og/YW4="
    },
    "typescript": {
<<<<<<< HEAD
      "version": "3.7.4",
      "resolved": "https://registry.npmjs.org/typescript/-/typescript-3.7.4.tgz",
      "integrity": "sha512-A25xv5XCtarLwXpcDNZzCGvW2D1S3/bACratYBx2sax8PefsFhlYmkQicKHvpYflFS8if4zne5zT5kpJ7pzuvw=="
=======
      "version": "3.7.5",
      "resolved": "https://registry.npmjs.org/typescript/-/typescript-3.7.5.tgz",
      "integrity": "sha512-/P5lkRXkWHNAbcJIiHPfRoKqyd7bsyCma1hZNUGfn20qm64T6ZBlrzprymeu918H+mB/0rIg2gGK/BXkhhYgBw=="
>>>>>>> 34f88077
    },
    "unicode-canonical-property-names-ecmascript": {
      "version": "1.0.4",
      "resolved": "https://registry.npmjs.org/unicode-canonical-property-names-ecmascript/-/unicode-canonical-property-names-ecmascript-1.0.4.tgz",
      "integrity": "sha512-jDrNnXWHd4oHiTZnx/ZG7gtUTVp+gCcTTKr8L0HjlwphROEW3+Him+IpvC+xcJEFegapiMZyZe02CyuOnRmbnQ=="
    },
    "unicode-match-property-ecmascript": {
      "version": "1.0.4",
      "resolved": "https://registry.npmjs.org/unicode-match-property-ecmascript/-/unicode-match-property-ecmascript-1.0.4.tgz",
      "integrity": "sha512-L4Qoh15vTfntsn4P1zqnHulG0LdXgjSO035fEpdtp6YxXhMT51Q6vgM5lYdG/5X3MjS+k/Y9Xw4SFCY9IkR0rg=="
    },
    "unicode-match-property-value-ecmascript": {
      "version": "1.1.0",
      "resolved": "https://registry.npmjs.org/unicode-match-property-value-ecmascript/-/unicode-match-property-value-ecmascript-1.1.0.tgz",
      "integrity": "sha512-hDTHvaBk3RmFzvSl0UVrUmC3PuW9wKVnpoUDYH0JDkSIovzw+J5viQmeYHxVSBptubnr7PbH2e0fnpDRQnQl5g=="
    },
    "unicode-property-aliases-ecmascript": {
      "version": "1.0.5",
      "resolved": "https://registry.npmjs.org/unicode-property-aliases-ecmascript/-/unicode-property-aliases-ecmascript-1.0.5.tgz",
      "integrity": "sha512-L5RAqCfXqAwR3RriF8pM0lU0w4Ryf/GgzONwi6KnL1taJQa7x1TCxdJnILX59WIGOwR57IVxn7Nej0fz1Ny6fw=="
    }
  }
}<|MERGE_RESOLUTION|>--- conflicted
+++ resolved
@@ -7,15 +7,9 @@
       "integrity": "sha512-a9gxpmdXtZEInkCSHUJDLHZVBgb1QS0jhss4cPP93EW7s+uC5bikET2twEF3KV+7rDblJcmNvTR7VJejqd2C2g=="
     },
     "@babel/core": {
-<<<<<<< HEAD
-      "version": "7.8.3",
-      "resolved": "https://registry.npmjs.org/@babel/core/-/core-7.8.3.tgz",
-      "integrity": "sha512-4XFkf8AwyrEG7Ziu3L2L0Cv+WyY47Tcsp70JFmpftbAA1K7YL/sgE9jh9HyNj08Y/U50ItUchpN0w6HxAoX1rA==",
-=======
       "version": "7.8.4",
       "resolved": "https://registry.npmjs.org/@babel/core/-/core-7.8.4.tgz",
       "integrity": "sha512-0LiLrB2PwrVI+a2/IEskBopDYSd8BCb3rOvH7D5tzoWd696TBEduBvuLVm4Nx6rltrLZqvI3MCalB2K2aVzQjA==",
->>>>>>> 34f88077
       "dependencies": {
         "json5": {
           "version": "2.1.1",
@@ -25,15 +19,9 @@
       }
     },
     "@babel/generator": {
-<<<<<<< HEAD
-      "version": "7.8.3",
-      "resolved": "https://registry.npmjs.org/@babel/generator/-/generator-7.8.3.tgz",
-      "integrity": "sha512-WjoPk8hRpDRqqzRpvaR8/gDUPkrnOOeuT2m8cNICJtZH6mwaCo3v0OKMI7Y6SM1pBtyijnLtAL0HDi41pf41ug=="
-=======
       "version": "7.8.4",
       "resolved": "https://registry.npmjs.org/@babel/generator/-/generator-7.8.4.tgz",
       "integrity": "sha512-PwhclGdRpNAf3IxZb0YVuITPZmmrXz9zf6fH8lT4XbrmfQKr6ryBzhv593P5C6poJRciFCL/eHGW2NuGrgEyxA=="
->>>>>>> 34f88077
     },
     "@babel/helper-annotate-as-pure": {
       "version": "7.8.3",
@@ -146,15 +134,9 @@
       "integrity": "sha512-LACJrbUET9cQDzb6kG7EeD7+7doC3JNvUgTEQOx2qaO1fKlzE/Bf05qs9w1oXQMmXlPO65lC3Tq9S6gZpTErEQ=="
     },
     "@babel/helpers": {
-<<<<<<< HEAD
-      "version": "7.8.3",
-      "resolved": "https://registry.npmjs.org/@babel/helpers/-/helpers-7.8.3.tgz",
-      "integrity": "sha512-LmU3q9Pah/XyZU89QvBgGt+BCsTPoQa+73RxAQh8fb8qkDyIfeQnmgs+hvzhTCKTzqOyk7JTkS3MS1S8Mq5yrQ=="
-=======
       "version": "7.8.4",
       "resolved": "https://registry.npmjs.org/@babel/helpers/-/helpers-7.8.4.tgz",
       "integrity": "sha512-VPbe7wcQ4chu4TDQjimHv/5tj73qz88o12EPkO2ValS2QiQS/1F2SsjyIGNnAD0vF/nZS6Cf9i+vW6HIlnaR8w=="
->>>>>>> 34f88077
     },
     "@babel/highlight": {
       "version": "7.8.3",
@@ -162,15 +144,9 @@
       "integrity": "sha512-PX4y5xQUvy0fnEVHrYOarRPXVWafSjTW9T0Hab8gVIawpl2Sj0ORyrygANq+KjcNlSSTw0YCLSNA8OyZ1I4yEg=="
     },
     "@babel/parser": {
-<<<<<<< HEAD
-      "version": "7.8.3",
-      "resolved": "https://registry.npmjs.org/@babel/parser/-/parser-7.8.3.tgz",
-      "integrity": "sha512-/V72F4Yp/qmHaTALizEm9Gf2eQHV3QyTL3K0cNfijwnMnb1L+LDlAubb/ZnSdGAVzVSWakujHYs1I26x66sMeQ=="
-=======
       "version": "7.8.4",
       "resolved": "https://registry.npmjs.org/@babel/parser/-/parser-7.8.4.tgz",
       "integrity": "sha512-0fKu/QqildpXmPVaRBoXOlyBb3MC+J0A66x97qEfLOMkn3u6nfY5esWogQwi/K0BjASYy4DbnsEWnpNL6qT5Mw=="
->>>>>>> 34f88077
     },
     "@babel/plugin-proposal-async-generator-functions": {
       "version": "7.8.3",
@@ -293,15 +269,9 @@
       "integrity": "sha512-g/6WTWG/xbdd2exBBzMfygjX/zw4eyNC4X8pRaq7aRHRoDUCzAIu3kGYIXviOv8BjCuWm8vDBwjHcjiRNgXrPA=="
     },
     "@babel/plugin-transform-for-of": {
-<<<<<<< HEAD
-      "version": "7.8.3",
-      "resolved": "https://registry.npmjs.org/@babel/plugin-transform-for-of/-/plugin-transform-for-of-7.8.3.tgz",
-      "integrity": "sha512-ZjXznLNTxhpf4Q5q3x1NsngzGA38t9naWH8Gt+0qYZEJAcvPI9waSStSh56u19Ofjr7QmD0wUsQ8hw8s/p1VnA=="
-=======
       "version": "7.8.4",
       "resolved": "https://registry.npmjs.org/@babel/plugin-transform-for-of/-/plugin-transform-for-of-7.8.4.tgz",
       "integrity": "sha512-iAXNlOWvcYUYoV8YIxwS7TxGRJcxyl8eQCfT+A5j8sKUzRFvJdcyjp97jL2IghWSRDaL2PU2O2tX8Cu9dTBq5A=="
->>>>>>> 34f88077
     },
     "@babel/plugin-transform-literals": {
       "version": "7.8.3",
@@ -319,15 +289,9 @@
       "integrity": "sha512-57FXk+gItG/GejofIyLIgBKTas4+pEU47IXKDBWFTxdPd7F80H8zybyAY7UoblVfBhBGs2EKM+bJUu2+iUYPDQ=="
     },
     "@babel/plugin-transform-parameters": {
-<<<<<<< HEAD
-      "version": "7.8.3",
-      "resolved": "https://registry.npmjs.org/@babel/plugin-transform-parameters/-/plugin-transform-parameters-7.8.3.tgz",
-      "integrity": "sha512-/pqngtGb54JwMBZ6S/D3XYylQDFtGjWrnoCF4gXZOUpFV/ujbxnoNGNvDGu6doFWRPBveE72qTx/RRU44j5I/Q=="
-=======
       "version": "7.8.4",
       "resolved": "https://registry.npmjs.org/@babel/plugin-transform-parameters/-/plugin-transform-parameters-7.8.4.tgz",
       "integrity": "sha512-IsS3oTxeTsZlE5KqzTbcC2sV0P9pXdec53SU+Yxv7o/6dvGM5AkTotQKhoSffhNgZ/dftsSiOoxy7evCYJXzVA=="
->>>>>>> 34f88077
     },
     "@babel/plugin-transform-property-literals": {
       "version": "7.8.3",
@@ -385,15 +349,9 @@
       "integrity": "sha512-820QBtykIQOLFT8NZOcTRJ1UNuztIELe4p9DCgvj4NK+PwluSJ49we7s9FB1HIGNIYT7wFUJ0ar2QpCDj0escQ=="
     },
     "@babel/plugin-transform-typeof-symbol": {
-<<<<<<< HEAD
-      "version": "7.8.3",
-      "resolved": "https://registry.npmjs.org/@babel/plugin-transform-typeof-symbol/-/plugin-transform-typeof-symbol-7.8.3.tgz",
-      "integrity": "sha512-3TrkKd4LPqm4jHs6nPtSDI/SV9Cm5PRJkHLUgTcqRQQTMAZ44ZaAdDZJtvWFSaRcvT0a1rTmJ5ZA5tDKjleF3g=="
-=======
       "version": "7.8.4",
       "resolved": "https://registry.npmjs.org/@babel/plugin-transform-typeof-symbol/-/plugin-transform-typeof-symbol-7.8.4.tgz",
       "integrity": "sha512-2QKyfjGdvuNfHsb7qnBBlKclbD4CfshH2KvDabiijLMGXPHJXGxtDzwIF7bQP+T0ysw8fYTtxPafgfs/c1Lrqg=="
->>>>>>> 34f88077
     },
     "@babel/plugin-transform-unicode-regex": {
       "version": "7.8.3",
@@ -406,15 +364,9 @@
       "integrity": "sha512-9hx0CwZg92jGb7iHYQVgi0tOEHP/kM60CtWJQnmbATSPIQQ2xYzfoCI3EdqAhFBeeJwYMdWQuDUHMsuDbH9hyQ=="
     },
     "@babel/runtime": {
-<<<<<<< HEAD
-      "version": "7.8.3",
-      "resolved": "https://registry.npmjs.org/@babel/runtime/-/runtime-7.8.3.tgz",
-      "integrity": "sha512-fVHx1rzEmwB130VTkLnxR+HmxcTjGzH12LYQcFFoBwakMd3aOMD4OsRN7tGG/UOYE2ektgFrS8uACAoRk1CY0w=="
-=======
       "version": "7.8.4",
       "resolved": "https://registry.npmjs.org/@babel/runtime/-/runtime-7.8.4.tgz",
       "integrity": "sha512-neAp3zt80trRVBI1x0azq6c57aNBqYZH8KhMm3TaB7wEI5Q4A2SHfBHE8w9gOhI/lrqxtEbXZgQIrHP+wvSGwQ=="
->>>>>>> 34f88077
     },
     "@babel/template": {
       "version": "7.8.3",
@@ -422,15 +374,9 @@
       "integrity": "sha512-04m87AcQgAFdvuoyiQ2kgELr2tV8B4fP/xJAVUL3Yb3bkNdMedD3d0rlSQr3PegP0cms3eHjl1F7PWlvWbU8FQ=="
     },
     "@babel/traverse": {
-<<<<<<< HEAD
-      "version": "7.8.3",
-      "resolved": "https://registry.npmjs.org/@babel/traverse/-/traverse-7.8.3.tgz",
-      "integrity": "sha512-we+a2lti+eEImHmEXp7bM9cTxGzxPmBiVJlLVD+FuuQMeeO7RaDbutbgeheDkw+Xe3mCfJHnGOWLswT74m2IPg=="
-=======
       "version": "7.8.4",
       "resolved": "https://registry.npmjs.org/@babel/traverse/-/traverse-7.8.4.tgz",
       "integrity": "sha512-NGLJPZwnVEyBPLI+bl9y9aSnxMhsKz42so7ApAv9D+b4vAFPpY013FTS9LdKxcABoIYFU52HcYga1pPlx454mg=="
->>>>>>> 34f88077
     },
     "@babel/types": {
       "version": "7.8.3",
@@ -603,15 +549,9 @@
       "integrity": "sha1-viQcqBQEAwZ4t0hxcyK4nQyP4oA="
     },
     "babel-preset-meteor": {
-<<<<<<< HEAD
-      "version": "7.8.0",
-      "resolved": "https://registry.npmjs.org/babel-preset-meteor/-/babel-preset-meteor-7.8.0.tgz",
-      "integrity": "sha512-yWo37MUkl/RjWe3N6w/u5NsRWzmVNznJR01cJJrL1CFGe1+nJztQSTaoqyZKNCTw0s1L236ZRN8kpe8tC7grRw=="
-=======
       "version": "7.8.1",
       "resolved": "https://registry.npmjs.org/babel-preset-meteor/-/babel-preset-meteor-7.8.1.tgz",
       "integrity": "sha512-R0Z3iq11dvucBlhkobsLxyC+Q4kP61umabQSRYcbp/dkvxUcZWZg5Lhn8DbhAOzTuUt9sCtgsDlhwqJ+fOSDHg=="
->>>>>>> 34f88077
     },
     "babel-preset-minify": {
       "version": "0.5.1",
@@ -709,15 +649,9 @@
       "integrity": "sha512-3a5LOMSGoCTH5rbqobC2HuDNRtE2glHZ8J7pK+QZYppyWA36yuNpsX994rIY2nCuyP7CZYy7lQq/X2jygiZ89g=="
     },
     "meteor-babel": {
-<<<<<<< HEAD
-      "version": "7.8.1",
-      "resolved": "https://registry.npmjs.org/meteor-babel/-/meteor-babel-7.8.1.tgz",
-      "integrity": "sha512-0pA7paVbvyHsB0CJFzpEW5Jxiss+07aa1umGRME1jI7pIDX+oKSM9bJsrWxchrfBEpdiERkzlop89aSTgtQzVg=="
-=======
       "version": "7.8.2",
       "resolved": "https://registry.npmjs.org/meteor-babel/-/meteor-babel-7.8.2.tgz",
       "integrity": "sha512-a7rUu156O7fCLZVtVh8bIkKnLYlLGNEo+q4jsupXgiMEh2RbuLsn8CCj8DyDoubi3AyIduGk7T0VRVZxr4XVQA=="
->>>>>>> 34f88077
     },
     "meteor-babel-helpers": {
       "version": "0.0.3",
@@ -785,15 +719,9 @@
       "integrity": "sha512-5qxzGZjDs9w4tzT3TPhCJqWdCc3RLYwy9J2NB0nm5Lz+S273lvWcpjaTGHsT1dc6Hhfq41uSEOw8wBmxrKOuyg=="
     },
     "regjsparser": {
-<<<<<<< HEAD
-      "version": "0.6.2",
-      "resolved": "https://registry.npmjs.org/regjsparser/-/regjsparser-0.6.2.tgz",
-      "integrity": "sha512-E9ghzUtoLwDekPT0DYCp+c4h+bvuUpe6rRHCTYn6eGoqj1LgKXxT6I0Il4WbjhQkOghzi/V+y03bPKvbllL93Q==",
-=======
       "version": "0.6.3",
       "resolved": "https://registry.npmjs.org/regjsparser/-/regjsparser-0.6.3.tgz",
       "integrity": "sha512-8uZvYbnfAtEm9Ab8NTb3hdLwL4g/LQzEYP7Xs27T96abJCCE2d6r3cPZPQEsLKy0vRSGVNG+/zVGtLr86HQduA==",
->>>>>>> 34f88077
       "dependencies": {
         "jsesc": {
           "version": "0.5.0",
@@ -808,15 +736,9 @@
       "integrity": "sha512-4BzKwDWyJJbukwI6xIJRh+BDTitoGzxdgYPiQQ1zbcTZW6I8xgHPw1DnVuEs/mEZQlYm1e09DcFSApb4UaR5bQ=="
     },
     "resolve": {
-<<<<<<< HEAD
-      "version": "1.14.2",
-      "resolved": "https://registry.npmjs.org/resolve/-/resolve-1.14.2.tgz",
-      "integrity": "sha512-EjlOBLBO1kxsUxsKjLt7TAECyKW6fOh1VRkykQkKGzcBbjjPIxBqGh0jf7GJ3k/f5mxMqW3htMD3WdTUVtW8HQ=="
-=======
       "version": "1.15.1",
       "resolved": "https://registry.npmjs.org/resolve/-/resolve-1.15.1.tgz",
       "integrity": "sha512-84oo6ZTtoTUpjgNEr5SJyzQhzL72gaRodsSfyxC/AXRvwu0Yse9H8eF9IpGo7b8YetZhlI6v7ZQ6bKBFV/6S7w=="
->>>>>>> 34f88077
     },
     "safe-buffer": {
       "version": "5.1.2",
@@ -834,15 +756,9 @@
       "integrity": "sha1-igOdLRAh0i0eoUyA2OpGi6LvP8w="
     },
     "sourcemap-codec": {
-<<<<<<< HEAD
-      "version": "1.4.7",
-      "resolved": "https://registry.npmjs.org/sourcemap-codec/-/sourcemap-codec-1.4.7.tgz",
-      "integrity": "sha512-RuN23NzhAOuUtaivhcrjXx1OPXsFeH9m5sI373/U7+tGLKihjUyboZAzOadytMjnqHp1f45RGk1IzDKCpDpSYA=="
-=======
       "version": "1.4.8",
       "resolved": "https://registry.npmjs.org/sourcemap-codec/-/sourcemap-codec-1.4.8.tgz",
       "integrity": "sha512-9NykojV5Uih4lgo5So5dtw+f0JgJX30KCNI8gwhz2J9A15wD0Ml6tjHKwf6fTSa6fAdVBdZeNOs9eJ71qCk8vA=="
->>>>>>> 34f88077
     },
     "supports-color": {
       "version": "5.5.0",
@@ -855,15 +771,9 @@
       "integrity": "sha1-3F5pjL0HkmW8c+A3doGk5Og/YW4="
     },
     "typescript": {
-<<<<<<< HEAD
-      "version": "3.7.4",
-      "resolved": "https://registry.npmjs.org/typescript/-/typescript-3.7.4.tgz",
-      "integrity": "sha512-A25xv5XCtarLwXpcDNZzCGvW2D1S3/bACratYBx2sax8PefsFhlYmkQicKHvpYflFS8if4zne5zT5kpJ7pzuvw=="
-=======
       "version": "3.7.5",
       "resolved": "https://registry.npmjs.org/typescript/-/typescript-3.7.5.tgz",
       "integrity": "sha512-/P5lkRXkWHNAbcJIiHPfRoKqyd7bsyCma1hZNUGfn20qm64T6ZBlrzprymeu918H+mB/0rIg2gGK/BXkhhYgBw=="
->>>>>>> 34f88077
     },
     "unicode-canonical-property-names-ecmascript": {
       "version": "1.0.4",
