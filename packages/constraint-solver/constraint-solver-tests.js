--- conflicted
+++ resolved
@@ -324,394 +324,4 @@
     [PackageVersion.parseConstraint("sparky-forms@1.1.2")],
     { _testing: true }).answer;
   test.equal(versions.sparkle, "2.1.1");
-<<<<<<< HEAD
-});
-
-var runBenchmarks = !!process.env.CONSTRAINT_SOLVER_BENCHMARK;
-
-runBenchmarks && Tinytest.add("constraint solver - benchmark on gems - sinatra", function (test) {
-  var r = new ConstraintSolver.PackagesResolver(getCatalogStub(sinatraGems));
-
-  var args = splitArgs({
-    'capistrano': '2.14.2',
-    'data-mapper': '1.2.0',
-    'dm-core': '1.2.0',
-    'dm-sqlite-adapter': '1.2.0',
-    'dm-timestamps': '1.2.0',
-    'haml': '3.1.7',
-    'sass': '3.2.1',
-    'shotgun': '0.9.0',
-    'sinatra': '1.3.5',
-    'sqlite3': '1.3.7'
-  });
-
-  r.resolve(args.dependencies, args.constraints);
-});
-
-// Add a few versions that are referenced by other versions but don't exist. We
-// now require referenced versions to exist.
-railsGems.push({name: "bcrypt", number: "3.0.0", dependencies: []});
-railsGems.push({name: "mime-types", number: "1.16.0", dependencies: []});
-railsGems.push({"name":"pyu-ruby-sasl","number":"0.3.1","platform":"ruby","dependencies":[]});
-railsGems.push({"name":"backports","number":"3.0.0","platform":"ruby","dependencies":[]});
-railsGems.push({"name":"diff-lcs","number":"1.1.0","platform":"ruby","dependencies":[]});
-var railsCatalog = getCatalogStub(railsGems);
-runBenchmarks && Tinytest.add("constraint solver - benchmark on gems - rails", function (test) {
-  var r = new ConstraintSolver.PackagesResolver(railsCatalog);
-
-  var args = splitArgs({
-    'rails': '4.0.4'
-  });
-
-  r.resolve(args.dependencies, args.constraints);
-});
-
-runBenchmarks && Tinytest.add("constraint solver - benchmark on gems - rails, gitlabhq", function (test) {
-  var r = new ConstraintSolver.PackagesResolver(railsCatalog);
-
-  var args = splitArgs({
-    'rails': '4.0.0',
-    'protected-attributes': null,
-    'rails-observers': null,
-    'actionpack-page-caching': null,
-    'actionpack-action-caching': null,
-    'default-value-for': '3.0.0',
-    'mysql2': null,
-    'devise': '3.0.4',
-    'devise-async': '0.8.0',
-    'omniauth': '1.1.3',
-    'omniauth-google-oauth2': null,
-    'omniauth-twitter': null,
-    'omniauth-github': null,
-    'gitlab-git': '5.7.1',
-    'gitlab-grack': '2.0.0',
-    'gitlab-omniauth-ldap': '1.0.4',
-    'gitlab-gollum-lib': '1.1.0',
-    'gitlab-linguist': '3.0.0',
-    'grape': '0.6.1',
-    'rack-cors': null,
-    'email-validator': '1.4.0',
-    'stamp': null,
-    'enumerize': null,
-    'kaminari': '0.15.1',
-    'haml-rails': null,
-    'carrierwave': null,
-    'fog': '1.3.1',
-    'six': null,
-    'seed-fu': null,
-    'redcarpet': '2.2.2',
-    'github-markup': null,
-    'asciidoctor': null,
-    'unicorn': '4.6.3',
-    'unicorn-worker-killer': null,
-    'state-machine': null,
-    'acts-as-taggable-on': null,
-    'slim': null,
-    'sinatra': null,
-    'sidekiq': null,
-    'httparty': null,
-    'colored': null,
-    'settingslogic': null,
-    'foreman': null,
-    'version-sorter': null,
-    'redis-rails': null,
-    'tinder': '1.9.2',
-    'hipchat': '0.14.0',
-    'gemnasium-gitlab-service': '0.2.1',
-    'slack-notifier': '0.2.0',
-    'd3-rails': '3.1.4',
-    'underscore-rails': '1.4.4',
-    'sanitize': null,
-    'rack-attack': null,
-    'ace-rails-ap': null,
-    'sass-rails': null,
-    'coffee-rails': null,
-    'uglifier': null,
-    'therubyracer': null,
-    'turbolinks': null,
-    'jquery-turbolinks': null,
-    'select2-rails': null,
-    'jquery-atwho-rails': '0.3.3',
-    'jquery-rails': '2.1.3',
-    'jquery-ui-rails': '2.0.2',
-    'modernizr': '2.6.2',
-    'raphael-rails': '2.1.2',
-    'bootstrap-sass': '3.0.0',
-    'font-awesome-rails': '3.2.0',
-    'gitlab-emoji': '0.0.1',
-    'gon': '5.0.0'
-  });
-
-  r.resolve(args.dependencies, args.constraints);
-});
-
-runBenchmarks && Tinytest.add("constraint solver - benchmark on gems - rails, gitlabhq, additions to the existing smaller solution", function (test) {
-  var r = new ConstraintSolver.PackagesResolver(railsCatalog);
-
-  var args = splitArgs({
-    'rails': '4.0.0',
-    'protected-attributes': null,
-    'rails-observers': null,
-    'actionpack-page-caching': null,
-    'actionpack-action-caching': null,
-    'default-value-for': '3.0.0',
-    'mysql2': null,
-    'devise': '3.0.4',
-    'devise-async': '0.8.0',
-    'omniauth': '1.1.3',
-    'omniauth-google-oauth2': null,
-    'omniauth-twitter': null,
-    'omniauth-github': null,
-    'gitlab-git': '5.7.1',
-    'gitlab-grack': '2.0.0',
-    'gitlab-omniauth-ldap': '1.0.4',
-    'gitlab-gollum-lib': '1.1.0',
-    'gitlab-linguist': '3.0.0',
-    'grape': '0.6.1',
-    'rack-cors': null,
-    'email-validator': '1.4.0',
-    'stamp': null,
-    'enumerize': null,
-    'kaminari': '0.15.1',
-    'haml-rails': null,
-    'carrierwave': null,
-    'fog': '1.3.1',
-    'six': null,
-    'seed-fu': null,
-    'redcarpet': '2.2.2',
-    'github-markup': null,
-    'asciidoctor': null,
-    'unicorn': '4.6.3',
-    'unicorn-worker-killer': null,
-    'state-machine': null,
-    'acts-as-taggable-on': null,
-    'slim': null,
-    'sinatra': null,
-    'sidekiq': null,
-    'httparty': null,
-    'colored': null,
-    'settingslogic': null,
-    'foreman': null,
-    'version-sorter': null,
-    'redis-rails': null,
-    'tinder': '1.9.2',
-    'hipchat': '0.14.0',
-    'gemnasium-gitlab-service': '0.2.1',
-    'slack-notifier': '0.2.0',
-    'd3-rails': '3.1.4',
-    'underscore-rails': '1.4.4',
-    'sanitize': null,
-    'rack-attack': null,
-    'ace-rails-ap': null,
-    'sass-rails': null,
-    'coffee-rails': null,
-    'uglifier': null,
-    'therubyracer': null,
-    'turbolinks': null,
-    'jquery-turbolinks': null,
-    'select2-rails': null,
-    'jquery-atwho-rails': '0.3.3',
-    'jquery-rails': '2.1.3',
-    'jquery-ui-rails': '2.0.2',
-    'modernizr': '2.6.2',
-    'raphael-rails': '2.1.2',
-    'bootstrap-sass': '3.0.0',
-    'font-awesome-rails': '3.2.0',
-    'gitlab-emoji': '0.0.1',
-    'gon': '5.0.0'
-  });
-
-  var previousSolution = {
-    "actionmailer": "4.0.0",
-    "actionpack": "4.0.0",
-    "activemodel": "4.0.0",
-    "activerecord": "4.0.0",
-    "activerecord-deprecated-finders": "1.0.3",
-    "activesupport": "4.0.0",
-    "arel": "4.0.2",
-    "asciidoctor": "0.1.4",
-    "bcrypt": "3.1.7",
-    "bcrypt-ruby": "3.1.5",
-    "builder": "3.1.4",
-    "carrierwave": "0.10.0",
-    "coffee-rails": "4.0.1",
-    "coffee-script": "2.2.0",
-    "coffee-script-source": "1.7.0",
-    "d3-rails": "3.1.4",
-    "default-value-for": "3.0.0",
-    "devise": "3.0.4",
-    "devise-async": "0.8.0",
-    "erubis": "2.7.0",
-    "execjs": "2.0.2",
-    "faraday": "0.9.0",
-    "github-markup": "1.1.0",
-    "haml": "4.0.5",
-    "haml-rails": "0.5.1",
-    "hashie": "2.0.3",
-    "hike": "1.2.3",
-    "httpauth": "0.2.1",
-    "i18n": "0.6.9",
-    "jquery-turbolinks": "2.0.2",
-    "json": "1.8.1",
-    "jwt": "0.1.10",
-    "kaminari": "0.15.1",
-    "mail": "2.5.4",
-    "mime-types": "1.25.1",
-    "minitest": "4.7.5",
-    "multi-json": "1.9.0",
-    "multipart-post": "2.0.0",
-    "oauth": "0.4.7",
-    "oauth2": "0.8.1",
-    "omniauth": "1.1.4",
-    "omniauth-github": "1.0.2",
-    "omniauth-google-oauth2": "0.2.2",
-    "omniauth-oauth": "1.0.1",
-    "omniauth-oauth2": "1.1.1",
-    "omniauth-twitter": "1.0.1",
-    "orm-adapter": "0.5.0",
-    "polyglot": "0.3.4",
-    "posix-spawn": "0.3.8",
-    "protected-attributes": "1.0.3",
-    "rack": "1.5.2",
-    "rack-test": "0.6.2",
-    "rails": "4.0.0",
-    "rails-observers": "0.1.2",
-    "railties": "4.0.0",
-    "rake": "10.1.1",
-    "redcarpet": "2.2.2",
-    "ref": "1.0.5",
-    "sass": "3.2.17",
-    "sass-rails": "4.0.2",
-    "seed-fu": "2.3.0",
-    "six": "0.2.0",
-    "sprockets": "2.11.0",
-    "sprockets-rails": "2.0.1",
-    "therubyracer": "0.12.1",
-    "thor": "0.19.1",
-    "thread-safe": "0.3.1",
-    "tilt": "1.4.1",
-    "treetop": "1.4.15",
-    "turbolinks": "2.2.0",
-    "tzinfo": "0.3.39",
-    "uglifier": "2.5.0",
-    "warden": "1.2.3"
-  };
-
-  var solution = r.resolve(args.dependencies, args.constraints, { previousSolution: previousSolution }).answer;
-
-  // check that root deps are the same
-  _.each(args.dependencies, function (dep) {
-    if (previousSolution[dep])
-      test.equal(solution[dep], previousSolution[dep], dep);
-  });
-});
-
-// Given a set of gems definitions returns a Catalog-like object
-function getCatalogStub (gems) {
-  return {
-    getAllPackageNames: function () {
-      return _.uniq(_.pluck(gems, 'name'));
-    },
-    getPackage: function (name) {
-      return !!_.findWhere(gems, {name: name});
-    },
-    getSortedVersions: function (name) {
-      return _.chain(gems)
-        .filter(function (pv) { return pv.name === name; })
-        .pluck('number')
-        .map(function (version) {
-          var nv = exactVersion(version);
-          if (nv.length < version.length && version.split(".").length === 2)
-            return version;
-          return nv;
-        })
-        .filter(function (v) {
-          return PackageVersion.getValidServerVersion(v);
-        })
-        .sort(PackageVersion.compare)
-        .uniq(true)
-        .value();
-    },
-    getVersion: function (name, version) {
-      var gem = _.find(gems, function (pv) {
-        return pv.name === name && exactVersion(pv.number) === version;
-      });
-
-      var ecv = function (version) {
-        // hard-coded, because lots of the constraints are > or >= which we
-        // don't support anymore.  But constant ECV means that "compatible-with"
-        // is interpreted as >=.
-        return "0.0.0";
-      };
-
-      var packageVersion = {
-        packageName: gem.name,
-        version: gem.number,
-        earliestCompatibleVersion: PackageVersion.defaultECV(gem.number),
-        dependencies: {}
-      };
-
-      _.each(gem.dependencies, function (dep) {
-        var name = dep[0];
-        var constraints = dep[1];
-
-        packageVersion.dependencies[name] = {
-          constraint: constraints,
-          references: [{
-            "arch": "web"
-          }, {
-            "arch": "os" }]
-        };
-      });
-
-      return packageVersion;
-    }
-  };
-}
-
-// Naively converts ruby-gems style constraints string to either exact
-// constraint or a regular constraint.
-function convertConstraints (inp) {
-  var out = inp.split(",").map(function (s) {
-    return s.trim();
-  })
-  // remove the constraints we don't support
-  .filter(function (s) {
-    return !/</g.test(s) && !/!=/.test(s);
-  })
-  // convert 1.2.3.beta2 => 1.2.3
-  // and 0.2 => 0.2.0
-  .map(function (s) {
-    var x = s.split(" ");
-    return [x[0], exactVersion(x[1])].join(" ");
-  })
-  // convert '= 1.2.3' => '=1.2.3'
-  // '~>1.2.3' => '1.2.3'
-  // '>=1.2.3' => '1.2.3'
-  .map(function (s) {
-    if (s.indexOf(">= 0") === 0)
-      return "";
-    var x = s.split(' ');
-    if (x[0] === '~>' || x[0] === '>' || x[0] === '>=')
-      x[0] = '';
-    else if (x[0] === '=')
-      x[0] = '=';
-    else
-      throw new Error('unknown operator: ' + x[0]);
-    return x.join("");
-  });
-
-  return out;
-}
-
-function exactVersion (s) {
-  s = s.match(/\d+(\.\d+(\.\d+)?)?/)[0];
-  if (s.split('.').length < 3)
-    s += ".0";
-  if (s.split('.').length < 3)
-    s += ".0";
-  return s;
-}
-=======
-});
->>>>>>> f3c420e3
+});