--- conflicted
+++ resolved
@@ -17,11 +17,7 @@
       references: [
         { arch: "os", targetSlice: "main", weak: false,
           implied: false, unordered: false },
-<<<<<<< HEAD
-        { arch: "client", targetSlice: "main", weak: false,
-=======
         { arch: "web", targetSlice: "main", weak: false,
->>>>>>> 59e5b031
           implied: false, unordered: false }]
     };
   });
@@ -29,11 +25,7 @@
                     earliestCompatibleVersion: ecv,
                     dependencies: constructedDeps });
   Builds.insert({ packageName: name, version: version,
-<<<<<<< HEAD
-                  buildArchitectures: "client+os" });
-=======
                   buildArchitectures: "web+os" });
->>>>>>> 59e5b031
 };
 insertVersion("sparky-forms", "1.1.2", "1.0.0", {"forms": "=1.0.1", "sparkle": "=2.1.1"});
 insertVersion("sparky-forms", "1.0.0", "1.0.0", {"awesome-dropdown": "=1.4.0"});
@@ -513,11 +505,7 @@
         packageVersion.dependencies[name] = {
           constraint: convertConstraints(constraints)[0], // XXX pick first one only
           references: [{
-<<<<<<< HEAD
-            "arch": "client"
-=======
             "arch": "web"
->>>>>>> 59e5b031
           }, {
             "arch": "os" }]
         };
