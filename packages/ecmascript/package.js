Package.describe({
  name: 'ecmascript',
<<<<<<< HEAD
  version: '0.15.0-beta200.4',
=======
  version: '0.15.0-beta200.6',
>>>>>>> 681a3087
  summary: 'Compiler plugin that supports ES2015+ in all .js files',
  documentation: 'README.md'
});

Package.registerBuildPlugin({
  name: 'compile-ecmascript',
  use: ['babel-compiler', 'react-fast-refresh'],
  sources: ['plugin.js']
});

Package.onUse(function (api) {
  api.use('isobuild:compiler-plugin@1.0.0');
  api.use('babel-compiler');
  api.use('react-fast-refresh');

  // The following api.imply calls should match those in
  // ../coffeescript/package.js.
  api.imply('modules');
  api.imply('ecmascript-runtime');
  api.imply('babel-runtime');
  api.imply('promise');

  // Runtime support for Meteor 1.5 dynamic import(...) syntax.
  api.imply('dynamic-import');

  api.use('modules', 'web.browser');

  api.addFiles("ecmascript.js", "server");
  api.export("ECMAScript", "server");
});

Package.onTest(function (api) {
  api.use(["tinytest", "underscore"]);
  api.use(["es5-shim", "ecmascript", "babel-compiler"]);
  api.addFiles("runtime-tests.js");
  api.addFiles("transpilation-tests.js", "server");

  api.addFiles("bare-test.js");
  api.addFiles("bare-test-file.js", ["client", "server"], {
    bare: true
  });
});<|MERGE_RESOLUTION|>--- conflicted
+++ resolved
@@ -1,10 +1,6 @@
 Package.describe({
   name: 'ecmascript',
-<<<<<<< HEAD
-  version: '0.15.0-beta200.4',
-=======
   version: '0.15.0-beta200.6',
->>>>>>> 681a3087
   summary: 'Compiler plugin that supports ES2015+ in all .js files',
   documentation: 'README.md'
 });
