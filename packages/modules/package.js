--- conflicted
+++ resolved
@@ -1,10 +1,6 @@
 Package.describe({
   name: "modules",
-<<<<<<< HEAD
   version: "0.10.0-alpha.4",
-=======
-  version: "0.9.2-beta.1",
->>>>>>> 4cc43005
   summary: "CommonJS module system",
   documentation: "README.md"
 });
