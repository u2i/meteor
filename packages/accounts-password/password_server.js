--- conflicted
+++ resolved
@@ -171,13 +171,8 @@
  * @returns {Object} A user if found, else null
  * @importFromPackage accounts-base
  */
-<<<<<<< HEAD
-Accounts.findUserByUsername = 
+Accounts.findUserByUsername =
   (username, options) => Accounts._findUserByQuery({ username }, options);
-=======
-Accounts.findUserByUsername =
-  username => Accounts._findUserByQuery({ username });
->>>>>>> d612d754
 
 /**
  * @summary Finds the user with the specified email.
