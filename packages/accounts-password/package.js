Package.describe({
  summary: "Password support for accounts",
<<<<<<< HEAD
  // This version was bumped to 2.0.0 temporarily during the Meteor 1.5.1
  // release process, so versions 2.0.0-beta.2 through -beta.5 and -rc.0
  // have already been published. The next time this package reaches 2.x
  // territory, I would recommend jumping straight to 2.1.0.
  version: "1.4.2"
=======
  // Note: 2.2.0-beta.3 was published during the Meteor 1.6 prerelease
  // process, so it might be best to skip to 2.3.x instead of reusing
  // 2.2.x in the future. The version was also bumped to 2.0.0 temporarily
  // during the Meteor 1.5.1 release process, so versions 2.0.0-beta.2
  // through -beta.5 and -rc.0 have already been published.
  version: "1.5.0"
>>>>>>> e0c2849e
});

Package.onUse(function(api) {
  api.use('npm-bcrypt', 'server');

  api.use([
    'accounts-base',
    'srp',
    'sha',
    'ejson',
    'ddp'
  ], ['client', 'server']);

  // Export Accounts (etc) to packages using this one.
  api.imply('accounts-base', ['client', 'server']);

  api.use('email', ['server']);
  api.use('random', ['server']);
  api.use('check');
  api.use('underscore');
  api.use('ecmascript');

  api.addFiles('email_templates.js', 'server');
  api.addFiles('password_server.js', 'server');
  api.addFiles('password_client.js', 'client');
});

Package.onTest(function(api) {
  api.use(['accounts-password', 'tinytest', 'test-helpers', 'tracker',
           'accounts-base', 'random', 'email', 'underscore', 'check',
           'ddp', 'ecmascript']);
  api.addFiles('password_tests_setup.js', 'server');
  api.addFiles('password_tests.js', ['client', 'server']);
  api.addFiles('email_tests_setup.js', 'server');
  api.addFiles('email_tests.js', 'client');
});<|MERGE_RESOLUTION|>--- conflicted
+++ resolved
@@ -1,19 +1,11 @@
 Package.describe({
   summary: "Password support for accounts",
-<<<<<<< HEAD
-  // This version was bumped to 2.0.0 temporarily during the Meteor 1.5.1
-  // release process, so versions 2.0.0-beta.2 through -beta.5 and -rc.0
-  // have already been published. The next time this package reaches 2.x
-  // territory, I would recommend jumping straight to 2.1.0.
-  version: "1.4.2"
-=======
   // Note: 2.2.0-beta.3 was published during the Meteor 1.6 prerelease
   // process, so it might be best to skip to 2.3.x instead of reusing
   // 2.2.x in the future. The version was also bumped to 2.0.0 temporarily
   // during the Meteor 1.5.1 release process, so versions 2.0.0-beta.2
   // through -beta.5 and -rc.0 have already been published.
   version: "1.5.0"
->>>>>>> e0c2849e
 });
 
 Package.onUse(function(api) {
