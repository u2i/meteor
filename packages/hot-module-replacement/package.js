--- conflicted
+++ resolved
@@ -1,10 +1,6 @@
 Package.describe({
   name: 'hot-module-replacement',
-<<<<<<< HEAD
-  version: '0.2.0-beta200.4',
-=======
   version: '0.2.0-beta200.6',
->>>>>>> 681a3087
   summary: 'Update code in development without reloading the page',
   documentation: 'README.md',
   debugOnly: true
