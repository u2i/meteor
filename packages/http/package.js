Package.describe({
  summary: "Make HTTP calls to remote servers",
<<<<<<< HEAD
  version: '1.1.8-beta.7'
=======
  version: '1.1.8'
>>>>>>> 126b9172
});

Npm.depends({
  request: "2.72.0"
});

Package.onUse(function (api) {
  api.use([
    'underscore',
    'url',
    'ecmascript'
  ]);

  api.export('HTTP');
  api.export('HTTPInternals', 'server');
  api.addFiles('httpcall_common.js', ['client', 'server']);
  api.addFiles('httpcall_client.js', 'client');
  api.addFiles('httpcall_server.js', 'server');
  api.addFiles('deprecated.js', ['client', 'server']);
});

Package.onTest(function (api) {
  api.use('ecmascript');
  api.use('webapp', 'server');
  api.use('underscore');
  api.use('random');
  api.use('jquery', 'client');
  api.use('http', ['client', 'server']);
  api.use('tinytest');
  api.use('test-helpers', ['client', 'server']);

  api.addFiles('test_responder.js', 'server');
  api.addFiles('httpcall_tests.js', ['client', 'server']);

  api.addAssets('test_static.serveme', 'client');
});<|MERGE_RESOLUTION|>--- conflicted
+++ resolved
@@ -1,10 +1,6 @@
 Package.describe({
   summary: "Make HTTP calls to remote servers",
-<<<<<<< HEAD
-  version: '1.1.8-beta.7'
-=======
-  version: '1.1.8'
->>>>>>> 126b9172
+  version: '1.2.8-beta.7'
 });
 
 Npm.depends({
