Package.describe({
  summary: "Meteor's latency-compensated distributed data framework",
<<<<<<< HEAD
  version: '1.3.0-beta.2'
=======
  version: '1.3.0-rc.0'
>>>>>>> 02b4b6b2
});

Package.onUse(function (api) {
  api.use(['ddp-client'], ['client', 'server']);
  api.use(['ddp-server'], 'server');

  api.export('DDP');
  api.export('DDPServer', 'server');

  api.imply('ddp-client');
  api.imply('ddp-server');
});<|MERGE_RESOLUTION|>--- conflicted
+++ resolved
@@ -1,10 +1,6 @@
 Package.describe({
   summary: "Meteor's latency-compensated distributed data framework",
-<<<<<<< HEAD
-  version: '1.3.0-beta.2'
-=======
-  version: '1.3.0-rc.0'
->>>>>>> 02b4b6b2
+  version: '1.4.0-beta.2'
 });
 
 Package.onUse(function (api) {
