--- conflicted
+++ resolved
@@ -1,10 +1,6 @@
 Package.describe({
   summary: "Run tests noninteractively, with results going to the console.",
-<<<<<<< HEAD
-  version: '1.2.0-beta161.18'
-=======
-  version: '1.2.1'
->>>>>>> 7583fc0b
+  version: '1.2.1-beta161.18'
 });
 
 Package.onUse(function (api) {
