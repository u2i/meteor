--- conflicted
+++ resolved
@@ -1,10 +1,6 @@
 Package.describe({
   name: 'caching-compiler',
-<<<<<<< HEAD
-  version: '1.1.8-beta.5',
-=======
   version: '1.1.7_1',
->>>>>>> 06e583c9
   summary: 'An easy way to make compiler plugins cache',
   documentation: 'README.md'
 });
