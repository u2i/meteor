--- conflicted
+++ resolved
@@ -1,10 +1,6 @@
 Package.describe({
   name: 'caching-compiler',
-<<<<<<< HEAD
-  version: '1.0.6-beta.7',
-=======
-  version: '1.0.6',
->>>>>>> 126b9172
+  version: '1.1.6-beta.7',
   summary: 'An easy way to make compiler plugins cache',
   documentation: 'README.md'
 });
