--- conflicted
+++ resolved
@@ -8,11 +8,7 @@
   sources: [
     'plugin/compile-coffeescript.js'
   ],
-<<<<<<< HEAD
-  npmDependencies: {"coffee-script": "1.6.3", "source-map": "0.1.32"}
-=======
-  npmDependencies: {"coffee-script": "1.7.1", "source-map": "0.1.24"}
->>>>>>> 55348de0
+  npmDependencies: {"coffee-script": "1.7.1", "source-map": "0.1.32"}
 });
 
 Package.on_test(function (api) {
