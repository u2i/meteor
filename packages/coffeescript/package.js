Package.describe({
  summary: "Javascript dialect with fewer braces and semicolons",
<<<<<<< HEAD
  version: "1.2.5-beta.6"
=======
  version: "1.2.6"
>>>>>>> c829bf58
});

Package.registerBuildPlugin({
  name: "compileCoffeescript",
  use: ['caching-compiler', 'ecmascript'],
  sources: ['plugin/compile-coffeescript.js'],
  npmDependencies: {
    "coffee-script": "1.11.0",
    "source-map": "0.5.6"
  }
});

Package.onUse(function (api) {
  api.use('isobuild:compiler-plugin@1.0.0');
  api.use('babel-compiler');

  // Because the CoffeeScript plugin now calls
  // BabelCompiler.prototype.processOneFileForTarget for any ES2015+
  // JavaScript or JavaScript enclosed by backticks, it must provide the
  // same runtime environment that the 'ecmascript' package provides.
  // The following api.imply calls should match those in ../ecmascript/package.js,
  // except that coffeescript does not api.imply('modules').
  api.imply('ecmascript-runtime');
  api.imply('babel-runtime');
  api.imply('promise');
});

Package.onTest(function (api) {
  api.use(['coffeescript', 'tinytest']);
  api.use(['coffeescript-test-helper', 'ecmascript'], ['client', 'server']); // Need ecmascript to compile tests/es2015_module.js
  api.addFiles('tests/bare_test_setup.coffee', ['client'], {bare: true});
  api.addFiles('tests/bare_tests.js', ['client']);
  api.addFiles([
    'tests/coffeescript_test_setup.js',
    'tests/coffeescript_tests.coffee',
    'tests/coffeescript_strict_tests.coffee',
    'tests/coffeescript_module.coffee',
    'tests/es2015_module.js',
    'tests/litcoffeescript_tests.litcoffee',
    'tests/litcoffeescript_tests.coffee.md',
    'tests/coffeescript_tests.js'
  ], ['client', 'server']);
});<|MERGE_RESOLUTION|>--- conflicted
+++ resolved
@@ -1,10 +1,6 @@
 Package.describe({
   summary: "Javascript dialect with fewer braces and semicolons",
-<<<<<<< HEAD
-  version: "1.2.5-beta.6"
-=======
   version: "1.2.6"
->>>>>>> c829bf58
 });
 
 Package.registerBuildPlugin({
