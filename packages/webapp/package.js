Package.describe({
  summary: "Serves a Meteor app over HTTP",
<<<<<<< HEAD
  version: '1.4.0-beta.2'
=======
  version: '1.3.17-rc.0'
>>>>>>> 02b4b6b2
});

Npm.depends({connect: "2.30.2",
             parseurl: "1.3.0",
             send: "0.13.0",
             useragent: "2.0.7"});

Npm.strip({
  multiparty: ["test/"],
  useragent: ["test/"]
});

Cordova.depends({
  'cordova-plugin-whitelist': '1.3.1',
  'cordova-plugin-wkwebview-engine': '1.1.1',
  'cordova-plugin-meteor-webapp': '1.4.1'
});

Package.onUse(function (api) {
  api.use('ecmascript');
  api.use(['logging', 'underscore', 'routepolicy', 'boilerplate-generator',
           'webapp-hashing'], 'server');
  api.use(['underscore'], 'client');

  // At response serving time, webapp uses browser-policy if it is loaded. If
  // browser-policy is loaded, then it must be loaded after webapp
  // (browser-policy depends on webapp). So we don't explicitly depend in any
  // way on browser-policy here, but we use it when it is loaded, and it can be
  // loaded after webapp.
  api.mainModule('webapp_server.js', 'server');
  api.export('WebApp', 'server');
  api.export('WebAppInternals', 'server');
  api.export('main', 'server');

  api.mainModule('webapp_client.js', 'client');
  api.export('WebApp', 'client');

  api.mainModule('webapp_cordova.js', 'web.cordova');
});

Package.onTest(function (api) {
  api.use(['tinytest', 'ecmascript', 'webapp', 'http', 'underscore']);
  api.addFiles('webapp_tests.js', 'server');
  api.addFiles('webapp_client_tests.js', 'client');
});<|MERGE_RESOLUTION|>--- conflicted
+++ resolved
@@ -1,10 +1,6 @@
 Package.describe({
   summary: "Serves a Meteor app over HTTP",
-<<<<<<< HEAD
   version: '1.4.0-beta.2'
-=======
-  version: '1.3.17-rc.0'
->>>>>>> 02b4b6b2
 });
 
 Npm.depends({connect: "2.30.2",
