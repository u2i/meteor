--- conflicted
+++ resolved
@@ -1,10 +1,6 @@
 Package.describe({
   summary: "JavaScript minifier",
-<<<<<<< HEAD
   version: "2.2.0-beta.23"
-=======
-  version: "2.1.2-beta152.13"
->>>>>>> 6abd1026
 });
 
 Npm.depends({
