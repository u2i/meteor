Package.describe({
  summary: "JavaScript minifier",
<<<<<<< HEAD
  version: "2.3.0-beta161.19"
=======
  version: "2.3.1"
>>>>>>> 23e3ac96
});

Npm.depends({
  "uglify-es": "3.2.2"
});

Package.onUse(function (api) {
  api.use('babel-compiler');
  api.export(['meteorJsMinify']);
  api.addFiles(['minifier.js'], 'server');
});<|MERGE_RESOLUTION|>--- conflicted
+++ resolved
@@ -1,10 +1,6 @@
 Package.describe({
   summary: "JavaScript minifier",
-<<<<<<< HEAD
-  version: "2.3.0-beta161.19"
-=======
-  version: "2.3.1"
->>>>>>> 23e3ac96
+  version: "2.3.1-beta161.19"
 });
 
 Npm.depends({
