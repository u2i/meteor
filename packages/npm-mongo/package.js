// This has been moved out of the `mongo` package so it can be used by the tool
// via isopacket, without having to also load ddp-server.

Package.describe({
  summary: "Wrapper around the mongo npm package",
<<<<<<< HEAD
  version: '1.5.50-beta.4',
=======
  version: '1.5.50',
>>>>>>> 942221d0
  documentation: null
});

Npm.depends({
  mongodb: "2.2.10"
});

Package.onUse(function (api) {
  api.export(['NpmModuleMongodb', 'NpmModuleMongodbVersion'], 'server');
  api.addFiles('wrapper.js', 'server');
});<|MERGE_RESOLUTION|>--- conflicted
+++ resolved
@@ -3,11 +3,7 @@
 
 Package.describe({
   summary: "Wrapper around the mongo npm package",
-<<<<<<< HEAD
-  version: '1.5.50-beta.4',
-=======
   version: '1.5.50',
->>>>>>> 942221d0
   documentation: null
 });
 
