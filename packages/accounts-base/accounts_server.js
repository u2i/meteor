import crypto from 'crypto';
<<<<<<< HEAD
import {
  AccountsCommon,
  EXPIRE_TOKENS_INTERVAL_MS,
  CONNECTION_CLOSE_DELAY_MS
=======
import { 
  AccountsCommon, 
  EXPIRE_TOKENS_INTERVAL_MS, 
  CONNECTION_CLOSE_DELAY_MS 
>>>>>>> 5dcd9cb5
} from './accounts_common.js';

const hasOwn = Object.prototype.hasOwnProperty;

/**
 * @summary Constructor for the `Accounts` namespace on the server.
 * @locus Server
 * @class AccountsServer
 * @extends AccountsCommon
 * @instancename accountsServer
 * @param {Object} server A server object such as `Meteor.server`.
 */
export class AccountsServer extends AccountsCommon {
  // Note that this constructor is less likely to be instantiated multiple
  // times than the `AccountsClient` constructor, because a single server
  // can provide only one set of methods.
  constructor(server) {
    super();

    this._server = server || Meteor.server;
    // Set up the server's methods, as if by calling Meteor.methods.
    this._initServerMethods();

    this._initAccountDataHooks();

    // If autopublish is on, publish these user fields. Login service
    // packages (eg accounts-google) add to these by calling
    // addAutopublishFields.  Notably, this isn't implemented with multiple
    // publishes since DDP only merges only across top-level fields, not
    // subfields (such as 'services.facebook.accessToken')
    this._autopublishFields = {
      loggedInUser: ['profile', 'username', 'emails'],
      otherUsers: ['profile', 'username']
    };
    this._initServerPublications();

    // connectionId -> {connection, loginToken}
    this._accountData = {};

    // connection id -> observe handle for the login token that this connection is
    // currently associated with, or a number. The number indicates that we are in
    // the process of setting up the observe (using a number instead of a single
    // sentinel allows multiple attempts to set up the observe to identify which
    // one was theirs).
    this._userObservesForConnections = {};
    this._nextUserObserveNumber = 1;  // for the number described above.

    // list of all registered handlers.
    this._loginHandlers = [];

    setupUsersCollection(this.users);
    setupDefaultLoginHandlers(this);
    setExpireTokensInterval(this);

    this._validateLoginHook = new Hook({ bindEnvironment: false });
    this._validateNewUserHooks = [
      defaultValidateNewUserHook.bind(this)
    ];

    this._deleteSavedTokensForAllUsersOnStartup();

    this._skipCaseInsensitiveChecksForTest = {};

    // XXX These should probably not actually be public?
    this.urls = {
      resetPassword: token => Meteor.absoluteUrl(`#/reset-password/${token}`),
      verifyEmail: token => Meteor.absoluteUrl(`#/verify-email/${token}`),
      enrollAccount: token => Meteor.absoluteUrl(`#/enroll-account/${token}`),
    }

    this.addDefaultRateLimit()
  }

  ///
  /// CURRENT USER
  ///

  // @override of "abstract" non-implementation in accounts_common.js
  userId() {
    // This function only works if called inside a method or a pubication.
    // Using any of the infomation from Meteor.user() in a method or
    // publish function will always use the value from when the function first
    // runs. This is likely not what the user expects. The way to make this work
    // in a method or publish function is to do Meteor.find(this.userId).observe
    // and recompute when the user record changes.
    const currentInvocation = DDP._CurrentMethodInvocation.get() || DDP._CurrentPublicationInvocation.get();
    if (!currentInvocation)
      throw new Error("Meteor.userId can only be invoked in method calls or publications.");
    return currentInvocation.userId;
  }

  ///
  /// LOGIN HOOKS
  ///

  /**
   * @summary Validate login attempts.
   * @locus Server
   * @param {Function} func Called whenever a login is attempted (either successful or unsuccessful).  A login can be aborted by returning a falsy value or throwing an exception.
   */
  validateLoginAttempt(func) {
    // Exceptions inside the hook callback are passed up to us.
    return this._validateLoginHook.register(func);
  }

  /**
   * @summary Set restrictions on new user creation.
   * @locus Server
   * @param {Function} func Called whenever a new user is created. Takes the new user object, and returns true to allow the creation or false to abort.
   */
  validateNewUser(func) {
    this._validateNewUserHooks.push(func);
  }

  ///
  /// CREATE USER HOOKS
  ///

  /**
   * @summary Customize new user creation.
   * @locus Server
   * @param {Function} func Called whenever a new user is created. Return the new user object, or throw an `Error` to abort the creation.
   */
  onCreateUser(func) {
    if (this._onCreateUserHook) {
      throw new Error("Can only call onCreateUser once");
    }

    this._onCreateUserHook = func;
  }

  /**
   * @summary Customize oauth user profile updates
   * @locus Server
   * @param {Function} func Called whenever a user is logged in via oauth. Return the profile object to be merged, or throw an `Error` to abort the creation.
   */
  onExternalLogin(func) {
    if (this._onExternalLoginHook) {
      throw new Error("Can only call onExternalLogin once");
    }

    this._onExternalLoginHook = func;
  }

  _validateLogin(connection, attempt) {
    this._validateLoginHook.each(callback => {
      let ret;
      try {
        ret = callback(cloneAttemptWithConnection(connection, attempt));
      }
      catch (e) {
        attempt.allowed = false;
        // XXX this means the last thrown error overrides previous error
        // messages. Maybe this is surprising to users and we should make
        // overriding errors more explicit. (see
        // https://github.com/meteor/meteor/issues/1960)
        attempt.error = e;
        return true;
      }
      if (! ret) {
        attempt.allowed = false;
        // don't override a specific error provided by a previous
        // validator or the initial attempt (eg "incorrect password").
        if (!attempt.error)
          attempt.error = new Meteor.Error(403, "Login forbidden");
      }
      return true;
    });
  };

  _successfulLogin(connection, attempt) {
    this._onLoginHook.each(callback => {
      callback(cloneAttemptWithConnection(connection, attempt));
      return true;
    });
  };

  _failedLogin(connection, attempt) {
    this._onLoginFailureHook.each(callback => {
      callback(cloneAttemptWithConnection(connection, attempt));
      return true;
    });
  };

  _successfulLogout(connection, userId) {
    const user = userId && this.users.findOne(userId);
    this._onLogoutHook.each(callback => {
      callback({ user, connection });
      return true;
    });
  };

  ///
  /// LOGIN METHODS
  ///

  // Login methods return to the client an object containing these
  // fields when the user was logged in successfully:
  //
  //   id: userId
  //   token: *
  //   tokenExpires: *
  //
  // tokenExpires is optional and intends to provide a hint to the
  // client as to when the token will expire. If not provided, the
  // client will call Accounts._tokenExpiration, passing it the date
  // that it received the token.
  //
  // The login method will throw an error back to the client if the user
  // failed to log in.
  //
  //
  // Login handlers and service specific login methods such as
  // `createUser` internally return a `result` object containing these
  // fields:
  //
  //   type:
  //     optional string; the service name, overrides the handler
  //     default if present.
  //
  //   error:
  //     exception; if the user is not allowed to login, the reason why.
  //
  //   userId:
  //     string; the user id of the user attempting to login (if
  //     known), required for an allowed login.
  //
  //   options:
  //     optional object merged into the result returned by the login
  //     method; used by HAMK from SRP.
  //
  //   stampedLoginToken:
  //     optional object with `token` and `when` indicating the login
  //     token is already present in the database, returned by the
  //     "resume" login handler.
  //
  // For convenience, login methods can also throw an exception, which
  // is converted into an {error} result.  However, if the id of the
  // user attempting the login is known, a {userId, error} result should
  // be returned instead since the user id is not captured when an
  // exception is thrown.
  //
  // This internal `result` object is automatically converted into the
  // public {id, token, tokenExpires} object returned to the client.

  // Try a login method, converting thrown exceptions into an {error}
  // result.  The `type` argument is a default, inserted into the result
  // object if not explicitly returned.
  //
  // Log in a user on a connection.
  //
  // We use the method invocation to set the user id on the connection,
  // not the connection object directly. setUserId is tied to methods to
  // enforce clear ordering of method application (using wait methods on
  // the client, and a no setUserId after unblock restriction on the
  // server)
  //
  // The `stampedLoginToken` parameter is optional.  When present, it
  // indicates that the login token has already been inserted into the
  // database and doesn't need to be inserted again.  (It's used by the
  // "resume" login handler).
  _loginUser(methodInvocation, userId, stampedLoginToken) {
    if (! stampedLoginToken) {
      stampedLoginToken = this._generateStampedLoginToken();
      this._insertLoginToken(userId, stampedLoginToken);
    }

    // This order (and the avoidance of yields) is important to make
    // sure that when publish functions are rerun, they see a
    // consistent view of the world: the userId is set and matches
    // the login token on the connection (not that there is
    // currently a public API for reading the login token on a
    // connection).
<<<<<<< HEAD
    Meteor._noYieldsAllowed(() =>
=======
    Meteor._noYieldsAllowed(() => 
>>>>>>> 5dcd9cb5
      this._setLoginToken(
        userId,
        methodInvocation.connection,
        this._hashLoginToken(stampedLoginToken.token)
      )
    );

    methodInvocation.setUserId(userId);

    return {
      id: userId,
      token: stampedLoginToken.token,
      tokenExpires: this._tokenExpiration(stampedLoginToken.when)
    };
  };

  // After a login method has completed, call the login hooks.  Note
  // that `attemptLogin` is called for *all* login attempts, even ones
  // which aren't successful (such as an invalid password, etc).
  //
  // If the login is allowed and isn't aborted by a validate login hook
  // callback, log in the user.
  //
  _attemptLogin(
    methodInvocation,
    methodName,
    methodArgs,
    result
  ) {
    if (!result)
      throw new Error("result is required");

    // XXX A programming error in a login handler can lead to this occuring, and
    // then we don't call onLogin or onLoginFailure callbacks. Should
    // tryLoginMethod catch this case and turn it into an error?
    if (!result.userId && !result.error)
      throw new Error("A login method must specify a userId or an error");

    let user;
    if (result.userId)
      user = this.users.findOne(result.userId);

    const attempt = {
      type: result.type || "unknown",
      allowed: !! (result.userId && !result.error),
      methodName: methodName,
      methodArguments: Array.from(methodArgs)
    };
    if (result.error) {
<<<<<<< HEAD
      attempt.error = result.error;
    }
    if (user) {
      attempt.user = user;
=======
      attempt.error = result.error;    
    }
    if (user) {
      attempt.user = user;    
>>>>>>> 5dcd9cb5
    }

    // _validateLogin may mutate `attempt` by adding an error and changing allowed
    // to false, but that's the only change it can make (and the user's callbacks
    // only get a clone of `attempt`).
    this._validateLogin(methodInvocation.connection, attempt);

    if (attempt.allowed) {
      const ret = {
        ...this._loginUser(
          methodInvocation,
          result.userId,
          result.stampedLoginToken
        ),
        ...result.options
      };
      ret.type = attempt.type;
      this._successfulLogin(methodInvocation.connection, attempt);
      return ret;
    }
    else {
      this._failedLogin(methodInvocation.connection, attempt);
      throw attempt.error;
    }
  };

  // All service specific login methods should go through this function.
  // Ensure that thrown exceptions are caught and that login hook
  // callbacks are still called.
  //
  _loginMethod(
    methodInvocation,
    methodName,
    methodArgs,
    type,
    fn
  ) {
    return this._attemptLogin(
      methodInvocation,
      methodName,
      methodArgs,
      tryLoginMethod(type, fn)
    );
  };


  // Report a login attempt failed outside the context of a normal login
  // method. This is for use in the case where there is a multi-step login
  // procedure (eg SRP based password login). If a method early in the
  // chain fails, it should call this function to report a failure. There
  // is no corresponding method for a successful login; methods that can
  // succeed at logging a user in should always be actual login methods
  // (using either Accounts._loginMethod or Accounts.registerLoginHandler).
  _reportLoginFailure(
    methodInvocation,
    methodName,
    methodArgs,
    result
  ) {
    const attempt = {
      type: result.type || "unknown",
      allowed: false,
      error: result.error,
      methodName: methodName,
      methodArguments: Array.from(methodArgs)
    };

    if (result.userId) {
      attempt.user = this.users.findOne(result.userId);
    }

    this._validateLogin(methodInvocation.connection, attempt);
    this._failedLogin(methodInvocation.connection, attempt);

    // _validateLogin may mutate attempt to set a new error message. Return
    // the modified version.
    return attempt;
  };

  ///
  /// LOGIN HANDLERS
  ///

  // The main entry point for auth packages to hook in to login.
  //
  // A login handler is a login method which can return `undefined` to
  // indicate that the login request is not handled by this handler.
  //
  // @param name {String} Optional.  The service name, used by default
  // if a specific service name isn't returned in the result.
  //
  // @param handler {Function} A function that receives an options object
  // (as passed as an argument to the `login` method) and returns one of:
  // - `undefined`, meaning don't handle;
  // - a login method result object

  registerLoginHandler(name, handler) {
    if (! handler) {
      handler = name;
      name = null;
    }

    this._loginHandlers.push({
      name: name,
      handler: handler
    });
  };


  // Checks a user's credentials against all the registered login
  // handlers, and returns a login token if the credentials are valid. It
  // is like the login method, except that it doesn't set the logged-in
  // user on the connection. Throws a Meteor.Error if logging in fails,
  // including the case where none of the login handlers handled the login
  // request. Otherwise, returns {id: userId, token: *, tokenExpires: *}.
  //
  // For example, if you want to login with a plaintext password, `options` could be
  //   { user: { username: <username> }, password: <password> }, or
  //   { user: { email: <email> }, password: <password> }.

  // Try all of the registered login handlers until one of them doesn't
  // return `undefined`, meaning it handled this call to `login`. Return
  // that return value.
  _runLoginHandlers(methodInvocation, options) {
    for (let handler of this._loginHandlers) {
      const result = tryLoginMethod(
        handler.name,
        () => handler.handler.call(methodInvocation, options)
      );

      if (result) {
        return result;
      }

      if (result !== undefined) {
        throw new Meteor.Error(400, "A login handler should return a result or undefined");
      }
    }

    return {
      type: null,
      error: new Meteor.Error(400, "Unrecognized options for login request")
    };
  };

  // Deletes the given loginToken from the database.
  //
  // For new-style hashed token, this will cause all connections
  // associated with the token to be closed.
  //
  // Any connections associated with old-style unhashed tokens will be
  // in the process of becoming associated with hashed tokens and then
  // they'll get closed.
  destroyToken(userId, loginToken) {
    this.users.update(userId, {
      $pull: {
        "services.resume.loginTokens": {
          $or: [
            { hashedToken: loginToken },
            { token: loginToken }
          ]
        }
      }
    });
  };

  _initServerMethods() {
    // The methods created in this function need to be created here so that
    // this variable is available in their scope.
    const accounts = this;
<<<<<<< HEAD


    // This object will be populated with methods and then passed to
    // accounts._server.methods further below.
    const methods = {};

    // @returns {Object|null}
    //   If successful, returns {token: reconnectToken, id: userId}
    //   If unsuccessful (for example, if the user closed the oauth login popup),
    //     throws an error describing the reason
    methods.login = function (options) {
      // Login handlers should really also check whatever field they look at in
      // options, but we don't enforce it.
      check(options, Object);

      const result = accounts._runLoginHandlers(this, options);

      return accounts._attemptLogin(this, "login", arguments, result);
    };

    methods.logout = function () {
      const token = accounts._getLoginToken(this.connection.id);
      accounts._setLoginToken(this.userId, this.connection, null);
      if (token && this.userId) {
        accounts.destroyToken(this.userId, token);
      }
      accounts._successfulLogout(this.connection, this.userId);
      this.setUserId(null);
    };

    // Delete all the current user's tokens and close all open connections logged
    // in as this user. Returns a fresh new login token that this client can
    // use. Tests set Accounts._noConnectionCloseDelayForTest to delete tokens
    // immediately instead of using a delay.
    //
    // XXX COMPAT WITH 0.7.2
    // This single `logoutOtherClients` method has been replaced with two
    // methods, one that you call to get a new token, and another that you
    // call to remove all tokens except your own. The new design allows
    // clients to know when other clients have actually been logged
    // out. (The `logoutOtherClients` method guarantees the caller that
    // the other clients will be logged out at some point, but makes no
    // guarantees about when.) This method is left in for backwards
    // compatibility, especially since application code might be calling
    // this method directly.
    //
    // @returns {Object} Object with token and tokenExpires keys.
    methods.logoutOtherClients = function () {
      const user = accounts.users.findOne(this.userId, {
        fields: {
          "services.resume.loginTokens": true
        }
      });
      if (user) {
        // Save the current tokens in the database to be deleted in
        // CONNECTION_CLOSE_DELAY_MS ms. This gives other connections in the
        // caller's browser time to find the fresh token in localStorage. We save
        // the tokens in the database in case we crash before actually deleting
        // them.
        const tokens = user.services.resume.loginTokens;
        const newToken = accounts._generateStampedLoginToken();
        accounts.users.update(this.userId, {
          $set: {
            "services.resume.loginTokensToDelete": tokens,
            "services.resume.haveLoginTokensToDelete": true
          },
          $push: { "services.resume.loginTokens": accounts._hashStampedToken(newToken) }
        });
        Meteor.setTimeout(() => {
          // The observe on Meteor.users will take care of closing the connections
          // associated with `tokens`.
          accounts._deleteSavedTokensForUser(this.userId, tokens);
        }, accounts._noConnectionCloseDelayForTest ? 0 :
          CONNECTION_CLOSE_DELAY_MS);
        // We do not set the login token on this connection, but instead the
        // observe closes the connection and the client will reconnect with the
        // new token.
        return {
          token: newToken.token,
          tokenExpires: accounts._tokenExpiration(newToken.when)
        };
      } else {
        throw new Meteor.Error("You are not logged in.");
      }
    };

    // Generates a new login token with the same expiration as the
    // connection's current token and saves it to the database. Associates
    // the connection with this new token and returns it. Throws an error
    // if called on a connection that isn't logged in.
    //
    // @returns Object
    //   If successful, returns { token: <new token>, id: <user id>,
    //   tokenExpires: <expiration date> }.
    methods.getNewToken = function () {
      const user = accounts.users.findOne(this.userId, {
        fields: { "services.resume.loginTokens": 1 }
      });
      if (! this.userId || ! user) {
        throw new Meteor.Error("You are not logged in.");
      }
      // Be careful not to generate a new token that has a later
      // expiration than the curren token. Otherwise, a bad guy with a
      // stolen token could use this method to stop his stolen token from
      // ever expiring.
      const currentHashedToken = accounts._getLoginToken(this.connection.id);
      const currentStampedToken = user.services.resume.loginTokens.find(
        stampedToken => stampedToken.hashedToken === currentHashedToken
      );
      if (! currentStampedToken) { // safety belt: this should never happen
        throw new Meteor.Error("Invalid login token");
      }
      const newStampedToken = accounts._generateStampedLoginToken();
      newStampedToken.when = currentStampedToken.when;
      accounts._insertLoginToken(this.userId, newStampedToken);
      return accounts._loginUser(this, this.userId, newStampedToken);
    };

    // Removes all tokens except the token associated with the current
    // connection. Throws an error if the connection is not logged
    // in. Returns nothing on success.
    methods.removeOtherTokens = function () {
      if (! this.userId) {
        throw new Meteor.Error("You are not logged in.");
      }
      const currentToken = accounts._getLoginToken(this.connection.id);
      accounts.users.update(this.userId, {
        $pull: {
          "services.resume.loginTokens": { hashedToken: { $ne: currentToken } }
        }
      });
    };

    // Allow a one-time configuration for a login service. Modifications
    // to this collection are also allowed in insecure mode.
    methods.configureLoginService = (options) => {
      check(options, Match.ObjectIncluding({service: String}));
      // Don't let random users configure a service we haven't added yet (so
      // that when we do later add it, it's set up with their configuration
      // instead of ours).
      // XXX if service configuration is oauth-specific then this code should
      //     be in accounts-oauth; if it's not then the registry should be
      //     in this package
      if (!(accounts.oauth
        && accounts.oauth.serviceNames().includes(options.service))) {
        throw new Meteor.Error(403, "Service unknown");
      }

      const { ServiceConfiguration } = Package['service-configuration'];
      if (ServiceConfiguration.configurations.findOne({service: options.service}))
        throw new Meteor.Error(403, `Service ${options.service} already configured`);

      if (hasOwn.call(options, 'secret') && usingOAuthEncryption())
        options.secret = OAuthEncryption.seal(options.secret);

      ServiceConfiguration.configurations.insert(options);
    };

    accounts._server.methods(methods);
  };

  _initAccountDataHooks() {
    this._server.onConnection(connection => {
      this._accountData[connection.id] = {
        connection: connection
      };

      connection.onClose(() => {
        this._removeTokenFromConnection(connection.id);
        delete this._accountData[connection.id];
      });
    });
  };

=======
    
    
    // This object will be populated with methods and then passed to
    // accounts._server.methods further below.
    const methods = {};

    // @returns {Object|null}
    //   If successful, returns {token: reconnectToken, id: userId}
    //   If unsuccessful (for example, if the user closed the oauth login popup),
    //     throws an error describing the reason
    methods.login = function (options) {
      // Login handlers should really also check whatever field they look at in
      // options, but we don't enforce it.
      check(options, Object);

      const result = accounts._runLoginHandlers(this, options);

      return accounts._attemptLogin(this, "login", arguments, result);
    };

    methods.logout = function () {
      const token = accounts._getLoginToken(this.connection.id);
      accounts._setLoginToken(this.userId, this.connection, null);
      if (token && this.userId) {
        accounts.destroyToken(this.userId, token);
      }
      accounts._successfulLogout(this.connection, this.userId);
      this.setUserId(null);
    };

    // Delete all the current user's tokens and close all open connections logged
    // in as this user. Returns a fresh new login token that this client can
    // use. Tests set Accounts._noConnectionCloseDelayForTest to delete tokens
    // immediately instead of using a delay.
    //
    // XXX COMPAT WITH 0.7.2
    // This single `logoutOtherClients` method has been replaced with two
    // methods, one that you call to get a new token, and another that you
    // call to remove all tokens except your own. The new design allows
    // clients to know when other clients have actually been logged
    // out. (The `logoutOtherClients` method guarantees the caller that
    // the other clients will be logged out at some point, but makes no
    // guarantees about when.) This method is left in for backwards
    // compatibility, especially since application code might be calling
    // this method directly.
    //
    // @returns {Object} Object with token and tokenExpires keys.
    methods.logoutOtherClients = function () {
      const user = accounts.users.findOne(this.userId, {
        fields: {
          "services.resume.loginTokens": true
        }
      });
      if (user) {
        // Save the current tokens in the database to be deleted in
        // CONNECTION_CLOSE_DELAY_MS ms. This gives other connections in the
        // caller's browser time to find the fresh token in localStorage. We save
        // the tokens in the database in case we crash before actually deleting
        // them.
        const tokens = user.services.resume.loginTokens;
        const newToken = accounts._generateStampedLoginToken();
        accounts.users.update(this.userId, {
          $set: {
            "services.resume.loginTokensToDelete": tokens,
            "services.resume.haveLoginTokensToDelete": true
          },
          $push: { "services.resume.loginTokens": accounts._hashStampedToken(newToken) }
        });
        Meteor.setTimeout(() => {
          // The observe on Meteor.users will take care of closing the connections
          // associated with `tokens`.
          accounts._deleteSavedTokensForUser(this.userId, tokens);
        }, accounts._noConnectionCloseDelayForTest ? 0 :
                          CONNECTION_CLOSE_DELAY_MS);
        // We do not set the login token on this connection, but instead the
        // observe closes the connection and the client will reconnect with the
        // new token.
        return {
          token: newToken.token,
          tokenExpires: accounts._tokenExpiration(newToken.when)
        };
      } else {
        throw new Meteor.Error("You are not logged in.");
      }
    };

    // Generates a new login token with the same expiration as the
    // connection's current token and saves it to the database. Associates
    // the connection with this new token and returns it. Throws an error
    // if called on a connection that isn't logged in.
    //
    // @returns Object
    //   If successful, returns { token: <new token>, id: <user id>,
    //   tokenExpires: <expiration date> }.
    methods.getNewToken = function () {
      const user = accounts.users.findOne(this.userId, {
        fields: { "services.resume.loginTokens": 1 }
      });
      if (! this.userId || ! user) {
        throw new Meteor.Error("You are not logged in.");
      }
      // Be careful not to generate a new token that has a later
      // expiration than the curren token. Otherwise, a bad guy with a
      // stolen token could use this method to stop his stolen token from
      // ever expiring.
      const currentHashedToken = accounts._getLoginToken(this.connection.id);
      const currentStampedToken = user.services.resume.loginTokens.find(
        stampedToken => stampedToken.hashedToken === currentHashedToken
      );
      if (! currentStampedToken) { // safety belt: this should never happen
        throw new Meteor.Error("Invalid login token");
      }
      const newStampedToken = accounts._generateStampedLoginToken();
      newStampedToken.when = currentStampedToken.when;
      accounts._insertLoginToken(this.userId, newStampedToken);
      return accounts._loginUser(this, this.userId, newStampedToken);
    };

    // Removes all tokens except the token associated with the current
    // connection. Throws an error if the connection is not logged
    // in. Returns nothing on success.
    methods.removeOtherTokens = function () {
      if (! this.userId) {
        throw new Meteor.Error("You are not logged in.");
      }
      const currentToken = accounts._getLoginToken(this.connection.id);
      accounts.users.update(this.userId, {
        $pull: {
          "services.resume.loginTokens": { hashedToken: { $ne: currentToken } }
        }
      });
    };

    // Allow a one-time configuration for a login service. Modifications
    // to this collection are also allowed in insecure mode.
    methods.configureLoginService = (options) => {
      check(options, Match.ObjectIncluding({service: String}));
      // Don't let random users configure a service we haven't added yet (so
      // that when we do later add it, it's set up with their configuration
      // instead of ours).
      // XXX if service configuration is oauth-specific then this code should
      //     be in accounts-oauth; if it's not then the registry should be
      //     in this package
      if (!(accounts.oauth
            && accounts.oauth.serviceNames().includes(options.service))) {
        throw new Meteor.Error(403, "Service unknown");
      }

      const { ServiceConfiguration } = Package['service-configuration'];
      if (ServiceConfiguration.configurations.findOne({service: options.service}))
        throw new Meteor.Error(403, `Service ${options.service} already configured`);

      if (hasOwn.call(options, 'secret') && usingOAuthEncryption())
        options.secret = OAuthEncryption.seal(options.secret);

      ServiceConfiguration.configurations.insert(options);
    };

    accounts._server.methods(methods);
  };

  _initAccountDataHooks() {
    this._server.onConnection(connection => {
      this._accountData[connection.id] = {
        connection: connection
      };

      connection.onClose(() => {
        this._removeTokenFromConnection(connection.id);
        delete this._accountData[connection.id];
      });
    });
  };

>>>>>>> 5dcd9cb5
  _initServerPublications() {
    // Bring into lexical scope for publish callbacks that need `this`
    const { users, _autopublishFields } = this;

    // Publish all login service configuration fields other than secret.
    this._server.publish("meteor.loginServiceConfiguration", () => {
      const { ServiceConfiguration } = Package['service-configuration'];
      return ServiceConfiguration.configurations.find({}, {fields: {secret: 0}});
    }, {is_auto: true}); // not techincally autopublish, but stops the warning.

    // Publish the current user's record to the client.
    this._server.publish(null, function () {
      if (this.userId) {
        return users.find({
          _id: this.userId
        }, {
          fields: {
            profile: 1,
            username: 1,
            emails: 1
          }
        });
      } else {
        return null;
      }
    }, /*suppress autopublish warning*/{is_auto: true});
<<<<<<< HEAD

    // Use Meteor.startup to give other packages a chance to call
    // addAutopublishFields.
    Package.autopublish && Meteor.startup(() => {
      // ['profile', 'username'] -> {profile: 1, username: 1}
      const toFieldSelector = fields => fields.reduce((prev, field) => (
          { ...prev, [field]: 1 }),
        {}
      );
      this._server.publish(null, function () {
        if (this.userId) {
          return users.find({ _id: this.userId }, {
            fields: toFieldSelector(_autopublishFields.loggedInUser),
          })
        } else {
          return null;
        }
      }, /*suppress autopublish warning*/{is_auto: true});

      // XXX this publish is neither dedup-able nor is it optimized by our special
      // treatment of queries on a specific _id. Therefore this will have O(n^2)
      // run-time performance every time a user document is changed (eg someone
      // logging in). If this is a problem, we can instead write a manual publish
      // function which filters out fields based on 'this.userId'.
      this._server.publish(null, function () {
        const selector = this.userId ? { _id: { $ne: this.userId } } : {};
        return users.find(selector, {
          fields: toFieldSelector(_autopublishFields.otherUsers),
        })
      }, /*suppress autopublish warning*/{is_auto: true});
    });
  };

  // Add to the list of fields or subfields to be automatically
  // published if autopublish is on. Must be called from top-level
  // code (ie, before Meteor.startup hooks run).
  //
  // @param opts {Object} with:
  //   - forLoggedInUser {Array} Array of fields published to the logged-in user
  //   - forOtherUsers {Array} Array of fields published to users that aren't logged in
  addAutopublishFields(opts) {
    this._autopublishFields.loggedInUser.push.apply(
      this._autopublishFields.loggedInUser, opts.forLoggedInUser);
    this._autopublishFields.otherUsers.push.apply(
      this._autopublishFields.otherUsers, opts.forOtherUsers);
  };

  ///
  /// ACCOUNT DATA
  ///

  // HACK: This is used by 'meteor-accounts' to get the loginToken for a
  // connection. Maybe there should be a public way to do that.
  _getAccountData(connectionId, field) {
    const data = this._accountData[connectionId];
    return data && data[field];
  };

  _setAccountData(connectionId, field, value) {
    const data = this._accountData[connectionId];

    // safety belt. shouldn't happen. accountData is set in onConnection,
    // we don't have a connectionId until it is set.
    if (!data)
      return;

    if (value === undefined)
      delete data[field];
    else
      data[field] = value;
  };

  ///
  /// RECONNECT TOKENS
  ///
  /// support reconnecting using a meteor login token

  _hashLoginToken(loginToken) {
    const hash = crypto.createHash('sha256');
    hash.update(loginToken);
    return hash.digest('base64');
  };

  // {token, when} => {hashedToken, when}
  _hashStampedToken(stampedToken) {
    const hashedStampedToken = Object.keys(stampedToken).reduce(
      (prev, key) => key === 'token' ?
        prev :
        { ...prev, [key]: stampedToken[key] },
      {},
    )
    return {
      ...hashedStampedToken,
      hashedToken: this._hashLoginToken(stampedToken.token)
    };
  };

=======

    // Use Meteor.startup to give other packages a chance to call
    // addAutopublishFields.
    Package.autopublish && Meteor.startup(() => {
      // ['profile', 'username'] -> {profile: 1, username: 1}
      const toFieldSelector = fields => fields.reduce((prev, field) => (
        { ...prev, [field]: 1 }),
        {}
      );
      this._server.publish(null, function () {
        if (this.userId) {
          return users.find({ _id: this.userId }, {
            fields: toFieldSelector(_autopublishFields.loggedInUser),
          })
        } else {
          return null;
        }
      }, /*suppress autopublish warning*/{is_auto: true});

      // XXX this publish is neither dedup-able nor is it optimized by our special
      // treatment of queries on a specific _id. Therefore this will have O(n^2)
      // run-time performance every time a user document is changed (eg someone
      // logging in). If this is a problem, we can instead write a manual publish
      // function which filters out fields based on 'this.userId'.
      this._server.publish(null, function () {
        const selector = this.userId ? { _id: { $ne: this.userId } } : {};
        return users.find(selector, {
          fields: toFieldSelector(_autopublishFields.otherUsers),
        })
      }, /*suppress autopublish warning*/{is_auto: true});
    });
  };

  // Add to the list of fields or subfields to be automatically
  // published if autopublish is on. Must be called from top-level
  // code (ie, before Meteor.startup hooks run).
  //
  // @param opts {Object} with:
  //   - forLoggedInUser {Array} Array of fields published to the logged-in user
  //   - forOtherUsers {Array} Array of fields published to users that aren't logged in
  addAutopublishFields(opts) {
    this._autopublishFields.loggedInUser.push.apply(
      this._autopublishFields.loggedInUser, opts.forLoggedInUser);
    this._autopublishFields.otherUsers.push.apply(
      this._autopublishFields.otherUsers, opts.forOtherUsers);
  };

  ///
  /// ACCOUNT DATA
  ///

  // HACK: This is used by 'meteor-accounts' to get the loginToken for a
  // connection. Maybe there should be a public way to do that.
  _getAccountData(connectionId, field) {
    const data = this._accountData[connectionId];
    return data && data[field];
  };

  _setAccountData(connectionId, field, value) {
    const data = this._accountData[connectionId];

    // safety belt. shouldn't happen. accountData is set in onConnection,
    // we don't have a connectionId until it is set.
    if (!data)
      return;

    if (value === undefined)
      delete data[field];
    else
      data[field] = value;
  };

  ///
  /// RECONNECT TOKENS
  ///
  /// support reconnecting using a meteor login token

  _hashLoginToken(loginToken) {
    const hash = crypto.createHash('sha256');
    hash.update(loginToken);
    return hash.digest('base64');
  };

  // {token, when} => {hashedToken, when}
  _hashStampedToken(stampedToken) {
    const hashedStampedToken = Object.keys(stampedToken).reduce(
      (prev, key) => key === 'token' ? 
        prev : 
        { ...prev, [key]: stampedToken[key] },
      {},
    )
    return {
      ...hashedStampedToken, 
      hashedToken: this._hashLoginToken(stampedToken.token) 
    };
  };

>>>>>>> 5dcd9cb5
  // Using $addToSet avoids getting an index error if another client
  // logging in simultaneously has already inserted the new hashed
  // token.
  _insertHashedLoginToken(userId, hashedToken, query) {
    query = query ? { ...query } : {};
    query._id = userId;
    this.users.update(query, {
      $addToSet: {
        "services.resume.loginTokens": hashedToken
      }
    });
  };

  // Exported for tests.
  _insertLoginToken(userId, stampedToken, query) {
    this._insertHashedLoginToken(
      userId,
      this._hashStampedToken(stampedToken),
      query
    );
  };

  _clearAllLoginTokens(userId) {
    this.users.update(userId, {
      $set: {
        'services.resume.loginTokens': []
      }
    });
  };

  // test hook
  _getUserObserve(connectionId) {
    return this._userObservesForConnections[connectionId];
  };

  // Clean up this connection's association with the token: that is, stop
  // the observe that we started when we associated the connection with
  // this token.
  _removeTokenFromConnection(connectionId) {
    if (hasOwn.call(this._userObservesForConnections, connectionId)) {
      const observe = this._userObservesForConnections[connectionId];
      if (typeof observe === 'number') {
        // We're in the process of setting up an observe for this connection. We
        // can't clean up that observe yet, but if we delete the placeholder for
        // this connection, then the observe will get cleaned up as soon as it has
        // been set up.
        delete this._userObservesForConnections[connectionId];
      } else {
        delete this._userObservesForConnections[connectionId];
        observe.stop();
      }
    }
  };

  _getLoginToken(connectionId) {
    return this._getAccountData(connectionId, 'loginToken');
  };

  // newToken is a hashed token.
  _setLoginToken(userId, connection, newToken) {
    this._removeTokenFromConnection(connection.id);
    this._setAccountData(connection.id, 'loginToken', newToken);

    if (newToken) {
      // Set up an observe for this token. If the token goes away, we need
      // to close the connection.  We defer the observe because there's
      // no need for it to be on the critical path for login; we just need
      // to ensure that the connection will get closed at some point if
      // the token gets deleted.
      //
      // Initially, we set the observe for this connection to a number; this
      // signifies to other code (which might run while we yield) that we are in
      // the process of setting up an observe for this connection. Once the
      // observe is ready to go, we replace the number with the real observe
      // handle (unless the placeholder has been deleted or replaced by a
      // different placehold number, signifying that the connection was closed
      // already -- in this case we just clean up the observe that we started).
      const myObserveNumber = ++this._nextUserObserveNumber;
      this._userObservesForConnections[connection.id] = myObserveNumber;
      Meteor.defer(() => {
        // If something else happened on this connection in the meantime (it got
        // closed, or another call to _setLoginToken happened), just do
        // nothing. We don't need to start an observe for an old connection or old
        // token.
        if (this._userObservesForConnections[connection.id] !== myObserveNumber) {
          return;
        }

        let foundMatchingUser;
        // Because we upgrade unhashed login tokens to hashed tokens at
        // login time, sessions will only be logged in with a hashed
        // token. Thus we only need to observe hashed tokens here.
        const observe = this.users.find({
          _id: userId,
          'services.resume.loginTokens.hashedToken': newToken
        }, { fields: { _id: 1 } }).observeChanges({
          added: () => {
            foundMatchingUser = true;
          },
          removed: connection.close,
<<<<<<< HEAD
          // The onClose callback for the connection takes care of
          // cleaning up the observe handle and any other state we have
          // lying around.
=======
            // The onClose callback for the connection takes care of
            // cleaning up the observe handle and any other state we have
            // lying around.
>>>>>>> 5dcd9cb5
        });

        // If the user ran another login or logout command we were waiting for the
        // defer or added to fire (ie, another call to _setLoginToken occurred),
        // then we let the later one win (start an observe, etc) and just stop our
        // observe now.
        //
        // Similarly, if the connection was already closed, then the onClose
        // callback would have called _removeTokenFromConnection and there won't
        // be an entry in _userObservesForConnections. We can stop the observe.
        if (this._userObservesForConnections[connection.id] !== myObserveNumber) {
          observe.stop();
          return;
        }

        this._userObservesForConnections[connection.id] = observe;

        if (! foundMatchingUser) {
          // We've set up an observe on the user associated with `newToken`,
          // so if the new token is removed from the database, we'll close
          // the connection. But the token might have already been deleted
          // before we set up the observe, which wouldn't have closed the
          // connection because the observe wasn't running yet.
          connection.close();
        }
      });
    }
  };
    
  // (Also used by Meteor Accounts server and tests).
  //
  _generateStampedLoginToken() {
    return {
      token: Random.secret(),
      when: new Date
    };
  };

  ///
  /// TOKEN EXPIRATION
  ///

<<<<<<< HEAD
  // (Also used by Meteor Accounts server and tests).
  //
  _generateStampedLoginToken() {
    return {
      token: Random.secret(),
      when: new Date
    };
  };

  ///
  /// TOKEN EXPIRATION
  ///

=======
>>>>>>> 5dcd9cb5
  // Deletes expired password reset tokens from the database.
  //
  // Exported for tests. Also, the arguments are only used by
  // tests. oldestValidDate is simulate expiring tokens without waiting
  // for them to actually expire. userId is used by tests to only expire
  // tokens for the test user.
  _expirePasswordResetTokens(oldestValidDate, userId) {
    const tokenLifetimeMs = this._getPasswordResetTokenLifetimeMs();

    // when calling from a test with extra arguments, you must specify both!
    if ((oldestValidDate && !userId) || (!oldestValidDate && userId)) {
      throw new Error("Bad test. Must specify both oldestValidDate and userId.");
<<<<<<< HEAD
    }

    oldestValidDate = oldestValidDate ||
      (new Date(new Date() - tokenLifetimeMs));

    const tokenFilter = {
      $or: [
        { "services.password.reset.reason": "reset"},
        { "services.password.reset.reason": {$exists: false}}
      ]
    };

    expirePasswordToken(this, oldestValidDate, tokenFilter, userId);
  }

  // Deletes expired password enroll tokens from the database.
  //
  // Exported for tests. Also, the arguments are only used by
  // tests. oldestValidDate is simulate expiring tokens without waiting
  // for them to actually expire. userId is used by tests to only expire
  // tokens for the test user.
  _expirePasswordEnrollTokens(oldestValidDate, userId) {
    const tokenLifetimeMs = this._getPasswordEnrollTokenLifetimeMs();

    // when calling from a test with extra arguments, you must specify both!
    if ((oldestValidDate && !userId) || (!oldestValidDate && userId)) {
      throw new Error("Bad test. Must specify both oldestValidDate and userId.");
=======
>>>>>>> 5dcd9cb5
    }

    oldestValidDate = oldestValidDate ||
      (new Date(new Date() - tokenLifetimeMs));
<<<<<<< HEAD

    const tokenFilter = {
      "services.password.reset.reason": "enroll"
    };

    expirePasswordToken(this, oldestValidDate, tokenFilter, userId);
  }

  // Deletes expired tokens from the database and closes all open connections
  // associated with these tokens.
  //
  // Exported for tests. Also, the arguments are only used by
  // tests. oldestValidDate is simulate expiring tokens without waiting
  // for them to actually expire. userId is used by tests to only expire
  // tokens for the test user.
  _expireTokens(oldestValidDate, userId) {
    const tokenLifetimeMs = this._getTokenLifetimeMs();

    // when calling from a test with extra arguments, you must specify both!
    if ((oldestValidDate && !userId) || (!oldestValidDate && userId)) {
      throw new Error("Bad test. Must specify both oldestValidDate and userId.");
    }

    oldestValidDate = oldestValidDate ||
      (new Date(new Date() - tokenLifetimeMs));
    const userFilter = userId ? {_id: userId} : {};


    // Backwards compatible with older versions of meteor that stored login token
    // timestamps as numbers.
    this.users.update({ ...userFilter,
      $or: [
        { "services.resume.loginTokens.when": { $lt: oldestValidDate } },
        { "services.resume.loginTokens.when": { $lt: +oldestValidDate } }
      ]
    }, {
      $pull: {
        "services.resume.loginTokens": {
          $or: [
            { when: { $lt: oldestValidDate } },
            { when: { $lt: +oldestValidDate } }
          ]
        }
      }
    }, { multi: true });
    // The observe on Meteor.users will take care of closing connections for
    // expired tokens.
  };

  // @override from accounts_common.js
  config(options) {
    // Call the overridden implementation of the method.
    const superResult = AccountsCommon.prototype.config.apply(this, arguments);

    // If the user set loginExpirationInDays to null, then we need to clear the
    // timer that periodically expires tokens.
    if (hasOwn.call(this._options, 'loginExpirationInDays') &&
      this._options.loginExpirationInDays === null &&
      this.expireTokenInterval) {
      Meteor.clearInterval(this.expireTokenInterval);
      this.expireTokenInterval = null;
    }

    return superResult;
  };

=======

    const tokenFilter = {
      $or: [
        { "services.password.reset.reason": "reset"},
        { "services.password.reset.reason": {$exists: false}}
      ]
    };

    expirePasswordToken(this, oldestValidDate, tokenFilter, userId);
  }

  // Deletes expired password enroll tokens from the database.
  //
  // Exported for tests. Also, the arguments are only used by
  // tests. oldestValidDate is simulate expiring tokens without waiting
  // for them to actually expire. userId is used by tests to only expire
  // tokens for the test user.
  _expirePasswordEnrollTokens(oldestValidDate, userId) {
    const tokenLifetimeMs = this._getPasswordEnrollTokenLifetimeMs();

    // when calling from a test with extra arguments, you must specify both!
    if ((oldestValidDate && !userId) || (!oldestValidDate && userId)) {
      throw new Error("Bad test. Must specify both oldestValidDate and userId.");
    }

    oldestValidDate = oldestValidDate ||
      (new Date(new Date() - tokenLifetimeMs));

    const tokenFilter = {
      "services.password.reset.reason": "enroll"
    };

    expirePasswordToken(this, oldestValidDate, tokenFilter, userId);
  }

  // Deletes expired tokens from the database and closes all open connections
  // associated with these tokens.
  //
  // Exported for tests. Also, the arguments are only used by
  // tests. oldestValidDate is simulate expiring tokens without waiting
  // for them to actually expire. userId is used by tests to only expire
  // tokens for the test user.
  _expireTokens(oldestValidDate, userId) {
    const tokenLifetimeMs = this._getTokenLifetimeMs();

    // when calling from a test with extra arguments, you must specify both!
    if ((oldestValidDate && !userId) || (!oldestValidDate && userId)) {
      throw new Error("Bad test. Must specify both oldestValidDate and userId.");
    }

    oldestValidDate = oldestValidDate ||
      (new Date(new Date() - tokenLifetimeMs));
    const userFilter = userId ? {_id: userId} : {};


    // Backwards compatible with older versions of meteor that stored login token
    // timestamps as numbers.
    this.users.update({ ...userFilter,
      $or: [
        { "services.resume.loginTokens.when": { $lt: oldestValidDate } },
        { "services.resume.loginTokens.when": { $lt: +oldestValidDate } }
      ]
    }, {
      $pull: {
        "services.resume.loginTokens": {
          $or: [
            { when: { $lt: oldestValidDate } },
            { when: { $lt: +oldestValidDate } }
          ]
        }
      }
    }, { multi: true });
    // The observe on Meteor.users will take care of closing connections for
    // expired tokens.
  };

  // @override from accounts_common.js
  config(options) {
    // Call the overridden implementation of the method.
    const superResult = AccountsCommon.prototype.config.apply(this, arguments);

    // If the user set loginExpirationInDays to null, then we need to clear the
    // timer that periodically expires tokens.
    if (hasOwn.call(this._options, 'loginExpirationInDays') &&
        this._options.loginExpirationInDays === null &&
        this.expireTokenInterval) {
      Meteor.clearInterval(this.expireTokenInterval);
      this.expireTokenInterval = null;
    }

    return superResult;
  };
    
>>>>>>> 5dcd9cb5
  // Called by accounts-password
  insertUserDoc(options, user) {
    // - clone user document, to protect from modification
    // - add createdAt timestamp
    // - prepare an _id, so that you can modify other collections (eg
    // create a first task for every new user)
    //
    // XXX If the onCreateUser or validateNewUser hooks fail, we might
    // end up having modified some other collection
    // inappropriately. The solution is probably to have onCreateUser
    // accept two callbacks - one that gets called before inserting
    // the user document (in which you can modify its contents), and
    // one that gets called after (in which you should change other
    // collections)
    user = {
      createdAt: new Date(),
      _id: Random.id(),
      ...user,
    };

    if (user.services) {
      Object.keys(user.services).forEach(service =>
        pinEncryptedFieldsToUser(user.services[service], user._id)
      );
    }

    let fullUser;
    if (this._onCreateUserHook) {
      fullUser = this._onCreateUserHook(options, user);

      // This is *not* part of the API. We need this because we can't isolate
      // the global server environment between tests, meaning we can't test
      // both having a create user hook set and not having one set.
      if (fullUser === 'TEST DEFAULT HOOK')
        fullUser = defaultCreateUserHook(options, user);
    } else {
      fullUser = defaultCreateUserHook(options, user);
    }

    this._validateNewUserHooks.forEach(hook => {
      if (! hook(fullUser))
        throw new Meteor.Error(403, "User validation failed");
    });

    let userId;
    try {
      userId = this.users.insert(fullUser);
    } catch (e) {
      // XXX string parsing sucks, maybe
      // https://jira.mongodb.org/browse/SERVER-3069 will get fixed one day
      if (e.name !== 'MongoError') throw e;
<<<<<<< HEAD
=======
      if (e.code !== 11000) throw e;
>>>>>>> 5dcd9cb5
      if (e.errmsg.includes('emails.address'))
        throw new Meteor.Error(403, "Email already exists.");
      if (e.errmsg.includes('username'))
        throw new Meteor.Error(403, "Username already exists.");
      // XXX better error reporting for services.facebook.id duplicate, etc
<<<<<<< HEAD
      if (e.code !== 11000) throw e;
=======
>>>>>>> 5dcd9cb5
      throw e;
    }
    return userId;
  };

  // Helper function: returns false if email does not match company domain from
  // the configuration.
  _testEmailDomain(email) {
    const domain = this._options.restrictCreationByEmailDomain;

    return !domain ||
      (typeof domain === 'function' && domain(email)) ||
      (typeof domain === 'string' &&
        (new RegExp(`@${Meteor._escapeRegExp(domain)}$`, 'i')).test(email));
  };

  ///
  /// CLEAN UP FOR `logoutOtherClients`
  ///

  _deleteSavedTokensForUser(userId, tokensToDelete) {
    if (tokensToDelete) {
      this.users.update(userId, {
        $unset: {
          "services.resume.haveLoginTokensToDelete": 1,
          "services.resume.loginTokensToDelete": 1
        },
        $pullAll: {
          "services.resume.loginTokens": tokensToDelete
        }
      });
    }
  };

  _deleteSavedTokensForAllUsersOnStartup() {
    // If we find users who have saved tokens to delete on startup, delete
    // them now. It's possible that the server could have crashed and come
    // back up before new tokens are found in localStorage, but this
    // shouldn't happen very often. We shouldn't put a delay here because
    // that would give a lot of power to an attacker with a stolen login
    // token and the ability to crash the server.
    Meteor.startup(() => {
      this.users.find({
        "services.resume.haveLoginTokensToDelete": true
      }, {
        "services.resume.loginTokensToDelete": 1
      }).forEach(user => {
        this._deleteSavedTokensForUser(
          user._id,
          user.services.resume.loginTokensToDelete
        );
      });
    });
  };

  ///
  /// MANAGING USER OBJECTS
  ///

  // Updates or creates a user after we authenticate with a 3rd party.
  //
  // @param serviceName {String} Service name (eg, twitter).
  // @param serviceData {Object} Data to store in the user's record
  //        under services[serviceName]. Must include an "id" field
  //        which is a unique identifier for the user in the service.
  // @param options {Object, optional} Other options to pass to insertUserDoc
  //        (eg, profile)
  // @returns {Object} Object with token and id keys, like the result
  //        of the "login" method.
  //
  updateOrCreateUserFromExternalService(
    serviceName,
    serviceData,
    options
  ) {
    options = { ...options };

    if (serviceName === "password" || serviceName === "resume") {
      throw new Error(
        "Can't use updateOrCreateUserFromExternalService with internal service "
<<<<<<< HEAD
        + serviceName);
=======
          + serviceName);
>>>>>>> 5dcd9cb5
    }
    if (!hasOwn.call(serviceData, 'id')) {
      throw new Error(
        `Service data for service ${serviceName} must include id`);
    }

    // Look for a user with the appropriate service user id.
    const selector = {};
    const serviceIdKey = `services.${serviceName}.id`;

    // XXX Temporary special case for Twitter. (Issue #629)
    //   The serviceData.id will be a string representation of an integer.
    //   We want it to match either a stored string or int representation.
    //   This is to cater to earlier versions of Meteor storing twitter
    //   user IDs in number form, and recent versions storing them as strings.
    //   This can be removed once migration technology is in place, and twitter
    //   users stored with integer IDs have been migrated to string IDs.
    if (serviceName === "twitter" && !isNaN(serviceData.id)) {
      selector["$or"] = [{},{}];
      selector["$or"][0][serviceIdKey] = serviceData.id;
      selector["$or"][1][serviceIdKey] = parseInt(serviceData.id, 10);
    } else {
      selector[serviceIdKey] = serviceData.id;
    }

    let user = this.users.findOne(selector);

    // When creating a new user we pass through all options. When updating an
    // existing user, by default we only process/pass through the serviceData
    // (eg, so that we keep an unexpired access token and don't cache old email
    // addresses in serviceData.email). The onExternalLogin hook can be used when
    // creating or updating a user, to modify or pass through more options as
    // needed.
    let opts = user ? {} : options;
    if (this._onExternalLoginHook) {
      opts = this._onExternalLoginHook(options, user);
    }

    if (user) {
      pinEncryptedFieldsToUser(serviceData, user._id);

      let setAttrs = {};
      Object.keys(serviceData).forEach(key =>
        setAttrs[`services.${serviceName}.${key}`] = serviceData[key]
      );

      // XXX Maybe we should re-use the selector above and notice if the update
      //     touches nothing?
      setAttrs = { ...setAttrs, ...opts };
      this.users.update(user._id, {
        $set: setAttrs
      });

      return {
        type: serviceName,
        userId: user._id
      };
    } else {
      // Create a new user with the service data.
      user = {services: {}};
      user.services[serviceName] = serviceData;
      return {
        type: serviceName,
        userId: this.insertUserDoc(opts, user)
      };
    }
  };

  // Removes default rate limiting rule
  removeDefaultRateLimit() {
    const resp = DDPRateLimiter.removeRule(this.defaultRateLimiterRuleId);
    this.defaultRateLimiterRuleId = null;
    return resp;
  };

  // Add a default rule of limiting logins, creating new users and password reset
  // to 5 times every 10 seconds per connection.
  addDefaultRateLimit() {
    if (!this.defaultRateLimiterRuleId) {
      this.defaultRateLimiterRuleId = DDPRateLimiter.addRule({
        userId: null,
        clientAddress: null,
        type: 'method',
        name: name => ['login', 'createUser', 'resetPassword', 'forgotPassword']
          .includes(name),
        connectionId: (connectionId) => true,
      }, 5, 10000);
    }
  };

<<<<<<< HEAD
}
=======
};
>>>>>>> 5dcd9cb5

// Give each login hook callback a fresh cloned copy of the attempt
// object, but don't clone the connection.
//
const cloneAttemptWithConnection = (connection, attempt) => {
  const clonedAttempt = EJSON.clone(attempt);
  clonedAttempt.connection = connection;
  return clonedAttempt;
<<<<<<< HEAD
};
=======
}
>>>>>>> 5dcd9cb5

const tryLoginMethod = (type, fn) => {
  let result;
  try {
    result = fn();
  }
  catch (e) {
    result = {error: e};
  }

  if (result && !result.type && type)
    result.type = type;

  return result;
};

const setupDefaultLoginHandlers = accounts => {
  accounts.registerLoginHandler("resume", function (options) {
    return defaultResumeLoginHandler.call(this, accounts, options);
  });
};

// Login handler for resume tokens.
const defaultResumeLoginHandler = (accounts, options) => {
  if (!options.resume)
    return undefined;

  check(options.resume, String);

  const hashedToken = accounts._hashLoginToken(options.resume);

  // First look for just the new-style hashed login token, to avoid
  // sending the unhashed token to the database in a query if we don't
  // need to.
  let user = accounts.users.findOne(
    {"services.resume.loginTokens.hashedToken": hashedToken});

  if (! user) {
    // If we didn't find the hashed login token, try also looking for
    // the old-style unhashed token.  But we need to look for either
    // the old-style token OR the new-style token, because another
    // client connection logging in simultaneously might have already
    // converted the token.
    user = accounts.users.findOne({
      $or: [
        {"services.resume.loginTokens.hashedToken": hashedToken},
        {"services.resume.loginTokens.token": options.resume}
      ]
    });
  }

  if (! user)
    return {
      error: new Meteor.Error(403, "You've been logged out by the server. Please log in again.")
    };

  // Find the token, which will either be an object with fields
  // {hashedToken, when} for a hashed token or {token, when} for an
  // unhashed token.
  let oldUnhashedStyleToken;
<<<<<<< HEAD
  let token = user.services.resume.loginTokens.find(token =>
=======
  let token = user.services.resume.loginTokens.find(token => 
>>>>>>> 5dcd9cb5
    token.hashedToken === hashedToken
  );
  if (token) {
    oldUnhashedStyleToken = false;
  } else {
    token = user.services.resume.loginTokens.find(token =>
      token.token === options.resume
    );
    oldUnhashedStyleToken = true;
  }

  const tokenExpires = accounts._tokenExpiration(token.when);
  if (new Date() >= tokenExpires)
    return {
      userId: user._id,
      error: new Meteor.Error(403, "Your session has expired. Please log in again.")
    };

  // Update to a hashed token when an unhashed token is encountered.
  if (oldUnhashedStyleToken) {
    // Only add the new hashed token if the old unhashed token still
    // exists (this avoids resurrecting the token if it was deleted
    // after we read it).  Using $addToSet avoids getting an index
    // error if another client logging in simultaneously has already
    // inserted the new hashed token.
    accounts.users.update(
      {
        _id: user._id,
        "services.resume.loginTokens.token": options.resume
      },
      {$addToSet: {
          "services.resume.loginTokens": {
            "hashedToken": hashedToken,
            "when": token.when
          }
        }}
    );

    // Remove the old token *after* adding the new, since otherwise
    // another client trying to login between our removing the old and
    // adding the new wouldn't find a token to login with.
    accounts.users.update(user._id, {
      $pull: {
        "services.resume.loginTokens": { "token": options.resume }
      }
    });
  }

  return {
    userId: user._id,
    stampedLoginToken: {
      token: options.resume,
      when: token.when
    }
  };
<<<<<<< HEAD
};

const expirePasswordToken = (
  accounts,
  oldestValidDate,
  tokenFilter,
=======
}

const expirePasswordToken = (
  accounts, 
  oldestValidDate, 
  tokenFilter, 
>>>>>>> 5dcd9cb5
  userId
) => {
  const userFilter = userId ? {_id: userId} : {};
  const resetRangeOr = {
    $or: [
      { "services.password.reset.when": { $lt: oldestValidDate } },
      { "services.password.reset.when": { $lt: +oldestValidDate } }
    ]
  };
  const expireFilter = { $and: [tokenFilter, resetRangeOr] };

  accounts.users.update({...userFilter, ...expireFilter}, {
    $unset: {
      "services.password.reset": ""
    }
  }, { multi: true });
<<<<<<< HEAD
};
=======
}
>>>>>>> 5dcd9cb5

const setExpireTokensInterval = accounts => {
  accounts.expireTokenInterval = Meteor.setInterval(() => {
    accounts._expireTokens();
    accounts._expirePasswordResetTokens();
    accounts._expirePasswordEnrollTokens();
  }, EXPIRE_TOKENS_INTERVAL_MS);
<<<<<<< HEAD
};
=======
}
>>>>>>> 5dcd9cb5

///
/// OAuth Encryption Support
///

const OAuthEncryption =
  Package["oauth-encryption"] &&
  Package["oauth-encryption"].OAuthEncryption;

const usingOAuthEncryption = () => {
  return OAuthEncryption && OAuthEncryption.keyIsLoaded();
<<<<<<< HEAD
};
=======
}
>>>>>>> 5dcd9cb5

// OAuth service data is temporarily stored in the pending credentials
// collection during the oauth authentication process.  Sensitive data
// such as access tokens are encrypted without the user id because
// we don't know the user id yet.  We re-encrypt these fields with the
// user id included when storing the service data permanently in
// the users collection.
//
const pinEncryptedFieldsToUser = (serviceData, userId) => {
  Object.keys(serviceData).forEach(key => {
    let value = serviceData[key];
    if (OAuthEncryption && OAuthEncryption.isSealed(value))
      value = OAuthEncryption.seal(OAuthEncryption.open(value), userId);
    serviceData[key] = value;
  });
};


// Encrypt unencrypted login service secrets when oauth-encryption is
// added.
//
// XXX For the oauthSecretKey to be available here at startup, the
// developer must call Accounts.config({oauthSecretKey: ...}) at load
// time, instead of in a Meteor.startup block, because the startup
// block in the app code will run after this accounts-base startup
// block.  Perhaps we need a post-startup callback?

Meteor.startup(() => {
  if (! usingOAuthEncryption()) {
    return;
  }

  const { ServiceConfiguration } = Package['service-configuration'];

  ServiceConfiguration.configurations.find({
    $and: [{
      secret: { $exists: true }
    }, {
      "secret.algorithm": { $exists: false }
    }]
  }).forEach(config => {
    ServiceConfiguration.configurations.update(config._id, {
      $set: {
        secret: OAuthEncryption.seal(config.secret)
      }
    });
  });
});

// XXX see comment on Accounts.createUser in passwords_server about adding a
// second "server options" argument.
const defaultCreateUserHook = (options, user) => {
  if (options.profile)
    user.profile = options.profile;
  return user;
};

<<<<<<< HEAD
// Called by accounts-password
AccountsCommon.prototype.insertUserDoc = function (options, user) {
  // - clone user document, to protect from modification
  // - add createdAt timestamp
  // - prepare an _id, so that you can modify other collections (eg
  // create a first task for every new user)
  //
  // XXX If the onCreateUser or validateNewUser hooks fail, we might
  // end up having modified some other collection
  // inappropriately. The solution is probably to have onCreateUser
  // accept two callbacks - one that gets called before inserting
  // the user document (in which you can modify its contents), and
  // one that gets called after (in which you should change other
  // collections)
  user = {
    ...user,
    createdAt: new Date(),
    _id: Random.id()
  };

  if (user.services) {
    user.services.forEach((serviceData) => {
      pinEncryptedFieldsToUser(serviceData, user._id);
    });
  }

  let fullUser;
  if (this._onCreateUserHook) {
    fullUser = this._onCreateUserHook(options, user);

    // This is *not* part of the API. We need this because we can't isolate
    // the global server environment between tests, meaning we can't test
    // both having a create user hook set and not having one set.
    if (fullUser === 'TEST DEFAULT HOOK')
      fullUser = defaultCreateUserHook(options, user);
  } else {
    fullUser = defaultCreateUserHook(options, user);
  }

  this._validateNewUserHooks.forEach((hook) => {
    if (! hook(fullUser))
      throw new Meteor.Error(403, "User validation failed");
  });

  let userId;
  try {
    userId = this.users.insert(fullUser);
  } catch (e) {
    // XXX string parsing sucks, maybe
    // https://jira.mongodb.org/browse/SERVER-3069 will get fixed one day
    if (e.name !== 'MongoError' && e.name !== 'BulkWriteError') throw e;
    if (e.code !== 11000) throw e;
    if (e.errmsg.indexOf('emails.address') !== -1)
      throw new Meteor.Error(403, "Email already exists.");
    if (e.errmsg.indexOf('username') !== -1)
      throw new Meteor.Error(403, "Username already exists.");
    // XXX better error reporting for services.facebook.id duplicate, etc
    throw e;
  }
  return userId;
};

// Helper function: returns false if email does not match company domain from
// the configuration.
AccountsCommon.prototype._testEmailDomain = function (email) {
  let domain = this._options.restrictCreationByEmailDomain;
  return !domain ||
    (typeof domain === 'function' && domain(email)) ||
    (typeof domain === 'string') &&
    (new RegExp('@' + Meteor._escapeRegExp(domain) + '$', 'i')).test(email);
};

=======
>>>>>>> 5dcd9cb5
// Validate new user's email or Google/Facebook/GitHub account's email
function defaultValidateNewUserHook(user) {
  const domain = this._options.restrictCreationByEmailDomain;
  if (!domain) {
    return true;
  }

  let emailIsGood = false;
  if (user.emails && user.emails.length > 0) {
    emailIsGood = user.emails.reduce(
      (prev, email) => prev || this._testEmailDomain(email.address), false
    );
  } else if (user.services && user.services.length > 0) {
    // Find any email of any service and check it
    emailIsGood = user.services.reduce(
      (prev, service) => service.email && this._testEmailDomain(service.email),
      false,
    );
  }

  if (emailIsGood) {
    return true;
  }

  if (typeof domain === 'string') {
    throw new Meteor.Error(403, `@${domain} email required`);
  } else {
    throw new Meteor.Error(403, "Email doesn't match the criteria.");
  }
}

const setupUsersCollection = users => {
  ///
  /// RESTRICTING WRITES TO USER OBJECTS
  ///
  users.allow({
    // clients can modify the profile field of their own document, and
    // nothing else.
    update: (userId, user, fields, modifier) => {
      // make sure it is our record
      if (user._id !== userId) {
        return false;
      }

      // user can only modify the 'profile' field. sets to multiple
      // sub-keys (eg profile.foo and profile.bar) are merged into entry
      // in the fields list.
      if (fields.length !== 1 || fields[0] !== 'profile') {
        return false;
      }

      return true;
    },
    fetch: ['_id'] // we only look at _id.
  });

  /// DEFAULT INDEXES ON USERS
  users._ensureIndex('username', {unique: 1, sparse: 1});
  users._ensureIndex('emails.address', {unique: 1, sparse: 1});
  users._ensureIndex('services.resume.loginTokens.hashedToken',
    {unique: 1, sparse: 1});
  users._ensureIndex('services.resume.loginTokens.token',
    {unique: 1, sparse: 1});
  // For taking care of logoutOtherClients calls that crashed before the
  // tokens were deleted.
  users._ensureIndex('services.resume.haveLoginTokensToDelete',
    { sparse: 1 });
  // For expiring login tokens
  users._ensureIndex("services.resume.loginTokens.when", { sparse: 1 });
  // For expiring password tokens
  users._ensureIndex('services.password.reset.when', { sparse: 1 });
<<<<<<< HEAD
};
=======
}
>>>>>>> 5dcd9cb5
<|MERGE_RESOLUTION|>--- conflicted
+++ resolved
@@ -1,15 +1,8 @@
 import crypto from 'crypto';
-<<<<<<< HEAD
 import {
   AccountsCommon,
   EXPIRE_TOKENS_INTERVAL_MS,
   CONNECTION_CLOSE_DELAY_MS
-=======
-import { 
-  AccountsCommon, 
-  EXPIRE_TOKENS_INTERVAL_MS, 
-  CONNECTION_CLOSE_DELAY_MS 
->>>>>>> 5dcd9cb5
 } from './accounts_common.js';
 
 const hasOwn = Object.prototype.hasOwnProperty;
@@ -283,11 +276,7 @@
     // the login token on the connection (not that there is
     // currently a public API for reading the login token on a
     // connection).
-<<<<<<< HEAD
     Meteor._noYieldsAllowed(() =>
-=======
-    Meteor._noYieldsAllowed(() => 
->>>>>>> 5dcd9cb5
       this._setLoginToken(
         userId,
         methodInvocation.connection,
@@ -337,17 +326,10 @@
       methodArguments: Array.from(methodArgs)
     };
     if (result.error) {
-<<<<<<< HEAD
       attempt.error = result.error;
     }
     if (user) {
       attempt.user = user;
-=======
-      attempt.error = result.error;    
-    }
-    if (user) {
-      attempt.user = user;    
->>>>>>> 5dcd9cb5
     }
 
     // _validateLogin may mutate `attempt` by adding an error and changing allowed
@@ -518,7 +500,6 @@
     // The methods created in this function need to be created here so that
     // this variable is available in their scope.
     const accounts = this;
-<<<<<<< HEAD
 
 
     // This object will be populated with methods and then passed to
@@ -693,182 +674,6 @@
     });
   };
 
-=======
-    
-    
-    // This object will be populated with methods and then passed to
-    // accounts._server.methods further below.
-    const methods = {};
-
-    // @returns {Object|null}
-    //   If successful, returns {token: reconnectToken, id: userId}
-    //   If unsuccessful (for example, if the user closed the oauth login popup),
-    //     throws an error describing the reason
-    methods.login = function (options) {
-      // Login handlers should really also check whatever field they look at in
-      // options, but we don't enforce it.
-      check(options, Object);
-
-      const result = accounts._runLoginHandlers(this, options);
-
-      return accounts._attemptLogin(this, "login", arguments, result);
-    };
-
-    methods.logout = function () {
-      const token = accounts._getLoginToken(this.connection.id);
-      accounts._setLoginToken(this.userId, this.connection, null);
-      if (token && this.userId) {
-        accounts.destroyToken(this.userId, token);
-      }
-      accounts._successfulLogout(this.connection, this.userId);
-      this.setUserId(null);
-    };
-
-    // Delete all the current user's tokens and close all open connections logged
-    // in as this user. Returns a fresh new login token that this client can
-    // use. Tests set Accounts._noConnectionCloseDelayForTest to delete tokens
-    // immediately instead of using a delay.
-    //
-    // XXX COMPAT WITH 0.7.2
-    // This single `logoutOtherClients` method has been replaced with two
-    // methods, one that you call to get a new token, and another that you
-    // call to remove all tokens except your own. The new design allows
-    // clients to know when other clients have actually been logged
-    // out. (The `logoutOtherClients` method guarantees the caller that
-    // the other clients will be logged out at some point, but makes no
-    // guarantees about when.) This method is left in for backwards
-    // compatibility, especially since application code might be calling
-    // this method directly.
-    //
-    // @returns {Object} Object with token and tokenExpires keys.
-    methods.logoutOtherClients = function () {
-      const user = accounts.users.findOne(this.userId, {
-        fields: {
-          "services.resume.loginTokens": true
-        }
-      });
-      if (user) {
-        // Save the current tokens in the database to be deleted in
-        // CONNECTION_CLOSE_DELAY_MS ms. This gives other connections in the
-        // caller's browser time to find the fresh token in localStorage. We save
-        // the tokens in the database in case we crash before actually deleting
-        // them.
-        const tokens = user.services.resume.loginTokens;
-        const newToken = accounts._generateStampedLoginToken();
-        accounts.users.update(this.userId, {
-          $set: {
-            "services.resume.loginTokensToDelete": tokens,
-            "services.resume.haveLoginTokensToDelete": true
-          },
-          $push: { "services.resume.loginTokens": accounts._hashStampedToken(newToken) }
-        });
-        Meteor.setTimeout(() => {
-          // The observe on Meteor.users will take care of closing the connections
-          // associated with `tokens`.
-          accounts._deleteSavedTokensForUser(this.userId, tokens);
-        }, accounts._noConnectionCloseDelayForTest ? 0 :
-                          CONNECTION_CLOSE_DELAY_MS);
-        // We do not set the login token on this connection, but instead the
-        // observe closes the connection and the client will reconnect with the
-        // new token.
-        return {
-          token: newToken.token,
-          tokenExpires: accounts._tokenExpiration(newToken.when)
-        };
-      } else {
-        throw new Meteor.Error("You are not logged in.");
-      }
-    };
-
-    // Generates a new login token with the same expiration as the
-    // connection's current token and saves it to the database. Associates
-    // the connection with this new token and returns it. Throws an error
-    // if called on a connection that isn't logged in.
-    //
-    // @returns Object
-    //   If successful, returns { token: <new token>, id: <user id>,
-    //   tokenExpires: <expiration date> }.
-    methods.getNewToken = function () {
-      const user = accounts.users.findOne(this.userId, {
-        fields: { "services.resume.loginTokens": 1 }
-      });
-      if (! this.userId || ! user) {
-        throw new Meteor.Error("You are not logged in.");
-      }
-      // Be careful not to generate a new token that has a later
-      // expiration than the curren token. Otherwise, a bad guy with a
-      // stolen token could use this method to stop his stolen token from
-      // ever expiring.
-      const currentHashedToken = accounts._getLoginToken(this.connection.id);
-      const currentStampedToken = user.services.resume.loginTokens.find(
-        stampedToken => stampedToken.hashedToken === currentHashedToken
-      );
-      if (! currentStampedToken) { // safety belt: this should never happen
-        throw new Meteor.Error("Invalid login token");
-      }
-      const newStampedToken = accounts._generateStampedLoginToken();
-      newStampedToken.when = currentStampedToken.when;
-      accounts._insertLoginToken(this.userId, newStampedToken);
-      return accounts._loginUser(this, this.userId, newStampedToken);
-    };
-
-    // Removes all tokens except the token associated with the current
-    // connection. Throws an error if the connection is not logged
-    // in. Returns nothing on success.
-    methods.removeOtherTokens = function () {
-      if (! this.userId) {
-        throw new Meteor.Error("You are not logged in.");
-      }
-      const currentToken = accounts._getLoginToken(this.connection.id);
-      accounts.users.update(this.userId, {
-        $pull: {
-          "services.resume.loginTokens": { hashedToken: { $ne: currentToken } }
-        }
-      });
-    };
-
-    // Allow a one-time configuration for a login service. Modifications
-    // to this collection are also allowed in insecure mode.
-    methods.configureLoginService = (options) => {
-      check(options, Match.ObjectIncluding({service: String}));
-      // Don't let random users configure a service we haven't added yet (so
-      // that when we do later add it, it's set up with their configuration
-      // instead of ours).
-      // XXX if service configuration is oauth-specific then this code should
-      //     be in accounts-oauth; if it's not then the registry should be
-      //     in this package
-      if (!(accounts.oauth
-            && accounts.oauth.serviceNames().includes(options.service))) {
-        throw new Meteor.Error(403, "Service unknown");
-      }
-
-      const { ServiceConfiguration } = Package['service-configuration'];
-      if (ServiceConfiguration.configurations.findOne({service: options.service}))
-        throw new Meteor.Error(403, `Service ${options.service} already configured`);
-
-      if (hasOwn.call(options, 'secret') && usingOAuthEncryption())
-        options.secret = OAuthEncryption.seal(options.secret);
-
-      ServiceConfiguration.configurations.insert(options);
-    };
-
-    accounts._server.methods(methods);
-  };
-
-  _initAccountDataHooks() {
-    this._server.onConnection(connection => {
-      this._accountData[connection.id] = {
-        connection: connection
-      };
-
-      connection.onClose(() => {
-        this._removeTokenFromConnection(connection.id);
-        delete this._accountData[connection.id];
-      });
-    });
-  };
-
->>>>>>> 5dcd9cb5
   _initServerPublications() {
     // Bring into lexical scope for publish callbacks that need `this`
     const { users, _autopublishFields } = this;
@@ -895,7 +700,6 @@
         return null;
       }
     }, /*suppress autopublish warning*/{is_auto: true});
-<<<<<<< HEAD
 
     // Use Meteor.startup to give other packages a chance to call
     // addAutopublishFields.
@@ -993,105 +797,6 @@
     };
   };
 
-=======
-
-    // Use Meteor.startup to give other packages a chance to call
-    // addAutopublishFields.
-    Package.autopublish && Meteor.startup(() => {
-      // ['profile', 'username'] -> {profile: 1, username: 1}
-      const toFieldSelector = fields => fields.reduce((prev, field) => (
-        { ...prev, [field]: 1 }),
-        {}
-      );
-      this._server.publish(null, function () {
-        if (this.userId) {
-          return users.find({ _id: this.userId }, {
-            fields: toFieldSelector(_autopublishFields.loggedInUser),
-          })
-        } else {
-          return null;
-        }
-      }, /*suppress autopublish warning*/{is_auto: true});
-
-      // XXX this publish is neither dedup-able nor is it optimized by our special
-      // treatment of queries on a specific _id. Therefore this will have O(n^2)
-      // run-time performance every time a user document is changed (eg someone
-      // logging in). If this is a problem, we can instead write a manual publish
-      // function which filters out fields based on 'this.userId'.
-      this._server.publish(null, function () {
-        const selector = this.userId ? { _id: { $ne: this.userId } } : {};
-        return users.find(selector, {
-          fields: toFieldSelector(_autopublishFields.otherUsers),
-        })
-      }, /*suppress autopublish warning*/{is_auto: true});
-    });
-  };
-
-  // Add to the list of fields or subfields to be automatically
-  // published if autopublish is on. Must be called from top-level
-  // code (ie, before Meteor.startup hooks run).
-  //
-  // @param opts {Object} with:
-  //   - forLoggedInUser {Array} Array of fields published to the logged-in user
-  //   - forOtherUsers {Array} Array of fields published to users that aren't logged in
-  addAutopublishFields(opts) {
-    this._autopublishFields.loggedInUser.push.apply(
-      this._autopublishFields.loggedInUser, opts.forLoggedInUser);
-    this._autopublishFields.otherUsers.push.apply(
-      this._autopublishFields.otherUsers, opts.forOtherUsers);
-  };
-
-  ///
-  /// ACCOUNT DATA
-  ///
-
-  // HACK: This is used by 'meteor-accounts' to get the loginToken for a
-  // connection. Maybe there should be a public way to do that.
-  _getAccountData(connectionId, field) {
-    const data = this._accountData[connectionId];
-    return data && data[field];
-  };
-
-  _setAccountData(connectionId, field, value) {
-    const data = this._accountData[connectionId];
-
-    // safety belt. shouldn't happen. accountData is set in onConnection,
-    // we don't have a connectionId until it is set.
-    if (!data)
-      return;
-
-    if (value === undefined)
-      delete data[field];
-    else
-      data[field] = value;
-  };
-
-  ///
-  /// RECONNECT TOKENS
-  ///
-  /// support reconnecting using a meteor login token
-
-  _hashLoginToken(loginToken) {
-    const hash = crypto.createHash('sha256');
-    hash.update(loginToken);
-    return hash.digest('base64');
-  };
-
-  // {token, when} => {hashedToken, when}
-  _hashStampedToken(stampedToken) {
-    const hashedStampedToken = Object.keys(stampedToken).reduce(
-      (prev, key) => key === 'token' ? 
-        prev : 
-        { ...prev, [key]: stampedToken[key] },
-      {},
-    )
-    return {
-      ...hashedStampedToken, 
-      hashedToken: this._hashLoginToken(stampedToken.token) 
-    };
-  };
-
->>>>>>> 5dcd9cb5
   // Using $addToSet avoids getting an index error if another client
   // logging in simultaneously has already inserted the new hashed
   // token.
@@ -1192,15 +897,9 @@
             foundMatchingUser = true;
           },
           removed: connection.close,
-<<<<<<< HEAD
           // The onClose callback for the connection takes care of
           // cleaning up the observe handle and any other state we have
           // lying around.
-=======
-            // The onClose callback for the connection takes care of
-            // cleaning up the observe handle and any other state we have
-            // lying around.
->>>>>>> 5dcd9cb5
         });
 
         // If the user ran another login or logout command we were waiting for the
@@ -1229,7 +928,7 @@
       });
     }
   };
-    
+
   // (Also used by Meteor Accounts server and tests).
   //
   _generateStampedLoginToken() {
@@ -1243,22 +942,6 @@
   /// TOKEN EXPIRATION
   ///
 
-<<<<<<< HEAD
-  // (Also used by Meteor Accounts server and tests).
-  //
-  _generateStampedLoginToken() {
-    return {
-      token: Random.secret(),
-      when: new Date
-    };
-  };
-
-  ///
-  /// TOKEN EXPIRATION
-  ///
-
-=======
->>>>>>> 5dcd9cb5
   // Deletes expired password reset tokens from the database.
   //
   // Exported for tests. Also, the arguments are only used by
@@ -1271,7 +954,6 @@
     // when calling from a test with extra arguments, you must specify both!
     if ((oldestValidDate && !userId) || (!oldestValidDate && userId)) {
       throw new Error("Bad test. Must specify both oldestValidDate and userId.");
-<<<<<<< HEAD
     }
 
     oldestValidDate = oldestValidDate ||
@@ -1299,13 +981,10 @@
     // when calling from a test with extra arguments, you must specify both!
     if ((oldestValidDate && !userId) || (!oldestValidDate && userId)) {
       throw new Error("Bad test. Must specify both oldestValidDate and userId.");
-=======
->>>>>>> 5dcd9cb5
     }
 
     oldestValidDate = oldestValidDate ||
       (new Date(new Date() - tokenLifetimeMs));
-<<<<<<< HEAD
 
     const tokenFilter = {
       "services.password.reset.reason": "enroll"
@@ -1372,101 +1051,6 @@
     return superResult;
   };
 
-=======
-
-    const tokenFilter = {
-      $or: [
-        { "services.password.reset.reason": "reset"},
-        { "services.password.reset.reason": {$exists: false}}
-      ]
-    };
-
-    expirePasswordToken(this, oldestValidDate, tokenFilter, userId);
-  }
-
-  // Deletes expired password enroll tokens from the database.
-  //
-  // Exported for tests. Also, the arguments are only used by
-  // tests. oldestValidDate is simulate expiring tokens without waiting
-  // for them to actually expire. userId is used by tests to only expire
-  // tokens for the test user.
-  _expirePasswordEnrollTokens(oldestValidDate, userId) {
-    const tokenLifetimeMs = this._getPasswordEnrollTokenLifetimeMs();
-
-    // when calling from a test with extra arguments, you must specify both!
-    if ((oldestValidDate && !userId) || (!oldestValidDate && userId)) {
-      throw new Error("Bad test. Must specify both oldestValidDate and userId.");
-    }
-
-    oldestValidDate = oldestValidDate ||
-      (new Date(new Date() - tokenLifetimeMs));
-
-    const tokenFilter = {
-      "services.password.reset.reason": "enroll"
-    };
-
-    expirePasswordToken(this, oldestValidDate, tokenFilter, userId);
-  }
-
-  // Deletes expired tokens from the database and closes all open connections
-  // associated with these tokens.
-  //
-  // Exported for tests. Also, the arguments are only used by
-  // tests. oldestValidDate is simulate expiring tokens without waiting
-  // for them to actually expire. userId is used by tests to only expire
-  // tokens for the test user.
-  _expireTokens(oldestValidDate, userId) {
-    const tokenLifetimeMs = this._getTokenLifetimeMs();
-
-    // when calling from a test with extra arguments, you must specify both!
-    if ((oldestValidDate && !userId) || (!oldestValidDate && userId)) {
-      throw new Error("Bad test. Must specify both oldestValidDate and userId.");
-    }
-
-    oldestValidDate = oldestValidDate ||
-      (new Date(new Date() - tokenLifetimeMs));
-    const userFilter = userId ? {_id: userId} : {};
-
-
-    // Backwards compatible with older versions of meteor that stored login token
-    // timestamps as numbers.
-    this.users.update({ ...userFilter,
-      $or: [
-        { "services.resume.loginTokens.when": { $lt: oldestValidDate } },
-        { "services.resume.loginTokens.when": { $lt: +oldestValidDate } }
-      ]
-    }, {
-      $pull: {
-        "services.resume.loginTokens": {
-          $or: [
-            { when: { $lt: oldestValidDate } },
-            { when: { $lt: +oldestValidDate } }
-          ]
-        }
-      }
-    }, { multi: true });
-    // The observe on Meteor.users will take care of closing connections for
-    // expired tokens.
-  };
-
-  // @override from accounts_common.js
-  config(options) {
-    // Call the overridden implementation of the method.
-    const superResult = AccountsCommon.prototype.config.apply(this, arguments);
-
-    // If the user set loginExpirationInDays to null, then we need to clear the
-    // timer that periodically expires tokens.
-    if (hasOwn.call(this._options, 'loginExpirationInDays') &&
-        this._options.loginExpirationInDays === null &&
-        this.expireTokenInterval) {
-      Meteor.clearInterval(this.expireTokenInterval);
-      this.expireTokenInterval = null;
-    }
-
-    return superResult;
-  };
-    
->>>>>>> 5dcd9cb5
   // Called by accounts-password
   insertUserDoc(options, user) {
     // - clone user document, to protect from modification
@@ -1518,19 +1102,12 @@
       // XXX string parsing sucks, maybe
       // https://jira.mongodb.org/browse/SERVER-3069 will get fixed one day
       if (e.name !== 'MongoError') throw e;
-<<<<<<< HEAD
-=======
-      if (e.code !== 11000) throw e;
->>>>>>> 5dcd9cb5
       if (e.errmsg.includes('emails.address'))
         throw new Meteor.Error(403, "Email already exists.");
       if (e.errmsg.includes('username'))
         throw new Meteor.Error(403, "Username already exists.");
       // XXX better error reporting for services.facebook.id duplicate, etc
-<<<<<<< HEAD
       if (e.code !== 11000) throw e;
-=======
->>>>>>> 5dcd9cb5
       throw e;
     }
     return userId;
@@ -1611,11 +1188,7 @@
     if (serviceName === "password" || serviceName === "resume") {
       throw new Error(
         "Can't use updateOrCreateUserFromExternalService with internal service "
-<<<<<<< HEAD
         + serviceName);
-=======
-          + serviceName);
->>>>>>> 5dcd9cb5
     }
     if (!hasOwn.call(serviceData, 'id')) {
       throw new Error(
@@ -1706,11 +1279,7 @@
     }
   };
 
-<<<<<<< HEAD
 }
-=======
-};
->>>>>>> 5dcd9cb5
 
 // Give each login hook callback a fresh cloned copy of the attempt
 // object, but don't clone the connection.
@@ -1719,11 +1288,7 @@
   const clonedAttempt = EJSON.clone(attempt);
   clonedAttempt.connection = connection;
   return clonedAttempt;
-<<<<<<< HEAD
 };
-=======
-}
->>>>>>> 5dcd9cb5
 
 const tryLoginMethod = (type, fn) => {
   let result;
@@ -1784,11 +1349,7 @@
   // {hashedToken, when} for a hashed token or {token, when} for an
   // unhashed token.
   let oldUnhashedStyleToken;
-<<<<<<< HEAD
   let token = user.services.resume.loginTokens.find(token =>
-=======
-  let token = user.services.resume.loginTokens.find(token => 
->>>>>>> 5dcd9cb5
     token.hashedToken === hashedToken
   );
   if (token) {
@@ -1844,21 +1405,12 @@
       when: token.when
     }
   };
-<<<<<<< HEAD
 };
 
 const expirePasswordToken = (
   accounts,
   oldestValidDate,
   tokenFilter,
-=======
-}
-
-const expirePasswordToken = (
-  accounts, 
-  oldestValidDate, 
-  tokenFilter, 
->>>>>>> 5dcd9cb5
   userId
 ) => {
   const userFilter = userId ? {_id: userId} : {};
@@ -1875,11 +1427,7 @@
       "services.password.reset": ""
     }
   }, { multi: true });
-<<<<<<< HEAD
 };
-=======
-}
->>>>>>> 5dcd9cb5
 
 const setExpireTokensInterval = accounts => {
   accounts.expireTokenInterval = Meteor.setInterval(() => {
@@ -1887,11 +1435,7 @@
     accounts._expirePasswordResetTokens();
     accounts._expirePasswordEnrollTokens();
   }, EXPIRE_TOKENS_INTERVAL_MS);
-<<<<<<< HEAD
 };
-=======
-}
->>>>>>> 5dcd9cb5
 
 ///
 /// OAuth Encryption Support
@@ -1903,11 +1447,7 @@
 
 const usingOAuthEncryption = () => {
   return OAuthEncryption && OAuthEncryption.keyIsLoaded();
-<<<<<<< HEAD
 };
-=======
-}
->>>>>>> 5dcd9cb5
 
 // OAuth service data is temporarily stored in the pending credentials
 // collection during the oauth authentication process.  Sensitive data
@@ -1965,81 +1505,6 @@
   return user;
 };
 
-<<<<<<< HEAD
-// Called by accounts-password
-AccountsCommon.prototype.insertUserDoc = function (options, user) {
-  // - clone user document, to protect from modification
-  // - add createdAt timestamp
-  // - prepare an _id, so that you can modify other collections (eg
-  // create a first task for every new user)
-  //
-  // XXX If the onCreateUser or validateNewUser hooks fail, we might
-  // end up having modified some other collection
-  // inappropriately. The solution is probably to have onCreateUser
-  // accept two callbacks - one that gets called before inserting
-  // the user document (in which you can modify its contents), and
-  // one that gets called after (in which you should change other
-  // collections)
-  user = {
-    ...user,
-    createdAt: new Date(),
-    _id: Random.id()
-  };
-
-  if (user.services) {
-    user.services.forEach((serviceData) => {
-      pinEncryptedFieldsToUser(serviceData, user._id);
-    });
-  }
-
-  let fullUser;
-  if (this._onCreateUserHook) {
-    fullUser = this._onCreateUserHook(options, user);
-
-    // This is *not* part of the API. We need this because we can't isolate
-    // the global server environment between tests, meaning we can't test
-    // both having a create user hook set and not having one set.
-    if (fullUser === 'TEST DEFAULT HOOK')
-      fullUser = defaultCreateUserHook(options, user);
-  } else {
-    fullUser = defaultCreateUserHook(options, user);
-  }
-
-  this._validateNewUserHooks.forEach((hook) => {
-    if (! hook(fullUser))
-      throw new Meteor.Error(403, "User validation failed");
-  });
-
-  let userId;
-  try {
-    userId = this.users.insert(fullUser);
-  } catch (e) {
-    // XXX string parsing sucks, maybe
-    // https://jira.mongodb.org/browse/SERVER-3069 will get fixed one day
-    if (e.name !== 'MongoError' && e.name !== 'BulkWriteError') throw e;
-    if (e.code !== 11000) throw e;
-    if (e.errmsg.indexOf('emails.address') !== -1)
-      throw new Meteor.Error(403, "Email already exists.");
-    if (e.errmsg.indexOf('username') !== -1)
-      throw new Meteor.Error(403, "Username already exists.");
-    // XXX better error reporting for services.facebook.id duplicate, etc
-    throw e;
-  }
-  return userId;
-};
-
-// Helper function: returns false if email does not match company domain from
-// the configuration.
-AccountsCommon.prototype._testEmailDomain = function (email) {
-  let domain = this._options.restrictCreationByEmailDomain;
-  return !domain ||
-    (typeof domain === 'function' && domain(email)) ||
-    (typeof domain === 'string') &&
-    (new RegExp('@' + Meteor._escapeRegExp(domain) + '$', 'i')).test(email);
-};
-
-=======
->>>>>>> 5dcd9cb5
 // Validate new user's email or Google/Facebook/GitHub account's email
 function defaultValidateNewUserHook(user) {
   const domain = this._options.restrictCreationByEmailDomain;
@@ -2111,8 +1576,4 @@
   users._ensureIndex("services.resume.loginTokens.when", { sparse: 1 });
   // For expiring password tokens
   users._ensureIndex('services.password.reset.when', { sparse: 1 });
-<<<<<<< HEAD
-};
-=======
-}
->>>>>>> 5dcd9cb5
+};