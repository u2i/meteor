Package.describe({
  summary: "Meteor's latency-compensated distributed data client",
<<<<<<< HEAD
  version: '1.3.2-beta.5',
=======
  version: '1.3.1_1',
>>>>>>> 06e583c9
  documentation: null
});

Npm.depends({
  "faye-websocket": "0.11.0",
  "lolex": "1.4.0",
  "permessage-deflate": "0.1.3"
});

Package.onUse(function (api) {
  api.use(['check', 'random', 'ejson', 'underscore', 'tracker',
           'retry', 'id-map'],
          ['client', 'server']);

  // common functionality
  api.use('ddp-common', ['client', 'server']);

  api.use('reload', 'client', {weak: true});

  // we depend on _diffObjects, _applyChanges,
  api.use('diff-sequence', ['client', 'server']);
  // _idParse, _idStringify.
  api.use('mongo-id', ['client', 'server']);

  api.addFiles('namespace.js', ['client', 'server']);

  api.addFiles('id_map.js', ['client', 'server']);
  api.addFiles(['sockjs-0.3.4.js', 'stream_client_sockjs.js'], 'client');
  api.addFiles('stream_client_nodejs.js', 'server');
  api.addFiles('stream_client_common.js', ['client', 'server']);

  api.addFiles('livedata_common.js', ['client', 'server']);
  api.addFiles('random_stream.js', ['client', 'server']);

  api.addFiles('livedata_connection.js', ['client', 'server']);

  api.addFiles('client_convenience.js', 'client');

  api.export('DDP');
  api.export('LivedataTest', {testOnly: true});
});


Package.onTest(function (api) {
  api.use('livedata', ['client', 'server']);
  api.use('mongo', ['client', 'server']);
  api.use('test-helpers', ['client', 'server']);
  api.use([
    'ecmascript',
    'underscore',
    'tinytest',
    'random',
    'tracker',
    'reactive-var',
    'mongo-id',
    'diff-sequence',
    'ejson'
  ]);

  api.addFiles('stub_stream.js');
  api.addFiles('livedata_connection_tests.js', ['client', 'server']);
  api.addFiles('livedata_tests.js', ['client', 'server']);
  api.addFiles('livedata_test_service.js', ['client', 'server']);
  api.addFiles('random_stream_tests.js', ['client', 'server']);

  api.use('http', 'client');
  api.addFiles(['stream_tests.js'], 'client');
  api.addFiles('stream_client_tests.js', 'server');
  api.use('check', ['client', 'server']);
});<|MERGE_RESOLUTION|>--- conflicted
+++ resolved
@@ -1,10 +1,6 @@
 Package.describe({
   summary: "Meteor's latency-compensated distributed data client",
-<<<<<<< HEAD
-  version: '1.3.2-beta.5',
-=======
   version: '1.3.1_1',
->>>>>>> 06e583c9
   documentation: null
 });
 
