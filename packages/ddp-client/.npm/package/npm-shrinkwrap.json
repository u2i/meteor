{
  "lockfileVersion": 1,
  "dependencies": {
    "faye-websocket": {
      "version": "0.11.1",
      "resolved": "https://registry.npmjs.org/faye-websocket/-/faye-websocket-0.11.1.tgz",
      "integrity": "sha1-8O/hjE9W5PQK/H4Gxxn9XuYYjzg=",
      "dependencies": {
        "websocket-driver": {
          "version": "0.6.5",
          "resolved": "https://registry.npmjs.org/websocket-driver/-/websocket-driver-0.6.5.tgz",
          "integrity": "sha1-XLJVbOuF9Dc8bYI4qmkchFThOjY="
        }
      }
    },
    "http-parser-js": {
<<<<<<< HEAD
      "version": "0.4.5",
      "resolved": "https://registry.npmjs.org/http-parser-js/-/http-parser-js-0.4.5.tgz",
      "integrity": "sha512-sYaqbMBf8hoS6OZBwMygxdLD3TsWgzheP55nkQ7GiR7gsn8x+2oTMCoJSAQmNm3obzOjJYT6tdTz1XcYjKyUqg=="
=======
      "version": "0.4.6",
      "resolved": "https://registry.npmjs.org/http-parser-js/-/http-parser-js-0.4.6.tgz",
      "from": "http-parser-js@>=0.4.0"
>>>>>>> 78f3242f
    },
    "lolex": {
      "version": "1.4.0",
      "resolved": "https://registry.npmjs.org/lolex/-/lolex-1.4.0.tgz",
      "integrity": "sha1-LycSsbwYDendzF06epbvPAuxYq0="
    },
    "permessage-deflate": {
<<<<<<< HEAD
      "version": "0.1.3",
      "resolved": "https://registry.npmjs.org/permessage-deflate/-/permessage-deflate-0.1.3.tgz",
      "integrity": "sha1-VnVbIrzkUKLuVoauXy7zJRNlk3k="
    },
    "websocket-driver": {
      "version": "https://github.com/faye/websocket-driver-node/tarball/1325828a9e8b5e29c7b4758995efdb84703919ad",
      "integrity": "sha1-R3ysWk21bTKDcB2nUGcV4rZHgIY="
    },
    "websocket-extensions": {
      "version": "0.1.1",
      "resolved": "https://registry.npmjs.org/websocket-extensions/-/websocket-extensions-0.1.1.tgz",
      "integrity": "sha1-domUmcGEtu91Q3fC27DNbLVdKec="
=======
      "version": "0.1.6",
      "resolved": "https://registry.npmjs.org/permessage-deflate/-/permessage-deflate-0.1.6.tgz",
      "from": "permessage-deflate@0.1.6"
    },
    "websocket-driver": {
      "version": "0.7.0",
      "resolved": "https://registry.npmjs.org/websocket-driver/-/websocket-driver-0.7.0.tgz",
      "from": "websocket-driver@>=0.5.1"
    },
    "websocket-extensions": {
      "version": "0.1.2",
      "resolved": "https://registry.npmjs.org/websocket-extensions/-/websocket-extensions-0.1.2.tgz",
      "from": "websocket-extensions@>=0.1.1"
>>>>>>> 78f3242f
    }
  }
}<|MERGE_RESOLUTION|>--- conflicted
+++ resolved
@@ -4,25 +4,12 @@
     "faye-websocket": {
       "version": "0.11.1",
       "resolved": "https://registry.npmjs.org/faye-websocket/-/faye-websocket-0.11.1.tgz",
-      "integrity": "sha1-8O/hjE9W5PQK/H4Gxxn9XuYYjzg=",
-      "dependencies": {
-        "websocket-driver": {
-          "version": "0.6.5",
-          "resolved": "https://registry.npmjs.org/websocket-driver/-/websocket-driver-0.6.5.tgz",
-          "integrity": "sha1-XLJVbOuF9Dc8bYI4qmkchFThOjY="
-        }
-      }
+      "integrity": "sha1-8O/hjE9W5PQK/H4Gxxn9XuYYjzg="
     },
     "http-parser-js": {
-<<<<<<< HEAD
-      "version": "0.4.5",
-      "resolved": "https://registry.npmjs.org/http-parser-js/-/http-parser-js-0.4.5.tgz",
-      "integrity": "sha512-sYaqbMBf8hoS6OZBwMygxdLD3TsWgzheP55nkQ7GiR7gsn8x+2oTMCoJSAQmNm3obzOjJYT6tdTz1XcYjKyUqg=="
-=======
       "version": "0.4.6",
       "resolved": "https://registry.npmjs.org/http-parser-js/-/http-parser-js-0.4.6.tgz",
-      "from": "http-parser-js@>=0.4.0"
->>>>>>> 78f3242f
+      "integrity": "sha1-GVJz9YcExFLWcQdr4gEyndNB3FU="
     },
     "lolex": {
       "version": "1.4.0",
@@ -30,34 +17,19 @@
       "integrity": "sha1-LycSsbwYDendzF06epbvPAuxYq0="
     },
     "permessage-deflate": {
-<<<<<<< HEAD
-      "version": "0.1.3",
-      "resolved": "https://registry.npmjs.org/permessage-deflate/-/permessage-deflate-0.1.3.tgz",
-      "integrity": "sha1-VnVbIrzkUKLuVoauXy7zJRNlk3k="
-    },
-    "websocket-driver": {
-      "version": "https://github.com/faye/websocket-driver-node/tarball/1325828a9e8b5e29c7b4758995efdb84703919ad",
-      "integrity": "sha1-R3ysWk21bTKDcB2nUGcV4rZHgIY="
-    },
-    "websocket-extensions": {
-      "version": "0.1.1",
-      "resolved": "https://registry.npmjs.org/websocket-extensions/-/websocket-extensions-0.1.1.tgz",
-      "integrity": "sha1-domUmcGEtu91Q3fC27DNbLVdKec="
-=======
       "version": "0.1.6",
       "resolved": "https://registry.npmjs.org/permessage-deflate/-/permessage-deflate-0.1.6.tgz",
-      "from": "permessage-deflate@0.1.6"
+      "integrity": "sha1-WB8c7fvUQPrEfQd3vohjM4a5kt4="
     },
     "websocket-driver": {
       "version": "0.7.0",
       "resolved": "https://registry.npmjs.org/websocket-driver/-/websocket-driver-0.7.0.tgz",
-      "from": "websocket-driver@>=0.5.1"
+      "integrity": "sha1-DK+dLXVdk67gSdS90NP+LMoqJOs="
     },
     "websocket-extensions": {
       "version": "0.1.2",
       "resolved": "https://registry.npmjs.org/websocket-extensions/-/websocket-extensions-0.1.2.tgz",
-      "from": "websocket-extensions@>=0.1.1"
->>>>>>> 78f3242f
+      "integrity": "sha1-Dhh4HeYpoYMIzhSBZQ9n/6JpOl0="
     }
   }
 }