var renderToDiv = function (comp) {
  var div = document.createElement("DIV");
  UI.materialize(comp, div);
  return div;
};

var divRendersTo = function (test, div, html) {
  Deps.flush({_throwFirstError: true});
  var actual = canonicalizeHtml(div.innerHTML);
  test.equal(actual, html);
};

var nodesToArray = function (array) {
  // Starting in underscore 1.4, _.toArray does not work right on a node
  // list in IE8. This is a workaround to support IE8.
  return _.map(array, _.identity);
};

var clickIt = function (elem) {
  // jQuery's bubbling change event polyfill for IE 8 seems
  // to require that the element in question have focus when
  // it receives a simulated click.
  if (elem.focus)
    elem.focus();
  clickElement(elem);
};

Tinytest.add("spacebars - templates - simple helper", function (test) {
  var tmpl = Template.spacebars_template_test_simple_helper;
  var R = ReactiveVar(1);
  tmpl.foo = function (x) {
    return x + R.get();
  };
  tmpl.bar = function () {
    return 123;
  };
  var div = renderToDiv(tmpl);

  test.equal(canonicalizeHtml(div.innerHTML), "124");
  R.set(2);
  Deps.flush();
  test.equal(canonicalizeHtml(div.innerHTML), "125");

  // Test that `{{foo bar}}` throws if `foo` is missing or not a function.
  tmpl.foo = 3;
  test.throws(function () {
    renderToDiv(tmpl);
  });

  delete tmpl.foo;
  // We'd like this to throw, but it doesn't because of how self.lookup
  // works.  D'oh.  Fix this as part of "new this".
  //test.throws(function () {
    renderToDiv(tmpl);
  //});

  tmpl.foo = function () {};
  // doesn't throw
  var div = renderToDiv(tmpl);
  test.equal(canonicalizeHtml(div.innerHTML), '');
});

Tinytest.add("spacebars - templates - dynamic template", function (test) {
  var tmpl = Template.spacebars_template_test_dynamic_template;
  var aaa = Template.spacebars_template_test_aaa;
  var bbb = Template.spacebars_template_test_bbb;
  var R = ReactiveVar("aaa");
  tmpl.foo = function () {
    return R.get() === 'aaa' ? aaa : bbb;
  };
  var div = renderToDiv(tmpl);
  test.equal(canonicalizeHtml(div.innerHTML), "aaa");

  R.set('bbb');
  Deps.flush();

  test.equal(canonicalizeHtml(div.innerHTML), "bbb");
});

Tinytest.add("spacebars - templates - interpolate attribute", function (test) {
  var tmpl = Template.spacebars_template_test_interpolate_attribute;
  tmpl.foo = function (x) {
    return x+1;
  };
  tmpl.bar = function () {
    return 123;
  };
  var div = renderToDiv(tmpl);

  test.equal($(div).find('div')[0].className, "aaa124zzz");
});

Tinytest.add("spacebars - templates - dynamic attrs", function (test) {
  var tmpl = Template.spacebars_template_test_dynamic_attrs;

  var R2 = ReactiveVar({x: "X"});
  var R3 = ReactiveVar('selected');
  tmpl.attrsObj = function () { return R2.get(); };
  tmpl.singleAttr = function () { return R3.get(); };

  var div = renderToDiv(tmpl);
  var span = $(div).find('span')[0];
  test.equal(span.innerHTML, 'hi');
  test.isTrue(span.hasAttribute('selected'));
  test.equal(span.getAttribute('x'), 'X');

  R2.set({y: "Y", z: "Z"});
  R3.set('');
  Deps.flush();
  test.equal(canonicalizeHtml(span.innerHTML), 'hi');
  test.isFalse(span.hasAttribute('selected'));
  test.isFalse(span.hasAttribute('x'));
  test.equal(span.getAttribute('y'), 'Y');
  test.equal(span.getAttribute('z'), 'Z');
});

Tinytest.add("spacebars - templates - triple", function (test) {
  var tmpl = Template.spacebars_template_test_triple;

  var R = ReactiveVar('<span class="hi">blah</span>');
  tmpl.html = function () { return R.get(); };

  var div = renderToDiv(tmpl);
  var elems = $(div).find("> *");
  test.equal(elems.length, 1);
  test.equal(elems[0].nodeName, 'SPAN');
  var span = elems[0];
  test.equal(span.className, 'hi');
  test.equal(span.innerHTML, 'blah');

  R.set('asdf');
  Deps.flush();
  elems = $(div).find("> *");
  test.equal(elems.length, 0);
  test.equal(canonicalizeHtml(div.innerHTML), 'asdf');

  R.set('<span class="hi">blah</span>');
  Deps.flush();
  elems = $(div).find("> *");
  test.equal(elems.length, 1);
  test.equal(elems[0].nodeName, 'SPAN');
  span = elems[0];
  test.equal(span.className, 'hi');
  test.equal(canonicalizeHtml(span.innerHTML), 'blah');

  var tmpl = Template.spacebars_template_test_triple2;
  tmpl.html = function () {};
  tmpl.html2 = function () { return null; };
  // no tmpl.html3
  div = renderToDiv(tmpl);
  test.equal(canonicalizeHtml(div.innerHTML), 'xy');
});

Tinytest.add("spacebars - templates - inclusion args", function (test) {
  var tmpl = Template.spacebars_template_test_inclusion_args;

  var R = ReactiveVar(Template.spacebars_template_test_aaa);
  tmpl.foo = function () { return R.get(); };

  var div = renderToDiv(tmpl);
  // `{{> foo bar}}`, with `foo` resolving to Template.aaa,
  // which consists of "aaa"
  test.equal(canonicalizeHtml(div.innerHTML), 'aaa');
  R.set(Template.spacebars_template_test_bbb);
  Deps.flush();
  test.equal(canonicalizeHtml(div.innerHTML), 'bbb');

  ////// Ok, now `foo` *is* Template.aaa
  tmpl.foo = Template.spacebars_template_test_aaa;
  div = renderToDiv(tmpl);
  test.equal(canonicalizeHtml(div.innerHTML), 'aaa');

  ////// Ok, now `foo` is a template that takes an argument; bar is a string.
  tmpl.foo = Template.spacebars_template_test_bracketed_this;
  tmpl.bar = 'david';
  div = renderToDiv(tmpl);
  test.equal(canonicalizeHtml(div.innerHTML), '[david]');

  ////// Now `foo` is a template that takes an arg; bar is a function.
  tmpl.foo = Template.spacebars_template_test_span_this;
  R = ReactiveVar('david');
  tmpl.bar = function () { return R.get(); };
  div = renderToDiv(tmpl);
  test.equal(canonicalizeHtml(div.innerHTML), '<span>david</span>');
  var span1 = div.querySelector('span');
  R.set('avi');
  Deps.flush();
  test.equal(canonicalizeHtml(div.innerHTML), '<span>avi</span>');
  var span2 = div.querySelector('span');
  test.isTrue(span1 === span2);
});

Tinytest.add("spacebars - templates - inclusion args 2", function (test) {
  // `{{> foo bar q=baz}}`
  var tmpl = Template.spacebars_template_test_inclusion_args2;

  tmpl.foo = Template.spacebars_template_test_span_this;
  tmpl.bar = function (options) {
    return options.hash.q;
  };

  var R = ReactiveVar('david!');
  tmpl.baz = function () { return R.get().slice(0,5); };
  var div = renderToDiv(tmpl);
  test.equal(canonicalizeHtml(div.innerHTML), '<span>david</span>');
  var span1 = div.querySelector('span');
  R.set('brillo');
  Deps.flush();
  test.equal(canonicalizeHtml(div.innerHTML), '<span>brill</span>');
  var span2 = div.querySelector('span');
  test.isTrue(span1 === span2);
});

Tinytest.add("spacebars - templates - inclusion dotted args", function (test) {
  // `{{> foo bar.baz}}`
  var tmpl = Template.spacebars_template_test_inclusion_dotted_args;

  var initCount = 0;
  tmpl.foo = Template.spacebars_template_test_bracketed_this.extend({
    init: function () { initCount++; }
  });
  var R = ReactiveVar('david');
  tmpl.bar = function () {
    // make sure `this` is bound correctly
    return { baz: this.symbol + R.get() };
  };

  var div = renderToDiv(tmpl.extend({data: {symbol:'%'}}));
  test.equal(initCount, 1);
  test.equal(canonicalizeHtml(div.innerHTML), '[%david]');

  R.set('avi');
  Deps.flush();
  test.equal(canonicalizeHtml(div.innerHTML), '[%avi]');
  // check that invalidating the argument to `foo` doesn't require
  // creating a new `foo`.
  test.equal(initCount, 1);
});

Tinytest.add("spacebars - templates - inclusion slashed args", function (test) {
  // `{{> foo bar/baz}}`
  var tmpl = Template.spacebars_template_test_inclusion_dotted_args;

  var initCount = 0;
  tmpl.foo = Template.spacebars_template_test_bracketed_this.extend({
    init: function () { initCount++; }
  });
  var R = ReactiveVar('david');
  tmpl.bar = function () {
    // make sure `this` is bound correctly
    return { baz: this.symbol + R.get() };
  };

  var div = renderToDiv(tmpl.extend({data: {symbol:'%'}}));
  test.equal(initCount, 1);
  test.equal(canonicalizeHtml(div.innerHTML), '[%david]');
});

Tinytest.add("spacebars - templates - block helper", function (test) {
  // test the case where `foo` is a calculated template that changes
  // reactively.
  // `{{#foo}}bar{{else}}baz{{/foo}}`
  var tmpl = Template.spacebars_template_test_block_helper;
  var R = ReactiveVar(Template.spacebars_template_test_content);
  tmpl.foo = function () {
    return R.get();
  };
  var div = renderToDiv(tmpl);
  test.equal(canonicalizeHtml(div.innerHTML), "bar");

  R.set(Template.spacebars_template_test_elsecontent);
  Deps.flush();
  test.equal(canonicalizeHtml(div.innerHTML), "baz");
});

Tinytest.add("spacebars - templates - block helper function with one string arg", function (test) {
  // `{{#foo "bar"}}content{{/foo}}`
  var tmpl = Template.spacebars_template_test_block_helper_function_one_string_arg;
  tmpl.foo = function () {
    if (String(this) === "bar")
      return Template.spacebars_template_test_content;
    else
      return null;
  };
  var div = renderToDiv(tmpl);
  test.equal(canonicalizeHtml(div.innerHTML), "content");
});

Tinytest.add("spacebars - templates - block helper function with one helper arg", function (test) {
  var tmpl = Template.spacebars_template_test_block_helper_function_one_helper_arg;
  var R = ReactiveVar("bar");
  tmpl.bar = function () { return R.get(); };
  tmpl.foo = function () {
    if (String(this) === "bar")
      return Template.spacebars_template_test_content;
    else
      return null;
  };
  var div = renderToDiv(tmpl);
  test.equal(canonicalizeHtml(div.innerHTML), "content");

  R.set("baz");
  Deps.flush();
  test.equal(canonicalizeHtml(div.innerHTML), "");
});

Tinytest.add("spacebars - templates - block helper component with one helper arg", function (test) {
  var tmpl = Template.spacebars_template_test_block_helper_component_one_helper_arg;
  var R = ReactiveVar(true);
  tmpl.bar = function () { return R.get(); };
  var div = renderToDiv(tmpl);
  test.equal(canonicalizeHtml(div.innerHTML), "content");

  R.set(false);
  Deps.flush();
  test.equal(canonicalizeHtml(div.innerHTML), "");
});

Tinytest.add("spacebars - templates - block helper component with three helper args", function (test) {
  var tmpl = Template.spacebars_template_test_block_helper_component_three_helper_args;
  var R = ReactiveVar("bar");
  tmpl.bar_or_baz = function () {
    return R.get();
  };
  tmpl.equals = function (x, y) {
    return x === y;
  };
  var div = renderToDiv(tmpl);
  test.equal(canonicalizeHtml(div.innerHTML), "content");

  R.set("baz");
  Deps.flush();
  test.equal(canonicalizeHtml(div.innerHTML), "");
});

Tinytest.add("spacebars - templates - block helper with dotted arg", function (test) {
  var tmpl = Template.spacebars_template_test_block_helper_dotted_arg;
  var R1 = ReactiveVar(1);
  var R2 = ReactiveVar(10);
  var R3 = ReactiveVar(100);

  var initCount = 0;
  tmpl.foo = Template.spacebars_template_test_bracketed_this.extend({
    init: function () { initCount++; }
  });
  tmpl.bar = function () {
    return {
      r1: R1.get(),
      baz: function (r3) {
        return this.r1 + R2.get() + r3;
      }
    };
  };
  tmpl.qux = function () { return R3.get(); };

  var div = renderToDiv(tmpl);
  test.equal(canonicalizeHtml(div.innerHTML), "[111]");
  test.equal(initCount, 1);

  R1.set(2);
  Deps.flush();
  test.equal(canonicalizeHtml(div.innerHTML), "[112]");
  test.equal(initCount, 1);

  R2.set(20);
  Deps.flush();
  test.equal(canonicalizeHtml(div.innerHTML), "[122]");
  test.equal(initCount, 1);

  R3.set(200);
  Deps.flush();
  test.equal(canonicalizeHtml(div.innerHTML), "[222]");
  test.equal(initCount, 1);

  R2.set(30);
  Deps.flush();
  test.equal(canonicalizeHtml(div.innerHTML), "[232]");
  test.equal(initCount, 1);

  R1.set(3);
  Deps.flush();
  test.equal(canonicalizeHtml(div.innerHTML), "[233]");
  test.equal(initCount, 1);

  R3.set(300);
  Deps.flush();
  test.equal(canonicalizeHtml(div.innerHTML), "[333]");
  test.equal(initCount, 1);
});

Tinytest.add("spacebars - templates - nested content", function (test) {
  // Test that `{{> UI.contentBlock}}` in an `{{#if}}` works.

  // ```
  // <template name="spacebars_template_test_iftemplate">
  //   {{#if condition}}
  //     {{> UI.contentBlock}}
  //   {{else}}
  //     {{> UI.elseBlock}}
  //   {{/if}}
  // </template>
  // ```

  // ```
  //  {{#spacebars_template_test_iftemplate flag}}
  //    hello
  //  {{else}}
  //    world
  //  {{/spacebars_template_test_iftemplate}}
  // ```

  var tmpl = Template.spacebars_template_test_nested_content;
  var R = ReactiveVar(true);
  tmpl.flag = function () {
    return R.get();
  };
  var div = renderToDiv(tmpl);
  test.equal(canonicalizeHtml(div.innerHTML), 'hello');
  R.set(false);
  Deps.flush();
  test.equal(canonicalizeHtml(div.innerHTML), 'world');
  R.set(true);
  Deps.flush();
  test.equal(canonicalizeHtml(div.innerHTML), 'hello');

  // Also test that `{{> UI.contentBlock}}` in a custom block helper works.
  tmpl = Template.spacebars_template_test_nested_content2;
  R = ReactiveVar(true);
  tmpl.x = function () {
    return R.get();
  };
  div = renderToDiv(tmpl);
  test.equal(canonicalizeHtml(div.innerHTML), 'hello');
  R.set(false);
  Deps.flush();
  test.equal(canonicalizeHtml(div.innerHTML), 'world');
  R.set(true);
  Deps.flush();
  test.equal(canonicalizeHtml(div.innerHTML), 'hello');
});

Tinytest.add("spacebars - template - if", function (test) {
  var tmpl = Template.spacebars_template_test_if;
  var R = ReactiveVar(true);
  tmpl.foo = function () {
    return R.get();
  };
  tmpl.bar = 1;
  tmpl.baz = 2;

  var div = renderToDiv(tmpl);
  var rendersTo = function (html) { divRendersTo(test, div, html); };

  rendersTo("1");
  R.set(false);
  rendersTo("2");
});

Tinytest.add("spacebars - template - if in with", function (test) {
  var tmpl = Template.spacebars_template_test_if_in_with;
  tmpl.foo = {bar: "bar"};

  var div = renderToDiv(tmpl);
  divRendersTo(test, div, "bar bar");
});

Tinytest.add("spacebars - templates - each on cursor", function (test) {
  var tmpl = Template.spacebars_template_test_each;
  var coll = new Meteor.Collection(null);
  tmpl.items = function () {
    return coll.find({}, {sort: {pos: 1}});
  };

  var div = renderToDiv(tmpl);
  var rendersTo = function (html) { divRendersTo(test, div, html); };

  rendersTo("else-clause");
  coll.insert({text: "one", pos: 1});
  rendersTo("one");
  coll.insert({text: "two", pos: 2});
  rendersTo("one two");
  coll.update({text: "two"}, {$set: {text: "three"}});
  rendersTo("one three");
  coll.update({text: "three"}, {$set: {pos: 0}});
  rendersTo("three one");
  coll.remove({});
  rendersTo("else-clause");
});

Tinytest.add("spacebars - templates - each on array", function (test) {
  var tmpl = Template.spacebars_template_test_each;
  var R = new ReactiveVar([]);
  tmpl.items = function () {
    return R.get();
  };
  tmpl.text = function () {
    return this;
  };

  var div = renderToDiv(tmpl);
  var rendersTo = function (html) { divRendersTo(test, div, html); };

  rendersTo("else-clause");
  R.set([""]);
  rendersTo("");
  R.set(["x", "", "toString"]);
  rendersTo("x toString");
  R.set(["toString"]);
  rendersTo("toString");
  R.set([]);
  rendersTo("else-clause");
  R.set([0, 1, 2]);
  rendersTo("0 1 2");
  R.set([]);
  rendersTo("else-clause");
});

Tinytest.add("spacebars - templates - ..", function (test) {
  var tmpl = Template.spacebars_template_test_dots;
  Template.spacebars_template_test_dots_subtemplate.getTitle = function (from) {
    return from.title;
  };

  tmpl.foo = {title: "foo"};
  tmpl.foo.bar = {title: "bar"};
  tmpl.foo.bar.items = [{title: "item"}];
  var div = renderToDiv(tmpl);

  test.equal(canonicalizeHtml(div.innerHTML), [
    "A", "B", "C", "D",
    // {{> spacebars_template_test_dots_subtemplate}}
    "TITLE", "1item", "2item", "3bar", "4foo", "GETTITLE", "5item", "6bar", "7foo",
    // {{> spacebars_template_test_dots_subtemplate ..}}
    "TITLE", "1bar", "2bar", "3item", "4bar", "GETTITLE", "5bar", "6item", "7bar"].join(" "));
});

Tinytest.add("spacebars - templates - select tags", function (test) {
  var tmpl = Template.spacebars_template_test_select_tag;

  // {label: (string)}
  var optgroups = new Meteor.Collection(null);

  // {optgroup: (id), value: (string), selected: (boolean), label: (string)}
  var options = new Meteor.Collection(null);

  tmpl.optgroups = function () { return optgroups.find(); };
  tmpl.options = function () { return options.find({optgroup: this._id}); };
  tmpl.selectedAttr = function () { return this.selected ? {selected: true} : {}; };

  var div = renderToDiv(tmpl);
  var selectEl = $(div).find('select')[0];

  // returns canonicalized contents of `div` in the form eg
  // ["<select>", "</select>"]. strip out selected attributes -- we
  // verify correctness by observing the `selected` property
  var divContent = function () {
    return canonicalizeHtml(
      div.innerHTML.replace(/selected="[^"]*"/g, '').replace(/selected/g, ''))
          .replace(/\>\s*\</g, '>\n<')
          .split('\n');
  };

  test.equal(divContent(), ["<select>", "</select>"]);

  var optgroup1 = optgroups.insert({label: "one"});
  var optgroup2 = optgroups.insert({label: "two"});
  test.equal(divContent(), [
    '<select>',
    '<optgroup label="one">',
    '</optgroup>',
    '<optgroup label="two">',
    '</optgroup>',
    '</select>'
  ]);

  options.insert({optgroup: optgroup1, value: "value1", selected: false, label: "label1"});
  options.insert({optgroup: optgroup1, value: "value2", selected: true, label: "label2"});
  test.equal(divContent(), [
    '<select>',
    '<optgroup label="one">',
    '<option value="value1">label1</option>',
    '<option value="value2">label2</option>',
    '</optgroup>',
    '<optgroup label="two">',
    '</optgroup>',
    '</select>'
  ]);
  test.equal(selectEl.value, "value2");
  test.equal($(selectEl).find('option')[0].selected, false);
  test.equal($(selectEl).find('option')[1].selected, true);

  // swap selection
  options.update({value: "value1"}, {$set: {selected: true}});
  options.update({value: "value2"}, {$set: {selected: false}});
  Deps.flush();

  test.equal(divContent(), [
    '<select>',
    '<optgroup label="one">',
    '<option value="value1">label1</option>',
    '<option value="value2">label2</option>',
    '</optgroup>',
    '<optgroup label="two">',
    '</optgroup>',
    '</select>'
  ]);
  test.equal(selectEl.value, "value1");
  test.equal($(selectEl).find('option')[0].selected, true);
  test.equal($(selectEl).find('option')[1].selected, false);

  // change value and label
  options.update({value: "value1"}, {$set: {value: "value1.0"}});
  options.update({value: "value2"}, {$set: {label: "label2.0"}});
  Deps.flush();

  test.equal(divContent(), [
    '<select>',
    '<optgroup label="one">',
    '<option value="value1.0">label1</option>',
    '<option value="value2">label2.0</option>',
    '</optgroup>',
    '<optgroup label="two">',
    '</optgroup>',
    '</select>'
  ]);
  test.equal(selectEl.value, "value1.0");
  test.equal($(selectEl).find('option')[0].selected, true);
  test.equal($(selectEl).find('option')[1].selected, false);

  // unselect and then select both options. normally, the second is
  // selected (since it got selected later). then switch to <select
  // multiple="">. both should be selected.
  options.update({}, {$set: {selected: false}}, {multi: true});
  Deps.flush();
  options.update({}, {$set: {selected: true}}, {multi: true});
  Deps.flush();
  test.equal($(selectEl).find('option')[0].selected, false);
  test.equal($(selectEl).find('option')[1].selected, true);

  selectEl.multiple = true; // allow multiple selection
  options.update({}, {$set: {selected: false}}, {multi: true});
  Deps.flush();
  options.update({}, {$set: {selected: true}}, {multi: true});
  window.avital = true;
  Deps.flush();
  test.equal($(selectEl).find('option')[0].selected, true);
  test.equal($(selectEl).find('option')[1].selected, true);
});

Tinytest.add('spacebars - templates - {{#with}} falsy; issue #770', function (test) {
  Template.test_template_issue770.value1 = function () { return "abc"; };
  Template.test_template_issue770.value2 = function () { return false; };
  var div = renderToDiv(Template.test_template_issue770);
  test.equal(canonicalizeHtml(div.innerHTML),
             "abc xxx abc");
});

Tinytest.add("spacebars - templates - tricky attrs", function (test) {
  var tmpl = Template.spacebars_template_test_tricky_attrs;
  tmpl.theType = function () { return 'text'; };
  var R = ReactiveVar('foo');
  tmpl.theClass = function () { return R.get(); };

  var div = renderToDiv(tmpl);
  test.equal(canonicalizeHtml(div.innerHTML).slice(0, 30),
             '<input type="text"><input class="foo" type="checkbox">'.slice(0, 30));

  R.set('bar');
  Deps.flush();
  test.equal(canonicalizeHtml(div.innerHTML),
             '<input type="text"><input class="bar" type="checkbox">');

});

Tinytest.add('spacebars - templates - no data context', function (test) {
  var tmpl = Template.spacebars_template_test_no_data;

  // failure is if an exception is thrown here
  var div = renderToDiv(tmpl);
  test.equal(canonicalizeHtml(div.innerHTML), 'asdf');
});

// test that #isolate is a no-op, for back compat
Tinytest.add('spacebars - templates - isolate', function (test) {
  var tmpl = Template.spacebars_template_test_isolate;

  Meteor._suppress_log(1); // we print a deprecation notice
  var div = renderToDiv(tmpl);
  test.equal(canonicalizeHtml(div.innerHTML), 'hello');

});

// test that #constant is a no-op, for back compat
Tinytest.add('spacebars - templates - constant', function (test) {
  var tmpl = Template.spacebars_template_test_constant;

  Meteor._suppress_log(1); // we print a deprecation notice
  var div = renderToDiv(tmpl);
  test.equal(canonicalizeHtml(div.innerHTML), 'hello');

});

Tinytest.add('spacebars - templates - textarea', function (test) {
  var tmpl = Template.spacebars_template_test_textarea;

  var R = ReactiveVar('hello');

  tmpl.foo = function () {
    return R.get();
  };

  var div = renderToDiv(tmpl);
  var textarea = div.querySelector('textarea');
  test.equal(textarea.value, 'hello');

  R.set('world');
  Deps.flush();
  test.equal(textarea.value, 'world');

});

Tinytest.add('spacebars - templates - textarea 2', function (test) {
  var tmpl = Template.spacebars_template_test_textarea2;

  var R = ReactiveVar(true);

  tmpl.foo = function () {
    return R.get();
  };

  var div = renderToDiv(tmpl);
  var textarea = div.querySelector('textarea');
  test.equal(textarea.value, '</not a tag>');

  R.set(false);
  Deps.flush();
  test.equal(textarea.value, '<also not a tag>');

  R.set(true);
  Deps.flush();
  test.equal(textarea.value, '</not a tag>');

});

Tinytest.add('spacebars - templates - textarea each', function (test) {
  var tmpl = Template.spacebars_template_test_textarea_each;

  var R = ReactiveVar(['APPLE', 'BANANA']);

  tmpl.foo = function () {
    return R.get();
  };

  var div = renderToDiv(tmpl);
  var textarea = div.querySelector('textarea');
  test.equal(textarea.value, '<not a tag APPLE <not a tag BANANA ');

  R.set([]);
  Deps.flush();
  test.equal(textarea.value, '<>');

  R.set(['CUCUMBER']);
  Deps.flush();
  test.equal(textarea.value, '<not a tag CUCUMBER ');

});

// Ensure that one can call `Meteor.defer` within a rendered callback
// triggered by a document insertion that happend in a method stub.
testAsyncMulti('spacebars - template - defer in rendered callbacks', [function (test, expect) {
  var tmpl = Template.spacebars_template_test_defer_in_rendered;
  var coll = new Meteor.Collection("test-defer-in-rendered--client-only");
  tmpl.items = function () {
    return coll.find();
  };

  var subtmpl = Template.spacebars_template_test_defer_in_rendered_subtemplate;
  subtmpl.rendered = expect(function () {
    // will throw if called in a method stub
    Meteor.defer(function () {
    });
  });

  var div = renderToDiv(tmpl);

  // `coll` is not defined on the server so we'll get an error.  We
  // can't make this a client-only collection since then we won't be
  // running in a stub and the error won't fire.
  Meteor._suppress_log(1);
  // cause a new instance of `subtmpl` to be placed in the DOM. verify
  // that it's not fired directly within a method stub, in which
  // `Meteor.defer` is not allowed.
  coll.insert({});
}]);

testAsyncMulti('spacebars - template - rendered template is DOM in rendered callbacks', [
  function (test, expect) {
    var tmpl = Template.spacebars_template_test_aaa;
    tmpl.rendered = expect(function () {
      test.equal(canonicalizeHtml(div.innerHTML), "aaa");
    });
    var div = renderToDiv(tmpl);
    Deps.flush();
  }
]);

// Test that in:
//
// ```
// {{#with someData}}
//   {{foo}} {{bar}}
// {{/with}}
// ```
//
// ... we run `someData` once even if `foo` re-renders.
Tinytest.add('spacebars - templates - with someData', function (test) {
  var tmpl = Template.spacebars_template_test_with_someData;

  var foo = ReactiveVar('AAA');
  var someDataRuns = 0;

  tmpl.someData = function () {
    someDataRuns++;
    return {};
  };
  tmpl.foo = function () {
    return foo.get();
  };
  tmpl.bar = function () {
    return 'YO';
  };

  var div = renderToDiv(tmpl);

  test.equal(someDataRuns, 1);
  test.equal(canonicalizeHtml(div.innerHTML), 'AAA YO');

  foo.set('BBB');
  Deps.flush();
  test.equal(someDataRuns, 1);
  test.equal(canonicalizeHtml(div.innerHTML), 'BBB YO');

  foo.set('CCC');
  Deps.flush();
  test.equal(someDataRuns, 1);
  test.equal(canonicalizeHtml(div.innerHTML), 'CCC YO');
});

Tinytest.add('spacebars - template - #each stops when rendered element is removed', function (test) {
  var tmpl = Template.spacebars_template_test_each_stops;
  var coll = new Meteor.Collection(null);
  coll.insert({});
  tmpl.items = function () { return coll.find(); };

  var div = renderToDiv(tmpl);
  divRendersTo(test, div, 'x');

  // trigger #each component destroyed
  $(div).remove();

  // insert another document. cursor should no longer be observed so
  // should have no effect.
  coll.insert({});
  divRendersTo(test, div, 'x');
});

Tinytest.add('spacebars - templates - block helpers in attribute', function (test) {
  var tmpl = Template.spacebars_template_test_block_helpers_in_attribute;

  var coll = new Meteor.Collection(null);
  tmpl.classes = function () {
    return coll.find({}, {sort: {name: 1}});
  };
  tmpl.startsLowerCase = function (name) {
    return /^[a-z]/.test(name);
  };
  coll.insert({name: 'David'});
  coll.insert({name: 'noodle'});
  coll.insert({name: 'donut'});
  coll.insert({name: 'frankfurter'});
  coll.insert({name: 'Steve'});

  var containerDiv = renderToDiv(tmpl);
  var div = containerDiv.querySelector('div');

  var shouldBe = function (className) {
    Deps.flush();
    test.equal(div.innerHTML, "Hello");
    test.equal(div.className, className);
    var result = canonicalizeHtml(containerDiv.innerHTML);
    if (result === '<div>Hello</div>')
      result = '<div class="">Hello</div>'; // e.g. IE 9 and 10
    test.equal(result, '<div class="' + className + '">Hello</div>');
  };

  shouldBe('donut frankfurter noodle');
  coll.remove({name: 'frankfurter'}); // (it was kind of a mouthful)
  shouldBe('donut noodle');
  coll.remove({name: 'donut'});
  shouldBe('noodle');
  coll.remove({name: 'noodle'});
  shouldBe(''); // 'David' and 'Steve' appear in the #each but fail the #if
  coll.remove({});
  shouldBe('none'); // now the `{{else}}` case kicks in
  coll.insert({name: 'bubblegum'});
  shouldBe('bubblegum');
});

Tinytest.add('spacebars - templates - block helpers in attribute 2', function (test) {
  var tmpl = Template.spacebars_template_test_block_helpers_in_attribute_2;

  var R = ReactiveVar(true);

  tmpl.foo = function () { return R.get(); };

  var div = renderToDiv(tmpl);
  var input = div.querySelector('input');

  test.equal(input.value, '"');
  R.set(false);
  Deps.flush();
  test.equal(input.value, '&<></x>');
});


// Test that if the argument to #each is a constant, it doesn't establish a
// dependency on the data context, so when the context changes, items of
// the #each are not "changed" and helpers do not rerun.
Tinytest.add('spacebars - templates - constant #each argument', function (test) {
  var tmpl = Template.spacebars_template_test_constant_each_argument;

  var justReturnRuns = 0; // how many times `justReturn` is called
  var R = ReactiveVar(1);

  tmpl.someData = function () {
    return R.get();
  };
  tmpl.anArray = ['foo', 'bar'];
  tmpl.justReturn = function (x) {
    justReturnRuns++;
    return String(x);
  };

  var div = renderToDiv(tmpl);

  test.equal(justReturnRuns, 2);
  test.equal(canonicalizeHtml(div.innerHTML).replace(/\s+/g, ' '),
             'foo bar 1');

  R.set(2);
  Deps.flush();

  test.equal(justReturnRuns, 2); // still 2, no new runs!
  test.equal(canonicalizeHtml(div.innerHTML).replace(/\s+/g, ' '),
             'foo bar 2');
});

// extract a multi-line string from a comment within a function.
// @param f {Function} eg function () { /* [[[...content...]]] */ }
// @returns {String} eg "content"
var textFromFunction = function(f) {
  var str = f.toString().match(/\[\[\[([\S\s]*)\]\]\]/m)[1];
  // remove line number comments added by linker
  str = str.replace(/[ ]*\/\/ \d+$/gm, '');
  return str;
};

Tinytest.add('spacebars - templates - #markdown - basic', function (test) {
  var tmpl = Template.spacebars_template_test_markdown_basic;
  tmpl.obj = {snippet: "<i>hi</i>"};
  tmpl.hi = function () {
    return this.snippet;
  };
  var div = renderToDiv(tmpl);
  test.equal(canonicalizeHtml(div.innerHTML), canonicalizeHtml(textFromFunction(function () { /*
[[[<p><i>hi</i>
/each}}</p>

<p><b><i>hi</i></b>
<b>/each}}</b></p>

<ul>
<li><i>hi</i></li>
<li><p>/each}}</p></li>
<li><p><b><i>hi</i></b></p></li>
<li><b>/each}}</b></li>
</ul>

<p>some paragraph to fix showdown's four space parsing below.</p>

<pre><code>&lt;i&gt;hi&lt;/i&gt;
/each}}

&lt;b&gt;&lt;i&gt;hi&lt;/i&gt;&lt;/b&gt;
&lt;b&gt;/each}}&lt;/b&gt;
</code></pre>

<p>&amp;gt</p>

<ul>
<li>&amp;gt</li>
</ul>

<p><code>&amp;gt</code></p>

<pre><code>&amp;gt
</code></pre>

<p>&gt;</p>

<ul>
<li>&gt;</li>
</ul>

<p><code>&amp;gt;</code></p>

<pre><code>&amp;gt;
</code></pre>

<p><code>&lt;i&gt;hi&lt;/i&gt;</code>
<code>/each}}</code></p>

<p><code>&lt;b&gt;&lt;i&gt;hi&lt;/i&gt;&lt;/b&gt;</code>
<code>&lt;b&gt;/each}}</code></p>]]] */
  })));
});

Tinytest.add('spacebars - templates - #markdown - if', function (test) {
  var tmpl = Template.spacebars_template_test_markdown_if;
  var R = new ReactiveVar(false);
  tmpl.cond = function () { return R.get(); };

  var div = renderToDiv(tmpl);
  test.equal(canonicalizeHtml(div.innerHTML), canonicalizeHtml(textFromFunction(function () { /*
[[[<p>false</p>

<p><b>false</b></p>

<ul>
<li><p>false</p></li>
<li><p><b>false</b></p></li>
</ul>

<p>some paragraph to fix showdown's four space parsing below.</p>

<pre><code>false

&lt;b&gt;false&lt;/b&gt;
</code></pre>

<p><code>false</code></p>

<p><code>&lt;b&gt;false&lt;/b&gt;</code></p>]]] */
  })));
  R.set(true);
  Deps.flush();
  test.equal(canonicalizeHtml(div.innerHTML), canonicalizeHtml(textFromFunction(function () { /*
[[[<p>true</p>

<p><b>true</b></p>

<ul>
<li><p>true</p></li>
<li><p><b>true</b></p></li>
</ul>

<p>some paragraph to fix showdown's four space parsing below.</p>

<pre><code>true

&lt;b&gt;true&lt;/b&gt;
</code></pre>

<p><code>true</code></p>

<p><code>&lt;b&gt;true&lt;/b&gt;</code></p>]]] */
  })));
});

Tinytest.add('spacebars - templates - #markdown - each', function (test) {
  var tmpl = Template.spacebars_template_test_markdown_each;
  var R = new ReactiveVar([]);
  tmpl.seq = function () { return R.get(); };

  var div = renderToDiv(tmpl);
  test.equal(canonicalizeHtml(div.innerHTML), canonicalizeHtml(textFromFunction(function () { /*
[[[<p><b></b></p>

<ul>
<li></li>
<li><b></b></li>
</ul>

<p>some paragraph to fix showdown's four space parsing below.</p>

<pre><code>&lt;b&gt;&lt;/b&gt;
</code></pre>

<p>``</p>

<p><code>&lt;b&gt;&lt;/b&gt;</code></p>]]] */
    })));

  R.set(["item"]);
  Deps.flush();
  test.equal(canonicalizeHtml(div.innerHTML), canonicalizeHtml(textFromFunction(function () { /*
[[[<p>item</p>

<p><b>item</b></p>

<ul>
<li><p>item</p></li>
<li><p><b>item</b></p></li>
</ul>

<p>some paragraph to fix showdown's four space parsing below.</p>

<pre><code>item

&lt;b&gt;item&lt;/b&gt;
</code></pre>

<p><code>item</code></p>

<p><code>&lt;b&gt;item&lt;/b&gt;</code></p>]]] */
    })));
});

Tinytest.add('spacebars - templates - #markdown - inclusion', function (test) {
  var tmpl = Template.spacebars_template_test_markdown_inclusion;
  var subtmpl = Template.spacebars_template_test_markdown_inclusion_subtmpl;
  subtmpl.foo = "bar";
  var div = renderToDiv(tmpl);
  test.equal(canonicalizeHtml(div.innerHTML), "<p><span>Foo is bar.</span></p>");
});

Tinytest.add('spacebars - templates - #markdown - block helpers', function (test) {
  var tmpl = Template.spacebars_template_test_markdown_block_helpers;
  var div = renderToDiv(tmpl);
  test.equal(canonicalizeHtml(div.innerHTML), "<p>Hi there!</p>");
});

// Test that when a simple helper re-runs due to a dependency changing
// but the return value is the same, the DOM text node is not
// re-rendered.
Tinytest.add('spacebars - templates - simple helpers are isolated', function (test) {
  var runs = [{
    helper: function () { return "foo"; },
    nodeValue: "foo"
  }, {
    helper: function () { return new Spacebars.SafeString("bar"); },
    nodeValue: "bar"
  }];

  _.each(runs, function (run) {
    var tmpl = Template.spacebars_template_test_simple_helpers_are_isolated;
    var dep = new Deps.Dependency;
    tmpl.foo = function () {
      dep.depend();
      return run.helper();
    };
    var div = renderToDiv(tmpl);
    var fooTextNode = _.find(div.childNodes, function (node) {
      return node.nodeValue === run.nodeValue;
    });

    test.isTrue(fooTextNode);

    dep.changed();
    Deps.flush();
    var newFooTextNode = _.find(div.childNodes, function (node) {
      return node.nodeValue === run.nodeValue;
    });

    test.equal(fooTextNode, newFooTextNode);
  });
});

// Test that when a helper in an element attribute re-runs due to a
// dependency changing but the return value is the same, the attribute
// value is not set.
Tinytest.add('spacebars - templates - attribute helpers are isolated', function (test) {
  var tmpl = Template.spacebars_template_test_attr_helpers_are_isolated;
  var dep = new Deps.Dependency;
  tmpl.foo = function () {
    dep.depend();
    return "foo";
  };
  var div = renderToDiv(tmpl);
  var pElement = div.querySelector('p');

  test.equal(pElement.getAttribute('attr'), 'foo');

  // set the attribute to something else, afterwards check that it
  // hasn't been updated back to the correct value.
  pElement.setAttribute('attr', 'not-foo');
  dep.changed();
  Deps.flush();
  test.equal(pElement.getAttribute('attr'), 'not-foo');
});

// A helper can return an object with a set of element attributes via
// `<p {{attrs}}>`. When it re-runs due to a dependency changing the
// value for a given attribute might stay the same. Test that the
// attribute is not set on the DOM element.
Tinytest.add('spacebars - templates - attribute object helpers are isolated', function (test) {
  var tmpl = Template.spacebars_template_test_attr_object_helpers_are_isolated;
  var dep = new Deps.Dependency;
  tmpl.attrs = function () {
    dep.depend();
    return {foo: "bar"};
  };
  var div = renderToDiv(tmpl);
  var pElement = div.querySelector('p');

  test.equal(pElement.getAttribute('foo'), 'bar');

  // set the attribute to something else, afterwards check that it
  // hasn't been updated back to the correct value.
  pElement.setAttribute('foo', 'not-bar');
  dep.changed();
  Deps.flush();
  test.equal(pElement.getAttribute('foo'), 'not-bar');
});

// Test that when a helper in an inclusion directive (`{{> foo }}`)
// re-runs due to a dependency changing but the return value is the
// same, the template is not re-rendered.
//
// Also, verify that an error is thrown if the return value from such
// a helper is not a component.
Tinytest.add('spacebars - templates - inclusion helpers are isolated', function (test) {
  var tmpl = Template.spacebars_template_test_inclusion_helpers_are_isolated;
  var dep = new Deps.Dependency;
  var subtmpl = Template.
        spacebars_template_test_inclusion_helpers_are_isolated_subtemplate
        .extend({}); // fresh instance
  var R = new ReactiveVar(subtmpl);
  tmpl.foo = function () {
    dep.depend();
    return R.get();
  };

  var div = renderToDiv(tmpl);
  subtmpl.rendered = function () {
    test.fail("shouldn't re-render when same value returned from helper");
  };

  dep.changed();
  Deps.flush({_throwFirstError: true}); // `subtmpl.rendered` not called

  R.set(null);
  Deps.flush({_throwFirstError: true}); // no error thrown

  R.set("neither a component nor null");

  test.throws(function () {
    Deps.flush({_throwFirstError: true});
  }, /Expected null or template/);
});

Tinytest.add('spacebars - templates - nully attributes', function (test) {
  var tmpls = {
    0: Template.spacebars_template_test_nully_attributes0,
    1: Template.spacebars_template_test_nully_attributes1,
    2: Template.spacebars_template_test_nully_attributes2,
    3: Template.spacebars_template_test_nully_attributes3,
    4: Template.spacebars_template_test_nully_attributes4,
    5: Template.spacebars_template_test_nully_attributes5,
    6: Template.spacebars_template_test_nully_attributes6
  };

  var run = function (whichTemplate, data, expectTrue) {
    var templateWithData = tmpls[whichTemplate].extend({data: function () {
      return data; }});
    var div = renderToDiv(templateWithData);
    var input = div.querySelector('input');
    var descr = JSON.stringify([whichTemplate, data, expectTrue]);
    if (expectTrue) {
      test.isTrue(input.checked, descr);
      test.equal(typeof input.getAttribute('stuff'), 'string', descr);
    } else {
      test.isFalse(input.checked);
      test.equal(JSON.stringify(input.getAttribute('stuff')), 'null', descr);
    }

    var html = HTML.toHTML(templateWithData);
    test.equal(/ checked="[^"]*"/.test(html), !! expectTrue);
    test.equal(/ stuff="[^"]*"/.test(html), !! expectTrue);
  };

  run(0, {}, true);

  var truthies = [true, ''];
  var falsies = [false, null, undefined];

  _.each(truthies, function (x) {
    run(1, {foo: x}, true);
  });
  _.each(falsies, function (x) {
    run(1, {foo: x}, false);
  });

  _.each(truthies, function (x) {
    _.each(truthies, function (y) {
      run(2, {foo: x, bar: y}, true);
    });
    _.each(falsies, function (y) {
      run(2, {foo: x, bar: y}, true);
    });
  });
  _.each(falsies, function (x) {
    _.each(truthies, function (y) {
      run(2, {foo: x, bar: y}, true);
    });
    _.each(falsies, function (y) {
      run(2, {foo: x, bar: y}, false);
    });
  });

  run(3, {foo: true}, false);
  run(3, {foo: false}, false);
});

Tinytest.add("spacebars - templates - double", function (test) {
  var tmpl = Template.spacebars_template_test_double;

  var run = function (foo, expectedResult) {
    tmpl.foo = foo;
    var div = renderToDiv(tmpl);
    test.equal(canonicalizeHtml(div.innerHTML), expectedResult);
  };

  run('asdf', 'asdf');
  run(1.23, '1.23');
  run(0, '0');
  run(true, 'true');
  run(false, '');
  run(null, '');
  run(undefined, '');
});

Tinytest.add("spacebars - templates - inclusion lookup order", function (test) {
  // test that {{> foo}} looks for a helper named 'foo', then a
  // template named 'foo', then a 'foo' field in the data context.
  var tmpl = Template.spacebars_template_test_inclusion_lookup;
  tmpl.data = function () {
    return {
      // shouldn't have an effect since we define a helper with the
      // same name.
      spacebars_template_test_inclusion_lookup_subtmpl: Template.
        spacebars_template_test_inclusion_lookup_subtmpl3,
      dataContextSubtmpl: Template.
        spacebars_template_test_inclusion_lookup_subtmpl3};
  };

  tmpl.spacebars_template_test_inclusion_lookup_subtmpl =
    Template.spacebars_template_test_inclusion_lookup_subtmpl2;

  test.equal(canonicalizeHtml(renderToDiv(tmpl).innerHTML),
    ["This is generated by a helper with the same name.",
     "This is a template passed in the data context."].join(' '));
});

Tinytest.add("spacebars - templates - content context", function (test) {
  var tmpl = Template.spacebars_template_test_content_context;
  var R = ReactiveVar(true);
  tmpl.foo = {
    firstLetter: 'F',
    secondLetter: 'O',
    bar: {
      cond: function () { return R.get(); },
      firstLetter: 'B',
      secondLetter: 'A'
    }
  };

  var div = renderToDiv(tmpl);
  test.equal(canonicalizeHtml(div.innerHTML), 'BO');
  R.set(false);
  Deps.flush();
  test.equal(canonicalizeHtml(div.innerHTML), 'FA');
});

_.each(['textarea', 'text', 'password', 'submit', 'button',
        'reset', 'select', 'hidden'], function (type) {
  Tinytest.add("spacebars - controls - " + type, function(test) {
    var R = ReactiveVar({x:"test"});
    var R2 = ReactiveVar("");
    var tmpl;

    if (type === 'select') {
      tmpl = Template.spacebars_test_control_select;
      tmpl.options = ['This is a test', 'This is a fridge',
                      'This is a frog', 'This is a new frog', 'foobar',
                      'This is a photograph', 'This is a monkey',
                      'This is a donkey'];
      tmpl.selected = function () {
        R2.get();  // Re-render when R2 is changed, even though it
                   // doesn't affect HTML.
        return ('This is a ' + R.get().x) === this.toString();
      };
    } else if (type === 'textarea') {
      tmpl = Template.spacebars_test_control_textarea;
      tmpl.value = function () {
        R2.get();  // Re-render when R2 is changed, even though it
                   // doesn't affect HTML.
        return 'This is a ' + R.get().x;
      };
    } else {
      tmpl = Template.spacebars_test_control_input;
      tmpl.value = function () {
        R2.get();  // Re-render when R2 is changed, even though it
                   // doesn't affect HTML.
        return 'This is a ' + R.get().x;
      };
      tmpl.type = type;
    };

    var div = renderToDiv(tmpl);
    document.body.appendChild(div);
    var canFocus = (type !== 'hidden');

    // find first element child, ignoring any marker nodes
    var input = div.firstChild;
    while (input.nodeType !== 1)
      input = input.nextSibling;

    if (type === 'textarea' || type === 'select') {
      test.equal(input.nodeName, type.toUpperCase());
    } else {
      test.equal(input.nodeName, 'INPUT');
      test.equal(input.type, type);
    }
    test.equal(DomUtils.getElementValue(input), "This is a test");

    // value updates reactively
    R.set({x:"fridge"});
    Deps.flush();
    test.equal(DomUtils.getElementValue(input), "This is a fridge");

    if (canFocus) {
      // ...unless focused
      focusElement(input);
      R.set({x:"frog"});

      Deps.flush();
      test.equal(DomUtils.getElementValue(input), "This is a fridge");

      // blurring and re-setting works
      blurElement(input);
      Deps.flush();
      test.equal(DomUtils.getElementValue(input), "This is a fridge");
    }
    R.set({x:"new frog"});
    Deps.flush();

    test.equal(DomUtils.getElementValue(input), "This is a new frog");

    // Setting a value (similar to user typing) should prevent value from being
    // reverted if the div is re-rendered but the rendered value (ie, R) does
    // not change.
    DomUtils.setElementValue(input, "foobar");
    R2.set("change");
    Deps.flush();
    test.equal(DomUtils.getElementValue(input), "foobar");

    // ... but if the actual rendered value changes, that should take effect.
    R.set({x:"photograph"});
    Deps.flush();
    test.equal(DomUtils.getElementValue(input), "This is a photograph");

    document.body.removeChild(div);
  });
});

Tinytest.add("spacebars - controls - radio", function(test) {
  var R = ReactiveVar("");
  var R2 = ReactiveVar("");
  var change_buf = [];
  var tmpl = Template.spacebars_test_control_radio;
  tmpl.bands = ["AM", "FM", "XM"];
  tmpl.isChecked = function () {
    return R.get() === this.toString();
  };
  tmpl.band = function () {
    return R.get();
  };
  tmpl.events({
    'change input': function (event) {
      var btn = event.target;
      var band = btn.value;
      change_buf.push(band);
      R.set(band);
    }
  });

  var div = renderToDiv(tmpl);
  document.body.appendChild(div);

  // get the three buttons; they should not change identities!
  var btns = nodesToArray(div.getElementsByTagName("INPUT"));
  var text = function () {
    var text = div.innerText || div.textContent;
    return text.replace(/[ \n\r]+/g, " ");
  };

  test.equal(_.pluck(btns, 'checked'), [false, false, false]);
  test.equal(text(), "Band: ");

  clickIt(btns[0]);
  test.equal(change_buf, ['AM']);
  change_buf.length = 0;
  Deps.flush();
  test.equal(_.pluck(btns, 'checked'), [true, false, false]);
  test.equal(text(), "Band: AM");

  R2.set("change");
  Deps.flush();
  test.length(change_buf, 0);
  test.equal(_.pluck(btns, 'checked'), [true, false, false]);
  test.equal(text(), "Band: AM");

  clickIt(btns[1]);
  test.equal(change_buf, ['FM']);
  change_buf.length = 0;
  Deps.flush();
  test.equal(_.pluck(btns, 'checked'), [false, true, false]);
  test.equal(text(), "Band: FM");

  clickIt(btns[2]);
  test.equal(change_buf, ['XM']);
  change_buf.length = 0;
  Deps.flush();
  test.equal(_.pluck(btns, 'checked'), [false, false, true]);
  test.equal(text(), "Band: XM");

  clickIt(btns[1]);
  test.equal(change_buf, ['FM']);
  change_buf.length = 0;
  Deps.flush();
  test.equal(_.pluck(btns, 'checked'), [false, true, false]);
  test.equal(text(), "Band: FM");

  document.body.removeChild(div);
});

Tinytest.add("spacebars - controls - checkbox", function(test) {
  var tmpl = Template.spacebars_test_control_checkbox;
  tmpl.labels = ["Foo", "Bar", "Baz"];
  var Rs = {};
  _.each(tmpl.labels, function (label) {
    Rs[label] = ReactiveVar(false);
  });
  tmpl.isChecked = function () {
    return Rs[this.toString()].get();
  };
  var changeBuf = [];

  var div = renderToDiv(tmpl);
  document.body.appendChild(div);

  var boxes = nodesToArray(div.getElementsByTagName("INPUT"));

  test.equal(_.pluck(boxes, 'checked'), [false, false, false]);

  // Re-render with first one checked.
  Rs.Foo.set(true);
  Deps.flush();
  test.equal(_.pluck(boxes, 'checked'), [true, false, false]);

  // Re-render with first one unchecked again.
  Rs.Foo.set(false);
  Deps.flush();
  test.equal(_.pluck(boxes, 'checked'), [false, false, false]);

  // User clicks the second one.
  clickElement(boxes[1]);
  test.equal(_.pluck(boxes, 'checked'), [false, true, false]);
  Deps.flush();
  test.equal(_.pluck(boxes, 'checked'), [false, true, false]);

  // Re-render with third one checked. Second one should stay checked because
  // it's a user update!
  Rs.Baz.set(true);
  Deps.flush();
  test.equal(_.pluck(boxes, 'checked'), [false, true, true]);

  // User turns second and third off.
  clickElement(boxes[1]);
  clickElement(boxes[2]);
  test.equal(_.pluck(boxes, 'checked'), [false, false, false]);
  Deps.flush();
  test.equal(_.pluck(boxes, 'checked'), [false, false, false]);

  // Re-render with first one checked. Third should stay off because it's a user
  // update!
  Rs.Foo.set(true);
  Deps.flush();
  test.equal(_.pluck(boxes, 'checked'), [true, false, false]);

  // Re-render with first one unchecked. Third should still stay off.
  Rs.Foo.set(false);
  Deps.flush();
  test.equal(_.pluck(boxes, 'checked'), [false, false, false]);

  document.body.removeChild(div);
});

Tinytest.add('spacebars - template - unfound template', function (test) {
  test.throws(function () {
    renderToDiv(Template.spacebars_test_nonexistent_template);
  }, /Can't find template/);
});

Tinytest.add('spacebars - template - helper passed to #if called exactly once when invalidated', function (test) {
  var tmpl = Template.spacebars_test_if_helper;

  var count = 0;
  var d = new Deps.Dependency;
  tmpl.foo = function () {
    d.depend();
    count++;
    return foo;
  };

  foo = false;
  var div = renderToDiv(tmpl);
  divRendersTo(test, div, "false");
  test.equal(count, 1);

  foo = true;
  d.changed();
  divRendersTo(test, div, "true");
  test.equal(count, 2);
});

Tinytest.add('spacebars - template - custom block helper functions called exactly once when invalidated', function (test) {
  var tmpl = Template.spacebars_test_block_helper_function;

  var count = 0;
  var d = new Deps.Dependency;
  tmpl.foo = function () {
    d.depend();
    count++;
    return UI.block(function () { return []; });
  };

  foo = false;
  renderToDiv(tmpl);
  Deps.flush();
  test.equal(count, 1);

  foo = true;
  d.changed();
  Deps.flush();
  test.equal(count, 2);
});

var runOneTwoTest = function (test, subTemplateName, optionsData) {
  _.each([Template.spacebars_test_helpers_stop_onetwo,
          Template.spacebars_test_helpers_stop_onetwo_attribute],
         function (tmpl) {

           tmpl.one = Template[subTemplateName + '1'];
           tmpl.two = Template[subTemplateName + '2'];

           var buf = '';

           var showOne = ReactiveVar(true);
           var dummy = ReactiveVar(0);

           tmpl.showOne = function () { return showOne.get(); };
           tmpl.one.options = function () {
             var x = dummy.get();
             buf += '1';
             if (optionsData)
               return optionsData[x];
             else
               return ['something'];
           };
           tmpl.two.options = function () {
             var x = dummy.get();
             buf += '2';
             if (optionsData)
               return optionsData[x];
             else
               return ['something'];
           };

           var div = renderToDiv(tmpl);
           Deps.flush();
           test.equal(buf, '1');

           showOne.set(false);
           dummy.set(1);
           Deps.flush();
           test.equal(buf, '12');

           showOne.set(true);
           dummy.set(2);
           Deps.flush();
           test.equal(buf, '121');

           // clean up the div
           $(div).remove();
           test.equal(showOne.numListeners(), 0);
           test.equal(dummy.numListeners(), 0);
         });
};

Tinytest.add('spacebars - template - with stops without re-running helper', function (test) {
  runOneTwoTest(test, 'spacebars_test_helpers_stop_with');
});

Tinytest.add('spacebars - template - each stops without re-running helper', function (test) {
  runOneTwoTest(test, 'spacebars_test_helpers_stop_each');
});

Tinytest.add('spacebars - template - each inside with stops without re-running helper', function (test) {
  runOneTwoTest(test, 'spacebars_test_helpers_stop_with_each');
});

Tinytest.add('spacebars - template - if stops without re-running helper', function (test) {
  runOneTwoTest(test, 'spacebars_test_helpers_stop_if', ['a', 'b', 'a']);
});

Tinytest.add('spacebars - template - unless stops without re-running helper', function (test) {
  runOneTwoTest(test, 'spacebars_test_helpers_stop_unless', ['a', 'b', 'a']);
});

Tinytest.add('spacebars - template - inclusion stops without re-running function', function (test) {
  var t = Template.spacebars_test_helpers_stop_inclusion3;
  runOneTwoTest(test, 'spacebars_test_helpers_stop_inclusion', [t, t, t]);
});

Tinytest.add('spacebars - template - template with callbacks inside with stops without recalculating data', function (test) {
  var tmpl = Template.spacebars_test_helpers_stop_with_callbacks3;
  tmpl.created = function () {};
  tmpl.rendered = function () {};
  tmpl.destroyed = function () {};
  runOneTwoTest(test, 'spacebars_test_helpers_stop_with_callbacks');
});

Tinytest.add('spacebars - template - no data context is seen as an empty object', function (test) {
  var tmpl = Template.spacebars_test_no_data_context;

  var dataInHelper = 'UNSET';
  var dataInRendered = 'UNSET';
  var dataInCreated = 'UNSET';
  var dataInDestroyed = 'UNSET';
  var dataInEvent = 'UNSET';

  tmpl.foo = function () {
    dataInHelper = this;
  };
  tmpl.created = function () {
    dataInCreated = this.data;
  };
  tmpl.rendered = function () {
    dataInRendered = this.data;
  };
  tmpl.destroyed = function () {
    dataInDestroyed = this.data;
  };
  tmpl.events({
    'click': function () {
      dataInEvent = this;
    }
  });

  var div = renderToDiv(tmpl);
  document.body.appendChild(div);
  clickElement(div.querySelector('button'));
  Deps.flush(); // rendered gets called afterFlush
  $(div).remove();

  test.isFalse(dataInHelper === window);
  test.equal(dataInHelper, {});
  test.equal(dataInCreated, null);
  test.equal(dataInRendered, null);
  test.equal(dataInDestroyed, null);
  test.isFalse(dataInEvent === window);
  test.equal(dataInEvent, {});
});

Tinytest.add('spacebars - template - falsy with', function (test) {
  var tmpl = Template.spacebars_test_falsy_with;
  var R = ReactiveVar(null);
  tmpl.obj = function () { return R.get(); };

  var div = renderToDiv(tmpl);
  divRendersTo(test, div, "");

  R.set({greekLetter: 'alpha'});
  divRendersTo(test, div, "alpha");

  R.set(null);
  divRendersTo(test, div, "");

  R.set({greekLetter: 'alpha'});
  divRendersTo(test, div, "alpha");
});

Tinytest.add("spacebars - template - helpers don't leak", function (test) {
  var tmpl = Template.spacebars_test_helpers_dont_leak;
  tmpl.foo = "wrong";
  tmpl.bar = function () { return "WRONG"; };

  // Also test that custom block helpers (implemented as templates) do NOT
  // interfere with helper lookup in the current template
  Template.spacebars_test_helpers_dont_leak2.bonus =
    function () { return 'BONUS'; };

  var div = renderToDiv(tmpl);
  divRendersTo(test, div, "correct BONUS");
});

Tinytest.add(
  "spacebars - template - event handler returns false",
  function (test) {
    var tmpl = Template.spacebars_test_event_returns_false;
    var elemId = "spacebars_test_event_returns_false_link";
    tmpl.events({
      'click a': function (evt) { return false; }
    });

    var div = renderToDiv(tmpl);
    document.body.appendChild(div);
    clickIt(document.getElementById(elemId));
    test.isFalse(/#bad-url/.test(window.location.hash));
    document.body.removeChild(div);
  }
);

Tinytest.add("spacebars - template - tables", function (test) {
  var tmpl1 = Template.spacebars_test_tables1;

  var div = renderToDiv(tmpl1);
  test.equal(_.pluck(div.querySelectorAll('*'), 'tagName'),
             ['TABLE', 'TR', 'TD']);
  divRendersTo(test, div, '<table><tr><td>Foo</td></tr></table>');

  var tmpl2 = Template.spacebars_test_tables2;
  tmpl2.foo = 'Foo';
  div = renderToDiv(tmpl2);
  test.equal(_.pluck(div.querySelectorAll('*'), 'tagName'),
             ['TABLE', 'TR', 'TD']);
  divRendersTo(test, div, '<table><tr><td>Foo</td></tr></table>');
});

Tinytest.add(
  "spacebars - template - jQuery.trigger extraParameters are passed to the event callback",
  function (test) {
    var tmpl = Template.spacebars_test_jquery_events;
    var captured = false;
    var args = ["param1", "param2", {option: 1}, 1, 2, 3];

    tmpl.events({
      'someCustomEvent': function (event, template) {
        var i;
        for (i=0; i<args.length; i++) {
          // expect the arguments to be just after template
          test.equal(arguments[i+2], args[i]);
        }
        captured = true;
      }
    });

    tmpl.rendered = function () {
      $(this.find('button')).trigger('someCustomEvent', args);
    };

    renderToDiv(tmpl);
    Deps.flush();
    test.equal(captured, true);
  }
);

<<<<<<< HEAD
Tinytest.add("spacebars - templates - UI.toHTML", function (test) {
  // run once, verifying that autoruns are stopped
  var once = function (tmplToRender, tmplForHelper, helper, val) {
    var count = 0;
    var R = new ReactiveVar;
    var getR = function () {
      count++;
      return R.get();
    };

    R.set(val);
    tmplForHelper[helper] = getR;
    test.equal(canonicalizeHtml(UI.toHTML(tmplToRender)), "bar");
    test.equal(count, 1);
    R.set("");
    Deps.flush();
    test.equal(count, 1); // all autoruns stopped
  };

  once(Template.spacebars_test_tohtml_basic,
       Template.spacebars_test_tohtml_basic, "foo", "bar");
  once(Template.spacebars_test_tohtml_if,
       Template.spacebars_test_tohtml_if, "foo", "bar");
  once(Template.spacebars_test_tohtml_with,
       Template.spacebars_test_tohtml_with, "foo", "bar");
  once(Template.spacebars_test_tohtml_each,
       Template.spacebars_test_tohtml_each, "foos", ["bar"]);

  once(Template.spacebars_test_tohtml_include_with,
       Template.spacebars_test_tohtml_with, "foo", "bar");
  once(Template.spacebars_test_tohtml_include_each,
       Template.spacebars_test_tohtml_each, "foos", ["bar"]);
});
=======
Tinytest.add(
  "spacebars - template - block comments should not be displayed",
  function (test) {
    var tmpl = Template.spacebars_test_block_comment;
    var div = renderToDiv(tmpl);
    test.equal(canonicalizeHtml(div.innerHTML), '');
  }
);
>>>>>>> 5911a7ce
<|MERGE_RESOLUTION|>--- conflicted
+++ resolved
@@ -1877,7 +1877,6 @@
   }
 );
 
-<<<<<<< HEAD
 Tinytest.add("spacebars - templates - UI.toHTML", function (test) {
   // run once, verifying that autoruns are stopped
   var once = function (tmplToRender, tmplForHelper, helper, val) {
@@ -1911,7 +1910,7 @@
   once(Template.spacebars_test_tohtml_include_each,
        Template.spacebars_test_tohtml_each, "foos", ["bar"]);
 });
-=======
+
 Tinytest.add(
   "spacebars - template - block comments should not be displayed",
   function (test) {
@@ -1919,5 +1918,4 @@
     var div = renderToDiv(tmpl);
     test.equal(canonicalizeHtml(div.innerHTML), '');
   }
-);
->>>>>>> 5911a7ce
+);