# determine the platform
# use 32bit by default
$PLATFORM = "windows_x86"
<<<<<<< HEAD
$MONGO_VERSION = "3.2.6"
$NODE_VERSION = "4.4.7"
$NPM_VERSION = "3.10.3"
=======
$MONGO_VERSION = "2.6.7"
$NODE_VERSION = "0.10.46"
$NPM_VERSION = "3.10.5"
>>>>>>> 126b9172
$PYTHON_VERSION = "2.7.10" # For node-gyp

# take it form the environment if exists
if (Test-Path env:PLATFORM) {
  $PLATFORM = (Get-Item env:PLATFORM).Value
}

$script_path = Split-Path -parent $MyInvocation.MyCommand.Definition
$CHECKOUT_DIR = Split-Path -parent $script_path

# extract the bundle version from the meteor bash script
$BUNDLE_VERSION = Select-String -Path ($CHECKOUT_DIR + "\meteor") -Pattern 'BUNDLE_VERSION=(\S+)'  | % { $_.Matches[0].Groups[1].Value } | Select-Object -First 1
$BUNDLE_VERSION = $BUNDLE_VERSION.Trim()

# generate-dev-bundle-xxxxxxxx shortly
# convert relative path to absolute path because not all commands know how to deal with this themselves
$DIR = $executionContext.SessionState.Path.GetUnresolvedProviderPathFromPSPath("${script_path}\..\gdbXXX")
echo $DIR

cmd /c rmdir "$DIR" /s /q
mkdir "$DIR"
cd "$DIR"

mkdir lib
mkdir lib\node_modules
mkdir bin
cd bin

$webclient = New-Object System.Net.WebClient
$shell = New-Object -com shell.application

# download node
# same node on 32bit vs 64bit?
$node_link = "http://nodejs.org/dist/v${NODE_VERSION}/win-x86/node.exe"
$webclient.DownloadFile($node_link, "$DIR\bin\node.exe")

# On Windows we provide a reliable version of python.exe for use by
# node-gyp (the tool that rebuilds binary node modules). #WinPy
$py_msi_link = "http://www.python.org/ftp/python/${PYTHON_VERSION}/python-${PYTHON_VERSION}.msi"
$py_msi = "${DIR}\python.msi"
$webclient.DownloadFile($py_msi_link, $py_msi)
$py_dir = "${DIR}\python"
msiexec /i "$py_msi" TARGETDIR="$py_dir" /quiet /qn /norestart
$env:PATH = "${py_dir};${env:PATH}"

# download initial version of npm
$npm_zip = "$DIR\bin\npm.zip"

# These dist/npm archives were only published for 1.x versions of npm, and
# this is the most recent one.
$npm_link = "https://nodejs.org/dist/npm/npm-1.4.12.zip"
$webclient.DownloadFile($npm_link, $npm_zip)

$zip = $shell.NameSpace($npm_zip)
foreach($item in $zip.items()) {
  $shell.Namespace("$DIR\bin").copyhere($item, 0x14) # 0x10 - overwrite, 0x4 - no dialog
}

rm -Recurse -Force $npm_zip

# add bin to the front of the path so we can use our own node for building
$env:PATH = "${DIR}\bin;${env:PATH}"

# Make sure node-gyp knows how to find its build tools.
$env:PYTHON = "${DIR}\python\python.exe"
$env:GYP_MSVS_VERSION = "2015"

# Install the version of npm that we're actually going to expose from the
# dev bundle. Note that we use npm@1.4.12 to install npm@${NPM_VERSION}.
cd "${DIR}\lib"
npm install npm@${NPM_VERSION}
rm -Recurse -Force "${DIR}\bin\node_modules"
copy "${CHECKOUT_DIR}\scripts\npm.cmd" "${DIR}\bin\npm.cmd"
npm version

# npm depends on a hardcoded file path to node-gyp, so we need this to be
# un-flattened
cd node_modules\npm
npm install node-gyp

# install dev-bundle-package.json
# use short folder names
# b for build
mkdir "$DIR\b\t"
cd "$DIR\b\t"

npm config set loglevel error
node "${CHECKOUT_DIR}\scripts\dev-bundle-server-package.js" | Out-File -FilePath package.json -Encoding ascii
npm install
npm shrinkwrap

mkdir -Force "${DIR}\server-lib\node_modules"
cmd /c robocopy "${DIR}\b\t\node_modules" "${DIR}\server-lib\node_modules" /e /nfl /ndl

mkdir -Force "${DIR}\etc"
Move-Item package.json "${DIR}\etc\"
Move-Item npm-shrinkwrap.json "${DIR}\etc\"

mkdir -Force "${DIR}\b\p"
cd "${DIR}\b\p"
node "${CHECKOUT_DIR}\scripts\dev-bundle-tool-package.js" | Out-File -FilePath package.json -Encoding ascii
npm install
cmd /c robocopy "${DIR}\b\p\node_modules" "${DIR}\lib\node_modules" /e /nfl /ndl
cd "$DIR"
cmd /c rmdir "${DIR}\b" /s /q

cd "$DIR"
mkdir "$DIR\mongodb"
mkdir "$DIR\mongodb\bin"

# download Mongo
$mongo_name = "mongodb-win32-i386-${MONGO_VERSION}"
If ($PLATFORM -eq 'windows_x86_64') {
  # 64-bit would be mongodb-win32-x86_64-2008plus-${MONGO_VERSION}.zip
  $mongo_name = "mongodb-win32-x86_64-2008plus-${MONGO_VERSION}"
}
$mongo_link = "https://fastdl.mongodb.org/win32/${mongo_name}.zip"
$mongo_zip = "$DIR\mongodb\mongo.zip"

$webclient.DownloadFile($mongo_link, $mongo_zip)

$zip = $shell.NameSpace($mongo_zip)
foreach($item in $zip.items()) {
  $shell.Namespace("$DIR\mongodb").copyhere($item, 0x14) # 0x10 - overwrite, 0x4 - no dialog
}

cp "$DIR\mongodb\$mongo_name\bin\mongod.exe" $DIR\mongodb\bin
cp "$DIR\mongodb\$mongo_name\bin\mongo.exe" $DIR\mongodb\bin

rm -Recurse -Force $mongo_zip
rm -Recurse -Force "$DIR\mongodb\$mongo_name"

rm -Recurse -Force "$py_msi"
python --version

cd $DIR

# mark the version
echo "${BUNDLE_VERSION}" | Out-File .bundle_version.txt -Encoding ascii

cd "$DIR\.."

# rename the folder with the devbundle
cmd /c rename "$DIR" "dev_bundle_${PLATFORM}_${BUNDLE_VERSION}"

cmd /c 7z.exe a -ttar dev_bundle.tar "dev_bundle_${PLATFORM}_${BUNDLE_VERSION}"
cmd /c 7z.exe a -tgzip "${CHECKOUT_DIR}\dev_bundle_${PLATFORM}_${BUNDLE_VERSION}.tar.gz" dev_bundle.tar
del dev_bundle.tar
cmd /c rmdir "dev_bundle_${PLATFORM}_${BUNDLE_VERSION}" /s /q

echo "Done building Dev Bundle!"<|MERGE_RESOLUTION|>--- conflicted
+++ resolved
@@ -1,15 +1,9 @@
 # determine the platform
 # use 32bit by default
 $PLATFORM = "windows_x86"
-<<<<<<< HEAD
 $MONGO_VERSION = "3.2.6"
 $NODE_VERSION = "4.4.7"
-$NPM_VERSION = "3.10.3"
-=======
-$MONGO_VERSION = "2.6.7"
-$NODE_VERSION = "0.10.46"
 $NPM_VERSION = "3.10.5"
->>>>>>> 126b9172
 $PYTHON_VERSION = "2.7.10" # For node-gyp
 
 # take it form the environment if exists
