--- conflicted
+++ resolved
@@ -2,13 +2,8 @@
 # use 32bit by default
 $PLATFORM = "windows_x86"
 $MONGO_VERSION = "3.2.6"
-<<<<<<< HEAD
-$NODE_VERSION = "4.6.2"
-$NPM_VERSION = "4.0.2"
-=======
 $NODE_VERSION = "4.7.3"
 $NPM_VERSION = "4.1.2"
->>>>>>> 0585ec75
 $PYTHON_VERSION = "2.7.12" # For node-gyp
 
 # take it form the environment if exists
