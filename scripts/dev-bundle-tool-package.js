// This file contains a package.json for the dependencies of the command-line
// tool.

// We put this in a JS file so that it can contain comments. It is processed
// into a package.json file by generate-dev-bundle.sh.

var packageJson = {
  name: "meteor-dev-bundle-tool",
  private: true,
  dependencies: {
    // Explicit dependency because we are replacing it with a bundled version
    // and we want to make sure there are no dependencies on a higher version
    npm: "6.11.3",
    pacote: "https://github.com/meteor/pacote/tarball/00b3b094e6074e45fc221d5bd96419d07ea34c6a",
    "node-gyp": "5.0.1",
    "node-pre-gyp": "0.13.0",
    typescript: "3.6.2",
    "meteor-babel": "7.6.1",
    // Keep the versions of these packages consistent with the versions
    // found in dev-bundle-server-package.js.
    "meteor-promise": "0.8.7",
    fibers: "4.0.1",
    reify: "0.20.12",
    // So that Babel can emit require("@babel/runtime/helpers/...") calls.
    "@babel/runtime": "7.6.0",
    // For backwards compatibility with isopackets that still depend on
    // babel-runtime rather than @babel/runtime.
    "babel-runtime": "7.0.0-beta.3",
    "@types/underscore": "1.9.2",
    underscore: "1.9.1",
    "source-map-support": "https://github.com/meteor/node-source-map-support/tarball/1912478769d76e5df4c365e147f25896aee6375e",
    "@types/semver": "5.4.0",
    semver: "5.4.1",
    request: "2.88.0",
    uuid: "3.3.2",
    "graceful-fs": "4.2.2",
    fstream: "https://github.com/meteor/fstream/tarball/cf4ea6c175355cec7bee38311e170d08c4078a5d",
    tar: "2.2.1",
    json5: "2.1.0",
<<<<<<< HEAD
    // Fork of kexec@3.0.0 with my Node.js 12 compatibility PR
    // https://github.com/jprichardson/node-kexec/pull/37 applied.
    kexec: "https://github.com/meteor/node-kexec/tarball/f29f54037c7db6ad29e1781463b182e5929215a0",
=======
    kexec: "3.0.0",
>>>>>>> e94739f7
    "source-map": "0.5.7",
    chalk: "0.5.1",
    // Latest master version of sqlite3, based on version 4.0.6.
    sqlite3: "https://github.com/mapbox/node-sqlite3/tarball/4f5b9963161c4ab8abd255f22d226361aa434cf4",
    "http-proxy": "1.16.2",
    "is-reachable": "3.1.0",
    "wordwrap": "0.0.2",
    "moment": "2.20.1",
    "rimraf": "2.6.2",
    "glob": "7.1.2",
    ignore: "3.3.7",
    // XXX: When we update this, see if it fixes this Github issue:
    // https://github.com/jgm/CommonMark/issues/276 . If it does, remove the
    // workaround from the tool.
    "commonmark": "0.15.0",
    escope: "3.6.0",
    split2: "2.2.0",
    multipipe: "2.0.1",
    pathwatcher: "8.1.0",
    // The @wry/context package version must be compatible with the
    // version constraint imposed by optimism/package.json.
    optimism: "0.11.2",
    "@wry/context": "0.4.4",
    'lru-cache': '4.1.3'
  }
};

if (process.platform === 'win32') {
  // Remove dependencies that do not work on Windows
  delete packageJson.dependencies.netroute;
  delete packageJson.dependencies.kexec;
}

process.stdout.write(JSON.stringify(packageJson, null, 2) + '\n');<|MERGE_RESOLUTION|>--- conflicted
+++ resolved
@@ -37,13 +37,9 @@
     fstream: "https://github.com/meteor/fstream/tarball/cf4ea6c175355cec7bee38311e170d08c4078a5d",
     tar: "2.2.1",
     json5: "2.1.0",
-<<<<<<< HEAD
     // Fork of kexec@3.0.0 with my Node.js 12 compatibility PR
     // https://github.com/jprichardson/node-kexec/pull/37 applied.
     kexec: "https://github.com/meteor/node-kexec/tarball/f29f54037c7db6ad29e1781463b182e5929215a0",
-=======
-    kexec: "3.0.0",
->>>>>>> e94739f7
     "source-map": "0.5.7",
     chalk: "0.5.1",
     // Latest master version of sqlite3, based on version 4.0.6.
