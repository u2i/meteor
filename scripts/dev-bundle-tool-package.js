--- conflicted
+++ resolved
@@ -36,14 +36,9 @@
     "graceful-fs": "4.2.2",
     fstream: "https://github.com/meteor/fstream/tarball/cf4ea6c175355cec7bee38311e170d08c4078a5d",
     tar: "2.2.1",
-<<<<<<< HEAD
-    json5: "2.1.0",
     // Fork of kexec@3.0.0 with my Node.js 12 compatibility PR
     // https://github.com/jprichardson/node-kexec/pull/37 applied.
     kexec: "https://github.com/meteor/node-kexec/tarball/f29f54037c7db6ad29e1781463b182e5929215a0",
-=======
-    kexec: "3.0.0",
->>>>>>> c0f3222e
     "source-map": "0.5.7",
     chalk: "0.5.1",
     // Latest master version of sqlite3, based on version 4.0.6.
