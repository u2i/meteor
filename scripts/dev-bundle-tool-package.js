// This file contains a package.json for the dependencies of the command-line
// tool.

// We put this in a JS file so that it can contain comments. It is processed
// into a package.json file by generate-dev-bundle.sh.

var packageJson = {
  name: "meteor-dev-bundle-tool",
  // Version is not important but is needed to prevent warnings.
  version: "0.0.0",
  dependencies: {
    // Explicit dependency because we are replacing it with a bundled version
    // and we want to make sure there are no dependencies on a higher version
    npm: "4.6.1",
    "node-gyp": "3.6.0",
    "node-pre-gyp": "0.6.34",
    "meteor-babel": "0.23.1",
    "meteor-promise": "0.8.5",
    reify: "0.12.0",
    promise: "8.0.1",
    fibers: "1.0.15",
    // So that Babel 6 can emit require("babel-runtime/helpers/...") calls.
    "babel-runtime": "6.9.2",
    // For various ES2015 polyfills, such as Map and Set.
    "meteor-ecmascript-runtime": "0.3.0",
    // Not yet upgrading Underscore from 1.5.2 to 1.7.0 (which should be done
    // in the package too) because we should consider using lodash instead
    // (and there are backwards-incompatible changes either way).
    underscore: "1.5.2",
    "source-map-support": "https://github.com/meteor/node-source-map-support/tarball/1912478769d76e5df4c365e147f25896aee6375e",
    semver: "5.3.0",
    request: "2.47.0",
    fstream: "https://github.com/meteor/fstream/tarball/cf4ea6c175355cec7bee38311e170d08c4078a5d",
    tar: "2.2.1",
    kexec: "2.0.2",
    "source-map": "0.5.3",
    "node-inspector": "1.1.1",
    "v8-profiler": "5.7.0",
    chalk: "0.5.1",
    sqlite3: "3.1.3",
    netroute: "1.0.2",
    "http-proxy": "1.11.1",
    "wordwrap": "0.0.2",
    "moment": "2.8.4",
    "rimraf": "2.6.1",
    "glob": "7.0.6",
    // XXX: When we update this, see if it fixes this Github issue:
    // https://github.com/jgm/CommonMark/issues/276 . If it does, remove the
    // workaround from the tool.
    "commonmark": "0.15.0",
    escope: "3.2.0",
    split2: "2.1.1",
    multipipe: "1.0.2",
    pathwatcher: "6.7.1",
    optimism: "0.3.3",
    'lru-cache': '4.0.1',
<<<<<<< HEAD
    'cordova-lib': "7.0.1",
    longjohn: '0.2.11'
=======
    'cordova-lib': "6.4.0",
    longjohn: '0.2.12'
>>>>>>> 82ae8718
  }
};

if (process.platform === 'win32') {
  // Remove dependencies that do not work on Windows
  delete packageJson.dependencies.netroute;
  delete packageJson.dependencies.kexec;
}

process.stdout.write(JSON.stringify(packageJson, null, 2) + '\n');<|MERGE_RESOLUTION|>--- conflicted
+++ resolved
@@ -54,13 +54,8 @@
     pathwatcher: "6.7.1",
     optimism: "0.3.3",
     'lru-cache': '4.0.1',
-<<<<<<< HEAD
     'cordova-lib': "7.0.1",
-    longjohn: '0.2.11'
-=======
-    'cordova-lib': "6.4.0",
     longjohn: '0.2.12'
->>>>>>> 82ae8718
   }
 };
 
