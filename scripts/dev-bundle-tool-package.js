// This file contains a package.json for the dependencies of the command-line
// tool.

// We put this in a JS file so that it can contain comments. It is processed
// into a package.json file by generate-dev-bundle.sh.

var packageJson = {
  name: "meteor-dev-bundle-tool",
  // Version is not important but is needed to prevent warnings.
  version: "0.0.0",
  dependencies: {
    // Explicit dependency because we are replacing it with a bundled version
    // and we want to make sure there are no dependencies on a higher version
    npm: "4.1.2",
    "node-gyp": "3.4.0",
    "node-pre-gyp": "0.6.30",
<<<<<<< HEAD
    "meteor-babel": "0.15.1",
=======
    "meteor-babel": "0.14.4",
>>>>>>> a290488d
    "meteor-promise": "0.8.0",
    fibers: "1.0.15",
    promise: "7.1.1",
    // So that Babel 6 can emit require("babel-runtime/helpers/...") calls.
    "babel-runtime": "6.9.2",
    // For various ES2015 polyfills, such as Map and Set.
    "meteor-ecmascript-runtime": "0.2.9",
    // Not yet upgrading Underscore from 1.5.2 to 1.7.0 (which should be done
    // in the package too) because we should consider using lodash instead
    // (and there are backwards-incompatible changes either way).
    underscore: "1.5.2",
    "source-map-support": "https://github.com/meteor/node-source-map-support/tarball/1912478769d76e5df4c365e147f25896aee6375e",
    semver: "4.1.0",
    request: "2.47.0",
    fstream: "https://github.com/meteor/fstream/tarball/cf4ea6c175355cec7bee38311e170d08c4078a5d",
    tar: "2.2.1",
    kexec: "2.0.2",
    "source-map": "0.5.3",
    "node-inspector": "0.12.8",
    "v8-profiler": "5.6.5",
    chalk: "0.5.1",
    sqlite3: "3.1.3",
    netroute: "1.0.2",
    "http-proxy": "1.11.1",
    "wordwrap": "0.0.2",
    "moment": "2.8.4",
    "rimraf": "2.4.3",
    "glob": "7.0.6",
    // XXX: When we update this, see if it fixes this Github issue:
    // https://github.com/jgm/CommonMark/issues/276 . If it does, remove the
    // workaround from the tool.
    "commonmark": "0.15.0",
    escope: "3.2.0",
    // 2.4.0 (more or less, the package.json change isn't committed) plus our PR
    // https://github.com/williamwicks/node-eachline/pull/4
    eachline: "https://github.com/meteor/node-eachline/tarball/ff89722ff94e6b6a08652bf5f44c8fffea8a21da",
    pathwatcher: "6.7.1",
    optimism: "0.3.3",
    'lru-cache': '4.0.1',
    'cordova-lib': "6.4.0",
    longjohn: '0.2.11'
  }
};

if (process.platform === 'win32') {
  // Remove dependencies that do not work on Windows
  delete packageJson.dependencies.netroute;
  delete packageJson.dependencies.kexec;
}

process.stdout.write(JSON.stringify(packageJson, null, 2) + '\n');<|MERGE_RESOLUTION|>--- conflicted
+++ resolved
@@ -14,11 +14,7 @@
     npm: "4.1.2",
     "node-gyp": "3.4.0",
     "node-pre-gyp": "0.6.30",
-<<<<<<< HEAD
-    "meteor-babel": "0.15.1",
-=======
-    "meteor-babel": "0.14.4",
->>>>>>> a290488d
+    "meteor-babel": "0.15.2",
     "meteor-promise": "0.8.0",
     fibers: "1.0.15",
     promise: "7.1.1",
