--- conflicted
+++ resolved
@@ -1,10 +1,6 @@
 {
   "track": "METEOR",
-<<<<<<< HEAD
-  "version": "2.0-beta.4",
-=======
   "version": "2.0-beta.6",
->>>>>>> 681a3087
   "recommended": false,
   "official": false,
   "description": "Meteor"
