// This file contains a package.json for the dependencies of the *BUNDLED
// SERVER* (not the command-line tool).

// We put this in a JS file so that it can contain comments. It is processed
// into a package.json file by generate-dev-bundle.sh.

var packageJson = {
  name: "meteor-dev-bundle",
  private: true,
  dependencies: {
<<<<<<< HEAD
    "meteor-promise": "0.8.6",
    fibers: "3.0.0",
    promise: "8.0.1",
=======
    "meteor-promise": "0.8.7",
    fibers: "2.0.0",
    promise: "8.0.2",
>>>>>>> 0fcc7ddd
    // Not yet upgrading Underscore from 1.5.2 to 1.7.0 (which should be done
    // in the package too) because we should consider using lodash instead
    // (and there are backwards-incompatible changes either way).
    underscore: "1.5.2",
    "source-map-support": "https://github.com/meteor/node-source-map-support/tarball/1912478769d76e5df4c365e147f25896aee6375e",
    semver: "5.4.1"
  },
  // These are only used in dev mode (by shell.js) so end-users can avoid
  // needing to install them if they use `npm install --production`.
  devDependencies: {
    split2: "2.1.1",
    multipipe: "1.0.2",
    chalk: "0.5.1"
  }
};

process.stdout.write(JSON.stringify(packageJson, null, 2) + '\n');<|MERGE_RESOLUTION|>--- conflicted
+++ resolved
@@ -8,15 +8,9 @@
   name: "meteor-dev-bundle",
   private: true,
   dependencies: {
-<<<<<<< HEAD
-    "meteor-promise": "0.8.6",
     fibers: "3.0.0",
-    promise: "8.0.1",
-=======
     "meteor-promise": "0.8.7",
-    fibers: "2.0.0",
     promise: "8.0.2",
->>>>>>> 0fcc7ddd
     // Not yet upgrading Underscore from 1.5.2 to 1.7.0 (which should be done
     // in the package too) because we should consider using lodash instead
     // (and there are backwards-incompatible changes either way).
