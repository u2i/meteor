--- conflicted
+++ resolved
@@ -5,15 +5,9 @@
 
 UNAME=$(uname)
 ARCH=$(uname -m)
-<<<<<<< HEAD
-MONGO_VERSION=3.2.12
+MONGO_VERSION=3.2.15
 NODE_VERSION=8.2.1
 NPM_VERSION=5.3.0
-=======
-MONGO_VERSION=3.2.15
-NODE_VERSION=4.8.4
-NPM_VERSION=4.6.1
->>>>>>> cfdc69bf
 
 if [ "$UNAME" == "Linux" ] ; then
     if [ "$ARCH" != "i686" -a "$ARCH" != "x86_64" ] ; then
