--- conflicted
+++ resolved
@@ -6,13 +6,8 @@
 UNAME=$(uname)
 ARCH=$(uname -m)
 MONGO_VERSION=3.2.6
-<<<<<<< HEAD
-NODE_VERSION=4.6.2
-NPM_VERSION=4.0.2
-=======
 NODE_VERSION=4.7.3
 NPM_VERSION=4.1.2
->>>>>>> 0585ec75
 
 if [ "$UNAME" == "Linux" ] ; then
     if [ "$ARCH" != "i686" -a "$ARCH" != "x86_64" ] ; then
