--- conflicted
+++ resolved
@@ -28,8 +28,6 @@
 
 Blaze._OLDSTYLE_HELPER = {};
 
-// templateInstance argument is provided to be available for possible
-// alternative implementations of this function by 3rd party packages.
 Blaze._getTemplateHelper = function (template, name, templateInstance) {
   // XXX COMPAT WITH 0.9.3
   var isKnownOldStyleHelper = false;
@@ -79,15 +77,7 @@
   };
 };
 
-<<<<<<< HEAD
-// templateInstance argument is provided to be available for possible
-// alternative implementations of this function by 3rd party packages.
-Blaze._getTemplate = function (name, templateInstance) {
-  if ((name in Blaze.Template) && (Blaze.Template[name] instanceof Blaze.Template)) {
-    return Blaze.Template[name];
-  }
-=======
-var lexicalBindingLookup = function (view, name) {
+Blaze._lexicalBindingLookup = function (view, name) {
   var currentView = view;
   var blockHelpersStack = [];
 
@@ -111,7 +101,22 @@
   } while (currentView !== boundaryTemplateView
            && (currentView = currentView.parentView));
 
->>>>>>> f51541f2
+  return null;
+};
+
+// templateInstance argument is provided to be available for possible
+// alternative implementations of this function by 3rd party packages.
+Blaze._getTemplate = function (name, templateInstance) {
+  if ((name in Blaze.Template) && (Blaze.Template[name] instanceof Blaze.Template)) {
+    return Blaze.Template[name];
+  }
+  return null;
+};
+
+Blaze._getGlobalHelper = function (name, templateInstance) {
+  if (Blaze._globalHelpers[name] != null) {
+    return wrapHelper(bindDataContext(Blaze._globalHelpers[name]), templateInstance);
+  }
   return null;
 };
 
@@ -150,39 +155,27 @@
 
     return Blaze._parentData(name.length - 1, true /*_functionWrapped*/);
 
-<<<<<<< HEAD
-  } else if (template &&
-             ((helper = Blaze._getTemplateHelper(template, name, boundTmplInstance)) != null)) {
+  }
+
+  // 1. look up a helper on the current template
+  if (template && ((helper = Blaze._getTemplateHelper(template, name, boundTmplInstance)) != null)) {
     return helper;
-  } else if (lookupTemplate &&
-             ((foundTemplate = Blaze._getTemplate(name, boundTmplInstance)) != null)) {
-    return foundTemplate;
-  } else if (Blaze._globalHelpers[name] != null) {
-=======
-  }
-
-  // 1. look up a helper on the current template
-  if (template && ((helper = getTemplateHelper(template, name)) != null)) {
-    return wrapHelper(bindDataContext(helper), boundTmplInstance);
   }
 
   // 2. look up a binding by traversing the lexical view hierarchy inside the
   // current template
-  if (template && (binding = lexicalBindingLookup(Blaze.currentView, name)) != null) {
+  if (template && (binding = Blaze._lexicalBindingLookup(Blaze.currentView, name)) != null) {
     return binding;
   }
 
   // 3. look up a template by name
-  if (lookupTemplate && (name in Blaze.Template) &&
-             (Blaze.Template[name] instanceof Blaze.Template)) {
-    return Blaze.Template[name];
+  if (lookupTemplate && ((foundTemplate = Blaze._getTemplate(name, boundTmplInstance)) != null)) {
+    return foundTemplate;
   }
 
   // 4. look up a global helper
-  if (Blaze._globalHelpers[name] != null) {
->>>>>>> f51541f2
-    return wrapHelper(bindDataContext(Blaze._globalHelpers[name]),
-      boundTmplInstance);
+  if ((helper = Blaze._getGlobalHelper(name, boundTmplInstance)) != null) {
+    return helper;
   }
 
   // 5. throw an error when called: nothing is found
