--- conflicted
+++ resolved
@@ -103,11 +103,6 @@
 # https://github.com/visionmedia/node-progress/issues/19
 npm install progress@0.0.5
 
-<<<<<<< HEAD
-# 0.8.4 contains a regression w/ maxSockets support. it is fixed in 0.8.5.
-npm install http-proxy@0.8.3
-=======
->>>>>>> 16cf8a26
 # pinned at older version. 0.1.16+ uses mimelib, not mimelib-noiconv
 # which make the dev bundle much bigger. We need a better solution.
 npm install mailcomposer@0.1.15
