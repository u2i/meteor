--- conflicted
+++ resolved
@@ -1,9 +1,5 @@
 // While galaxy apps are on their own special meteor releases, override
 // Meteor.release here.
 if (Meteor.isClient) {
-<<<<<<< HEAD
-  Meteor.release = Meteor.release ? "0.7.1.1" : undefined;
-=======
   Meteor.release = Meteor.release ? "0.7.1.2" : undefined;
->>>>>>> 53f2b73d
 }