--- conflicted
+++ resolved
@@ -1,11 +1,6 @@
 #!/bin/bash
 
-<<<<<<< HEAD
-# version 0.4.18 in use in branch release-1.1
-BUNDLE_VERSION=0.4.17
-=======
 BUNDLE_VERSION=0.4.18
->>>>>>> b5f1ed8d
 
 # OS Check. Put here because here is where we download the precompiled
 # bundles that are arch specific.
