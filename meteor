#!/usr/bin/env bash

<<<<<<< HEAD
BUNDLE_VERSION=14.15.4.0
=======
BUNDLE_VERSION=12.20.1.3
>>>>>>> 65b82033

# OS Check. Put here because here is where we download the precompiled
# bundles that are arch specific.
UNAME=$(uname)
if [ "$UNAME" != "Linux" -a "$UNAME" != "Darwin" ] ; then
    echo "Sorry, this OS is not supported."
    exit 1
fi

if [ "$UNAME" = "Darwin" ] ; then
    if [ "i386" != "$(uname -p)" -o "1" != "$(sysctl -n hw.cpu64bit_capable 2>/dev/null || echo 0)" ] ; then

        # Can't just test uname -m = x86_64, because Snow Leopard can
        # return other values.
        echo "Only 64-bit Intel processors are supported at this time."
        exit 1
    fi
    ARCH="x86_64"
elif [ "$UNAME" = "Linux" ] ; then
    ARCH="$(uname -m)"
    if [ "$ARCH" != "x86_64" ] ; then
        echo "Unsupported architecture: $ARCH"
        echo "Meteor only supports x86_64"
        exit 1
    fi
fi
PLATFORM="${UNAME}_${ARCH}"

# Find the script dir, following symlinks. Note that symlink can be relative or
# absolute. Too bad 'readlink -f' and 'realpath' (the command-line program) are
# not portable.  We don't stress about infinite loops or bad links, because the
# OS has already resolved this symlink chain once in order to actually run the
# shell script.
ORIG_DIR="$(pwd)"
SCRIPT="$0"
while true; do
  # The symlink might be relative, so we have to actually cd to the right place
  # each time in order to resolve it.
  cd "$(dirname "$SCRIPT")"
  if [ ! -L "$(basename "$SCRIPT")" ]; then
    SCRIPT_DIR="$(pwd -P)"
    break
  fi
  SCRIPT="$(readlink "$(basename "$SCRIPT")")"
done
cd "$ORIG_DIR"



function install_dev_bundle {
    set -e
    trap "echo Failed to install dependency kit." EXIT

    TARBALL="dev_bundle_${PLATFORM}_${BUNDLE_VERSION}.tar.gz"
    BUNDLE_TMPDIR="$SCRIPT_DIR/dev_bundle.xxx"

    rm -rf "$BUNDLE_TMPDIR"
    mkdir "$BUNDLE_TMPDIR"

    # duplicated in scripts/windows/download-dev-bundle.ps1:
    DEV_BUNDLE_URL_ROOT="https://d3sqy0vbqsdhku.cloudfront.net/"
    # If you set $USE_TEST_DEV_BUNDLE_SERVER then we will download
    # dev bundles copied by copy-dev-bundle-from-jenkins.sh without --prod.
    # It still only does this if the version number has changed
    # (setting it won't cause it to automatically delete a prod dev bundle).
    if [ -n "$USE_TEST_DEV_BUNDLE_SERVER" ] ; then
        DEV_BUNDLE_URL_ROOT="https://s3.amazonaws.com/com.meteor.static/test/"
    fi

    if [ -f "$SCRIPT_DIR/$TARBALL" ] ; then
        echo "Skipping download and installing kit from $SCRIPT_DIR/$TARBALL" >&2
        tar -xzf "$SCRIPT_DIR/$TARBALL" -C "$BUNDLE_TMPDIR"
    elif [ -n "$SAVE_DEV_BUNDLE_TARBALL" ] ; then
        # URL duplicated in tools/server/target.sh.in
        curl -# "$DEV_BUNDLE_URL_ROOT$TARBALL" >"$SCRIPT_DIR/$TARBALL"
        tar -xzf "$SCRIPT_DIR/$TARBALL" -C "$BUNDLE_TMPDIR"
    else
        curl -# "$DEV_BUNDLE_URL_ROOT$TARBALL" | tar -xzf - -C "$BUNDLE_TMPDIR"
    fi

    test -x "${BUNDLE_TMPDIR}/bin/node" # bomb out if it didn't work, eg no net

    # Delete old dev bundle and rename the new one on top of it.
    rm -rf "$SCRIPT_DIR/dev_bundle"
    mv "$BUNDLE_TMPDIR" "$SCRIPT_DIR/dev_bundle"

    echo "Installed dependency kit v${BUNDLE_VERSION} in dev_bundle." >&2
    echo >&2

    trap - EXIT
    set +e
}


if [ -d "$SCRIPT_DIR/.git" ] || [ -f "$SCRIPT_DIR/.git" ]; then
    # In a checkout.
    if [ ! -d "$SCRIPT_DIR/dev_bundle" ] ; then
        echo "It's the first time you've run Meteor from a git checkout." >&2
        echo "I will download a kit containing all of Meteor's dependencies." >&2
        install_dev_bundle
    elif [ ! -f "$SCRIPT_DIR/dev_bundle/.bundle_version.txt" ] ||
        grep -qvx "$BUNDLE_VERSION" "$SCRIPT_DIR/dev_bundle/.bundle_version.txt" ; then
        echo "Your dependency kit is out of date. I will download the new one." >&2
        install_dev_bundle
    fi

    export BABEL_CACHE_DIR="$SCRIPT_DIR/.babel-cache"
fi

DEV_BUNDLE="$SCRIPT_DIR/dev_bundle"
METEOR="$SCRIPT_DIR/tools/index.js"

# Set the nofile ulimit as high as permitted by the hard-limit/kernel
if [ "$(ulimit -Sn)" != "unlimited" ]; then
    if [ "$(uname -s)" = "Darwin" ]; then
        maxfilesuse="$(sysctl -n kern.maxfilesperproc)"
    else
        maxfilesuse="$(ulimit -Hn)"
    fi

    if [ -n "${maxfilesuse}" ] && [ "${maxfilesuse}" != "unlimited" ]; then
        ulimit -Sn ${maxfilesuse} > /dev/null 2>&1
    fi
fi

# We used to set $NODE_PATH here to include the node_modules from the dev
# bundle, but now we just get them from the symlink at tools/node_modules. This
# is better because node_modules directories found via the ancestor walk from
# the script take precedence over $NODE_PATH; it used to be that users would
# screw up their meteor installs by have a ~/node_modules

# --no-wasm-code-gc is currently necessary as a workaround for
# https://github.com/nodejs/node/issues/29767
exec "$DEV_BUNDLE/bin/node" \
     --max-old-space-size=4096 \
     --no-wasm-code-gc \
     ${TOOL_NODE_FLAGS} \
     "$METEOR" "$@"<|MERGE_RESOLUTION|>--- conflicted
+++ resolved
@@ -1,10 +1,6 @@
 #!/usr/bin/env bash
 
-<<<<<<< HEAD
-BUNDLE_VERSION=14.15.4.0
-=======
-BUNDLE_VERSION=12.20.1.3
->>>>>>> 65b82033
+BUNDLE_VERSION=14.15.4.1
 
 # OS Check. Put here because here is where we download the precompiled
 # bundles that are arch specific.
