#!/bin/bash

<<<<<<< HEAD
BUNDLE_VERSION=0.3.55 # XXX: 0.3.56 is used on the cordova-0.9.4 branch
=======
BUNDLE_VERSION=0.3.56
>>>>>>> 1a4d7aa9

# OS Check. Put here because here is where we download the precompiled
# bundles that are arch specific.
UNAME=$(uname)
if [ "$UNAME" != "Linux" -a "$UNAME" != "Darwin" ] ; then
    echo "Sorry, this OS is not supported."
    exit 1
fi

if [ "$UNAME" = "Darwin" ] ; then
    if [ "i386" != "$(uname -p)" -o "1" != "$(sysctl -n hw.cpu64bit_capable 2>/dev/null || echo 0)" ] ; then

        # Can't just test uname -m = x86_64, because Snow Leopard can
        # return other values.
        echo "Only 64-bit Intel processors are supported at this time."
        exit 1
    fi
    ARCH="x86_64"
elif [ "$UNAME" = "Linux" ] ; then
    ARCH="$(uname -m)"
    if [ "$ARCH" != "i686" -a "$ARCH" != "x86_64" ] ; then
        echo "Unsupported architecture: $ARCH"
        echo "Meteor only supports i686 and x86_64 for now."
        exit 1
    fi
fi
PLATFORM="${UNAME}_${ARCH}"

# Find the script dir, following symlinks. Note that symlink can be relative or
# absolute. Too bad 'readlink -f' and 'realpath' (the command-line program) are
# not portable.  We don't stress about infinite loops or bad links, because the
# OS has already resolved this symlink chain once in order to actually run the
# shell script.
ORIG_DIR="$(pwd)"
SCRIPT="$0"
while true; do
  # The symlink might be relative, so we have to actually cd to the right place
  # each time in order to resolve it.
  cd "$(dirname "$SCRIPT")"
  if [ ! -L "$(basename "$SCRIPT")" ]; then
    SCRIPT_DIR="$(pwd -P)"
    break
  fi
  SCRIPT="$(readlink "$(basename "$SCRIPT")")"
done
cd "$ORIG_DIR"



function install_dev_bundle {
    set -e
    trap "echo Failed to install dependency kit." EXIT

    TARBALL="dev_bundle_${PLATFORM}_${BUNDLE_VERSION}.tar.gz"
    BUNDLE_TMPDIR="$SCRIPT_DIR/dev_bundle.xxx"

    rm -rf "$BUNDLE_TMPDIR"
    mkdir "$BUNDLE_TMPDIR"

    # fyi: URL duplicated in packages/dev-bundle-fetcher/dev-bundle
    DEV_BUNDLE_URL_ROOT="https://d3sqy0vbqsdhku.cloudfront.net/"
    # If you set $USE_TEST_DEV_BUNDLE_SERVER then we will download
    # dev bundles copied by copy-dev-bundle-from-jenkins.sh without --prod.
    # It still only does this if the version number has changed
    # (setting it won't cause it to automatically delete a prod dev bundle).
    if [ -n "$USE_TEST_DEV_BUNDLE_SERVER" ] ; then
        DEV_BUNDLE_URL_ROOT="https://s3.amazonaws.com/com.meteor.static/test/"
    fi

    if [ -f "$SCRIPT_DIR/$TARBALL" ] ; then
        echo "Skipping download and installing kit from $SCRIPT_DIR/$TARBALL" >&2
        tar -xzf "$SCRIPT_DIR/$TARBALL" -C "$BUNDLE_TMPDIR"
    elif [ -n "$SAVE_DEV_BUNDLE_TARBALL" ] ; then
        # URL duplicated in tools/server/target.sh.in
        curl -# "$DEV_BUNDLE_URL_ROOT$TARBALL" >"$SCRIPT_DIR/$TARBALL"
        tar -xzf "$SCRIPT_DIR/$TARBALL" -C "$BUNDLE_TMPDIR"
    else
        curl -# "$DEV_BUNDLE_URL_ROOT$TARBALL" | tar -xzf - -C "$BUNDLE_TMPDIR"
    fi

    test -x "${BUNDLE_TMPDIR}/bin/node" # bomb out if it didn't work, eg no net

    # Delete old dev bundle and rename the new one on top of it.
    rm -rf "$SCRIPT_DIR/dev_bundle"
    mv "$BUNDLE_TMPDIR" "$SCRIPT_DIR/dev_bundle"

    echo "Installed dependency kit v${BUNDLE_VERSION} in dev_bundle." >&2
    echo >&2

    trap - EXIT
    set +e
}


if [ -d "$SCRIPT_DIR/.git" ] || [ -f "$SCRIPT_DIR/.git" ]; then
    # In a checkout.
    if [ ! -d "$SCRIPT_DIR/dev_bundle" ] ; then
        echo "It's the first time you've run Meteor from a git checkout." >&2
        echo "I will download a kit containing all of Meteor's dependencies." >&2
        install_dev_bundle
    elif [ ! -f "$SCRIPT_DIR/dev_bundle/.bundle_version.txt" ] ||
        grep -qvx "$BUNDLE_VERSION" "$SCRIPT_DIR/dev_bundle/.bundle_version.txt" ; then
        echo "Your dependency kit is out of date. I will download the new one." >&2
        install_dev_bundle
    fi
fi

DEV_BUNDLE="$SCRIPT_DIR/dev_bundle"
METEOR="$SCRIPT_DIR/tools/main.js"


# Bump our file descriptor ulimit as high as it will go. This is a
# temporary workaround for dependancy watching holding open too many
# files: https://app.asana.com/0/364581412985/472479912325
if [ "$(ulimit -n)" != "unlimited" ] ; then
    ulimit -n 16384 > /dev/null 2>&1 || \
    ulimit -n 8192 > /dev/null 2>&1 || \
    ulimit -n 4096 > /dev/null 2>&1 || \
    ulimit -n 2048 > /dev/null 2>&1 || \
    ulimit -n 1024 > /dev/null 2>&1 || \
    ulimit -n 512 > /dev/null 2>&1
fi

# We used to set $NODE_PATH here to include the node_modules from the dev
# bundle, but now we just get them from the symlink at tools/node_modules. This
# is better because node_modules directories found via the ancestor walk from
# the script take precedence over $NODE_PATH; it used to be that users would
# screw up their meteor installs by have a ~/node_modules

exec "$DEV_BUNDLE/bin/node" "$METEOR" "$@"<|MERGE_RESOLUTION|>--- conflicted
+++ resolved
@@ -1,10 +1,6 @@
 #!/bin/bash
 
-<<<<<<< HEAD
-BUNDLE_VERSION=0.3.55 # XXX: 0.3.56 is used on the cordova-0.9.4 branch
-=======
 BUNDLE_VERSION=0.3.56
->>>>>>> 1a4d7aa9
 
 # OS Check. Put here because here is where we download the precompiled
 # bundles that are arch specific.
