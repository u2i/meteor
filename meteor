#!/usr/bin/env bash

<<<<<<< HEAD
BUNDLE_VERSION=4.8.17
=======
BUNDLE_VERSION=6.10.3
>>>>>>> ea9a1745

# OS Check. Put here because here is where we download the precompiled
# bundles that are arch specific.
UNAME=$(uname)
if [ "$UNAME" != "Linux" -a "$UNAME" != "Darwin" ] ; then
    echo "Sorry, this OS is not supported."
    exit 1
fi

if [ "$UNAME" = "Darwin" ] ; then
    if [ "i386" != "$(uname -p)" -o "1" != "$(sysctl -n hw.cpu64bit_capable 2>/dev/null || echo 0)" ] ; then

        # Can't just test uname -m = x86_64, because Snow Leopard can
        # return other values.
        echo "Only 64-bit Intel processors are supported at this time."
        exit 1
    fi
    ARCH="x86_64"
elif [ "$UNAME" = "Linux" ] ; then
    ARCH="$(uname -m)"
    if [ "$ARCH" != "i686" -a "$ARCH" != "x86_64" ] ; then
        echo "Unsupported architecture: $ARCH"
        echo "Meteor only supports i686 and x86_64 for now."
        exit 1
    fi
fi
PLATFORM="${UNAME}_${ARCH}"

# Find the script dir, following symlinks. Note that symlink can be relative or
# absolute. Too bad 'readlink -f' and 'realpath' (the command-line program) are
# not portable.  We don't stress about infinite loops or bad links, because the
# OS has already resolved this symlink chain once in order to actually run the
# shell script.
ORIG_DIR="$(pwd)"
SCRIPT="$0"
while true; do
  # The symlink might be relative, so we have to actually cd to the right place
  # each time in order to resolve it.
  cd "$(dirname "$SCRIPT")"
  if [ ! -L "$(basename "$SCRIPT")" ]; then
    SCRIPT_DIR="$(pwd -P)"
    break
  fi
  SCRIPT="$(readlink "$(basename "$SCRIPT")")"
done
cd "$ORIG_DIR"



function install_dev_bundle {
    set -e
    trap "echo Failed to install dependency kit." EXIT

    TARBALL="dev_bundle_${PLATFORM}_${BUNDLE_VERSION}.tar.gz"
    BUNDLE_TMPDIR="$SCRIPT_DIR/dev_bundle.xxx"

    rm -rf "$BUNDLE_TMPDIR"
    mkdir "$BUNDLE_TMPDIR"

    # duplicated in scripts/windows/download-dev-bundle.ps1:
    DEV_BUNDLE_URL_ROOT="https://d3sqy0vbqsdhku.cloudfront.net/"
    # If you set $USE_TEST_DEV_BUNDLE_SERVER then we will download
    # dev bundles copied by copy-dev-bundle-from-jenkins.sh without --prod.
    # It still only does this if the version number has changed
    # (setting it won't cause it to automatically delete a prod dev bundle).
    if [ -n "$USE_TEST_DEV_BUNDLE_SERVER" ] ; then
        DEV_BUNDLE_URL_ROOT="https://s3.amazonaws.com/com.meteor.static/test/"
    fi

    if [ -f "$SCRIPT_DIR/$TARBALL" ] ; then
        echo "Skipping download and installing kit from $SCRIPT_DIR/$TARBALL" >&2
        tar -xzf "$SCRIPT_DIR/$TARBALL" -C "$BUNDLE_TMPDIR"
    elif [ -n "$SAVE_DEV_BUNDLE_TARBALL" ] ; then
        # URL duplicated in tools/server/target.sh.in
        curl -# "$DEV_BUNDLE_URL_ROOT$TARBALL" >"$SCRIPT_DIR/$TARBALL"
        tar -xzf "$SCRIPT_DIR/$TARBALL" -C "$BUNDLE_TMPDIR"
    else
        curl -# "$DEV_BUNDLE_URL_ROOT$TARBALL" | tar -xzf - -C "$BUNDLE_TMPDIR"
    fi

    test -x "${BUNDLE_TMPDIR}/bin/node" # bomb out if it didn't work, eg no net

    # Delete old dev bundle and rename the new one on top of it.
    rm -rf "$SCRIPT_DIR/dev_bundle"
    mv "$BUNDLE_TMPDIR" "$SCRIPT_DIR/dev_bundle"

    echo "Installed dependency kit v${BUNDLE_VERSION} in dev_bundle." >&2
    echo >&2

    trap - EXIT
    set +e
}


if [ -d "$SCRIPT_DIR/.git" ] || [ -f "$SCRIPT_DIR/.git" ]; then
    # In a checkout.
    if [ ! -d "$SCRIPT_DIR/dev_bundle" ] ; then
        echo "It's the first time you've run Meteor from a git checkout." >&2
        echo "I will download a kit containing all of Meteor's dependencies." >&2
        install_dev_bundle
    elif [ ! -f "$SCRIPT_DIR/dev_bundle/.bundle_version.txt" ] ||
        grep -qvx "$BUNDLE_VERSION" "$SCRIPT_DIR/dev_bundle/.bundle_version.txt" ; then
        echo "Your dependency kit is out of date. I will download the new one." >&2
        install_dev_bundle
    fi

    export BABEL_CACHE_DIR="$SCRIPT_DIR/.babel-cache"
fi

DEV_BUNDLE="$SCRIPT_DIR/dev_bundle"
METEOR="$SCRIPT_DIR/tools/index.js"

# Set the nofile ulimit as high as permitted by the hard-limit/kernel
if [ "$(ulimit -Sn)" != "unlimited" ]; then
    if [ "$(uname -s)" = "Darwin" ]; then
        maxfilesuse="$(sysctl -n kern.maxfilesperproc)"
    else
        maxfilesuse="$(ulimit -Hn)"
    fi

    if [ -n "${maxfilesuse}" ] && [ "${maxfilesuse}" != "unlimited" ]; then
        ulimit -Sn ${maxfilesuse} > /dev/null 2>&1
    fi
fi

# We used to set $NODE_PATH here to include the node_modules from the dev
# bundle, but now we just get them from the symlink at tools/node_modules. This
# is better because node_modules directories found via the ancestor walk from
# the script take precedence over $NODE_PATH; it used to be that users would
# screw up their meteor installs by have a ~/node_modules

exec "$DEV_BUNDLE/bin/node" \
     --max-old-space-size=8192 \
     --expose-gc \
     ${TOOL_NODE_FLAGS} \
     "$METEOR" "$@"<|MERGE_RESOLUTION|>--- conflicted
+++ resolved
@@ -1,10 +1,6 @@
 #!/usr/bin/env bash
 
-<<<<<<< HEAD
-BUNDLE_VERSION=4.8.17
-=======
 BUNDLE_VERSION=6.10.3
->>>>>>> ea9a1745
 
 # OS Check. Put here because here is where we download the precompiled
 # bundles that are arch specific.
