#!/usr/bin/env bash

<<<<<<< HEAD
BUNDLE_VERSION=8.11.3.1
=======
BUNDLE_VERSION=8.11.4-meteor-1.7.0.5-1
>>>>>>> 4294869c

# OS Check. Put here because here is where we download the precompiled
# bundles that are arch specific.
UNAME=$(uname)
if [ "$UNAME" != "Linux" -a "$UNAME" != "Darwin" ] ; then
    echo "Sorry, this OS is not supported."
    exit 1
fi

if [ "$UNAME" = "Darwin" ] ; then
    if [ "i386" != "$(uname -p)" -o "1" != "$(sysctl -n hw.cpu64bit_capable 2>/dev/null || echo 0)" ] ; then

        # Can't just test uname -m = x86_64, because Snow Leopard can
        # return other values.
        echo "Only 64-bit Intel processors are supported at this time."
        exit 1
    fi
    ARCH="x86_64"
elif [ "$UNAME" = "Linux" ] ; then
    ARCH="$(uname -m)"
    if [ "$ARCH" != "i686" -a "$ARCH" != "x86_64" ] ; then
        echo "Unsupported architecture: $ARCH"
        echo "Meteor only supports i686 and x86_64 for now."
        exit 1
    fi
fi
PLATFORM="${UNAME}_${ARCH}"

# Find the script dir, following symlinks. Note that symlink can be relative or
# absolute. Too bad 'readlink -f' and 'realpath' (the command-line program) are
# not portable.  We don't stress about infinite loops or bad links, because the
# OS has already resolved this symlink chain once in order to actually run the
# shell script.
ORIG_DIR="$(pwd)"
SCRIPT="$0"
while true; do
  # The symlink might be relative, so we have to actually cd to the right place
  # each time in order to resolve it.
  cd "$(dirname "$SCRIPT")"
  if [ ! -L "$(basename "$SCRIPT")" ]; then
    SCRIPT_DIR="$(pwd -P)"
    break
  fi
  SCRIPT="$(readlink "$(basename "$SCRIPT")")"
done
cd "$ORIG_DIR"



function install_dev_bundle {
    set -e
    trap "echo Failed to install dependency kit." EXIT

    TARBALL="dev_bundle_${PLATFORM}_${BUNDLE_VERSION}.tar.gz"
    BUNDLE_TMPDIR="$SCRIPT_DIR/dev_bundle.xxx"

    rm -rf "$BUNDLE_TMPDIR"
    mkdir "$BUNDLE_TMPDIR"

    # duplicated in scripts/windows/download-dev-bundle.ps1:
    DEV_BUNDLE_URL_ROOT="https://d3sqy0vbqsdhku.cloudfront.net/"
    # If you set $USE_TEST_DEV_BUNDLE_SERVER then we will download
    # dev bundles copied by copy-dev-bundle-from-jenkins.sh without --prod.
    # It still only does this if the version number has changed
    # (setting it won't cause it to automatically delete a prod dev bundle).
    if [ -n "$USE_TEST_DEV_BUNDLE_SERVER" ] ; then
        DEV_BUNDLE_URL_ROOT="https://s3.amazonaws.com/com.meteor.static/test/"
    fi

    if [ -f "$SCRIPT_DIR/$TARBALL" ] ; then
        echo "Skipping download and installing kit from $SCRIPT_DIR/$TARBALL" >&2
        tar -xzf "$SCRIPT_DIR/$TARBALL" -C "$BUNDLE_TMPDIR"
    elif [ -n "$SAVE_DEV_BUNDLE_TARBALL" ] ; then
        # URL duplicated in tools/server/target.sh.in
        curl -# "$DEV_BUNDLE_URL_ROOT$TARBALL" >"$SCRIPT_DIR/$TARBALL"
        tar -xzf "$SCRIPT_DIR/$TARBALL" -C "$BUNDLE_TMPDIR"
    else
        curl -# "$DEV_BUNDLE_URL_ROOT$TARBALL" | tar -xzf - -C "$BUNDLE_TMPDIR"
    fi

    test -x "${BUNDLE_TMPDIR}/bin/node" # bomb out if it didn't work, eg no net

    # Delete old dev bundle and rename the new one on top of it.
    rm -rf "$SCRIPT_DIR/dev_bundle"
    mv "$BUNDLE_TMPDIR" "$SCRIPT_DIR/dev_bundle"

    echo "Installed dependency kit v${BUNDLE_VERSION} in dev_bundle." >&2
    echo >&2

    trap - EXIT
    set +e
}


if [ -d "$SCRIPT_DIR/.git" ] || [ -f "$SCRIPT_DIR/.git" ]; then
    # In a checkout.
    if [ ! -d "$SCRIPT_DIR/dev_bundle" ] ; then
        echo "It's the first time you've run Meteor from a git checkout." >&2
        echo "I will download a kit containing all of Meteor's dependencies." >&2
        install_dev_bundle
    elif [ ! -f "$SCRIPT_DIR/dev_bundle/.bundle_version.txt" ] ||
        grep -qvx "$BUNDLE_VERSION" "$SCRIPT_DIR/dev_bundle/.bundle_version.txt" ; then
        echo "Your dependency kit is out of date. I will download the new one." >&2
        install_dev_bundle
    fi

    export BABEL_CACHE_DIR="$SCRIPT_DIR/.babel-cache"
fi

DEV_BUNDLE="$SCRIPT_DIR/dev_bundle"
METEOR="$SCRIPT_DIR/tools/index.js"

# Set the nofile ulimit as high as permitted by the hard-limit/kernel
if [ "$(ulimit -Sn)" != "unlimited" ]; then
    if [ "$(uname -s)" = "Darwin" ]; then
        maxfilesuse="$(sysctl -n kern.maxfilesperproc)"
    else
        maxfilesuse="$(ulimit -Hn)"
    fi

    if [ -n "${maxfilesuse}" ] && [ "${maxfilesuse}" != "unlimited" ]; then
        ulimit -Sn ${maxfilesuse} > /dev/null 2>&1
    fi
fi

# We used to set $NODE_PATH here to include the node_modules from the dev
# bundle, but now we just get them from the symlink at tools/node_modules. This
# is better because node_modules directories found via the ancestor walk from
# the script take precedence over $NODE_PATH; it used to be that users would
# screw up their meteor installs by have a ~/node_modules

if [ "$ARCH" = "i686" ]; then
    # 32-bit platforms cannot request 4GB
    MAX_OLD_SPACE_SIZE=3072
else
    MAX_OLD_SPACE_SIZE=4096
fi

exec "$DEV_BUNDLE/bin/node" \
     --max-old-space-size=${MAX_OLD_SPACE_SIZE} \
     ${TOOL_NODE_FLAGS} \
     "$METEOR" "$@"<|MERGE_RESOLUTION|>--- conflicted
+++ resolved
@@ -1,10 +1,6 @@
 #!/usr/bin/env bash
 
-<<<<<<< HEAD
-BUNDLE_VERSION=8.11.3.1
-=======
 BUNDLE_VERSION=8.11.4-meteor-1.7.0.5-1
->>>>>>> 4294869c
 
 # OS Check. Put here because here is where we download the precompiled
 # bundles that are arch specific.
