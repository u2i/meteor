--- conflicted
+++ resolved
@@ -1,10 +1,6 @@
 #!/usr/bin/env bash
 
-<<<<<<< HEAD
-BUNDLE_VERSION=12.16.1.3
-=======
 BUNDLE_VERSION=12.16.1.4
->>>>>>> 0806489d
 
 # OS Check. Put here because here is where we download the precompiled
 # bundles that are arch specific.
