--- conflicted
+++ resolved
@@ -3,15 +3,10 @@
 });
 
 Package.on_use(function (api) {
-<<<<<<< HEAD
   api.export('SpacebarsCompiler');
 
-  api.use('spacebars');
-  api.imply('spacebars');
-=======
   api.use('spacebars-common');
   api.imply('spacebars-common');
->>>>>>> e8be75d6
 
   api.use('htmljs');
   api.use('html-tools');
