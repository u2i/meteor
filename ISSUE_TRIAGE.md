--- conflicted
+++ resolved
@@ -21,11 +21,7 @@
 
 The first step is in determining whether the issue is a bug, help question or feature request. Read on for more details.
 
-<<<<<<< HEAD
-We have [Stale bot](https://github.com/probot/stale) watching this repository with these [settings](https://github.com/meteor/meteor/blob/devel/.github/stale.yml) and closing stale issues and PRs. Items marked as `confirmed`, `pinned` or `security` are never considered stale.
-=======
 We have [Stale bot](https://github.com/probot/stale) watching this repository with these [settings](https://github.com/meteor/meteor/blob/devel/.github/stale.yml) and closing stale issues. Issues marked as `confirmed`, `pinned` or `security` are never considered stale.
->>>>>>> ded6b184
 
 ### Bugs
 
