## v.NEXT

<<<<<<< HEAD
## v1.5.2, TBD

* The `meteor-babel` package has been upgraded to version 0.23.1.

* The `reify` npm package has been upgraded to version 0.12.0, which
  includes a minor breaking
  [change](https://github.com/benjamn/reify/commit/8defc645e556429283e0b522fd3afababf6525ea)
  that correctly skips exports named `default` in `export * from "module"`
  declarations. If you have any wrapper modules that re-export another
  module's exports using `export * from "./wrapped/module"`, and the
  wrapped module has a `default` export that you want to be included, you
  should now explicitly re-export `default` using a second declaration:
  ```js
  export * from "./wrapped/module";
  export { default } "./wrapped/module";
  ```

* The `meteor-promise` package has been upgraded to version 0.8.5,
  and the `promise` polyfill package has been upgraded to 8.0.1.
=======
* `Accounts.config` no longer mistakenly allows tokens to expire when
  the `loginExpirationInDays` option is set to `null`.
  [Issue #5121](https://github.com/meteor/meteor/issues/5121)
  [PR #8917](https://github.com/meteor/meteor/pull/8917)
>>>>>>> 607f2922

## v1.5.1, 2017-07-12

* Node has been upgraded to version 4.8.4.

* A new core Meteor package called `server-render` provides generic
  support for server-side rendering of HTML, as described in the package's
  [`README.md`](https://github.com/meteor/meteor/blob/release-1.5.1/packages/server-render/README.md).
  [PR #8841](https://github.com/meteor/meteor/pull/8841)

* To reduce the total number of file descriptors held open by the Meteor
  build system, native file watchers will now be started only for files
  that have changed at least once. This new policy means you may have to
  [wait up to 5000ms](https://github.com/meteor/meteor/blob/6bde360b9c075f1c78c3850eadbdfa7fe271f396/tools/fs/safe-watcher.js#L20-L21)
  for changes to be detected when you first edit a file, but thereafter
  changes will be detected instantaneously. In return for that small
  initial waiting time, the number of open file descriptors will now be
  bounded roughly by the number of files you are actively editing, rather
  than the number of files involved in the build (often thousands), which
  should help with issues like
  [#8648](https://github.com/meteor/meteor/issues/8648). If you need to
  disable the new behavior for any reason, simply set the
  `METEOR_WATCH_PRIORITIZE_CHANGED` environment variable to `"false"`, as
  explained in [PR #8866](https://github.com/meteor/meteor/pull/8866).

* All `observe` and `observeChanges` callbacks are now bound using
  `Meteor.bindEnvironment`.  The same `EnvironmentVariable`s that were
  present when `observe` or `observeChanges` was called are now available
  inside the callbacks. [PR #8734](https://github.com/meteor/meteor/pull/8734)

* A subscription's `onReady` is now fired again during a re-subscription, even
  if the subscription has the same arguments.  Previously, when subscribing
  to a publication the `onReady` would have only been called if the arguments
  were different, creating a confusing difference in functionality.  This may be
  breaking behavior if an app uses the firing of `onReady` as an assumption
  that the data was just received from the server.  If such functionality is
  still necessary, consider using
  [`observe`](https://docs.meteor.com/api/collections.html#Mongo-Cursor-observe)
  or
  [`observeChanges`](https://docs.meteor.com/api/collections.html#Mongo-Cursor-observeChanges)
  [PR #8754](https://github.com/meteor/meteor/pull/8754)
  [Issue #1173](https://github.com/meteor/meteor/issues/1173)

* The `minimongo` and `mongo` packages are now compliant with the upsert behavior
  of MongoDB 2.6 and higher. **As a result support for MongoDB 2.4 has been dropped.**
  This mainly changes the effect of the selector on newly inserted documents.
  [PR #8815](https://github.com/meteor/meteor/pull/8815)

* `reactive-dict` now supports setting initial data when defining a named
  `ReactiveDict`. No longer run migration logic when used on the server,
  this is to prevent duplicate name error on reloads. Initial data is now
  properly serialized.

* `accounts-password` now uses `example.com` as a default "from" address instead
  of `meteor.com`. This change could break account-related e-mail notifications
  (forgot password, activation, etc.) for applications which do not properly
  configure a "from" domain since e-mail providers will often reject mail sent
  from `example.com`. Ensure that `Accounts.emailTemplates.from` is set to a
  proper domain in all applications.
  [PR #8760](https://github.com/meteor/meteor/issues/8760)

* The `accounts-facebook` and `facebook-oauth` packages have been updated to
  use the v2.9 of the Facebook Graph API for the Login Dialog since the v2.2
  version will be deprecated by Facebook in July.  There shouldn't be a problem
  regardless since Facebook simply rolls over to the next active version
  (v2.3, in this case) however this should assist in avoiding deprecation
  warnings and should enable any new functionality which has become available.
  [PR #8858](https://github.com/meteor/meteor/pull/8858)

* Add `DDP._CurrentPublicationInvocation` and `DDP._CurrentMethodInvocation`.
  `DDP._CurrentInvocation` remains for backwards-compatibility. This change
  allows method calls from publications to inherit the `connection` from the
  the publication which called the method.
  [PR #8629](https://github.com/meteor/meteor/pull/8629)

  > Note: If you're calling methods from publications that are using `this.connection`
  > to see if the method was called from server code or not. These checks will now
  > be more restrictive because `this.connection` will now be available when a
  > method is called from a publication.

* Fix issue with publications temporarily having `DDP._CurrentInvocation` set on
  re-run after a user logged in.  This is now provided through
  `DDP._CurrentPublicationInvocation` at all times inside a publication,
  as described above.
  [PR #8031](https://github.com/meteor/meteor/pull/8031)
  [PR #8629](https://github.com/meteor/meteor/pull/8629)

* `Meteor.userId()` and `Meteor.user()` can now be used in both method calls and
  publications.
  [PR #8629](https://github.com/meteor/meteor/pull/8629)

* `this.onStop` callbacks in publications are now run with the publication's
  context and with its `EnvironmentVariable`s bound.
  [PR #8629](https://github.com/meteor/meteor/pull/8629)

* The `minifier-js` package will now replace `process.env.NODE_ENV` with
  its string value (or `"development"` if unspecified).

* The `meteor-babel` npm package has been upgraded to version 0.22.0.

* The `reify` npm package has been upgraded to version 0.11.24.

* The `uglify-js` npm package has been upgraded to version 3.0.18.

* Illegal characters in paths written in build output directories will now
  be replaced with `_`s rather than removed, so that file and directory
  names consisting of only illegal characters do not become empty
  strings. [PR #8765](https://github.com/meteor/meteor/pull/8765).

* Additional "extra" packages (packages that aren't saved in `.meteor/packages`)
  can be included temporarily using the `--extra-packages`
  option.  For example: `meteor run --extra-packages bundle-visualizer`.
  Both `meteor test` and `meteor test-packages` also support the
  `--extra-packages` option and commas separate multiple package names.
  [PR #8769](https://github.com/meteor/meteor/pull/8769)

  > Note: Packages specified using the `--extra-packages` option override
  > version constraints from `.meteor/packages`.

* The `coffeescript` package has been updated to use CoffeeScript version
  1.12.6. [PR #8777](https://github.com/meteor/meteor/pull/8777)

* It's now possible to pipe a series of statements to `meteor shell`,
  whereas previously the input had to be an expression; for example:
  ```sh
  > echo 'import pkg from "babel-runtime/package.json";
  quote> pkg.version' |
  pipe> meteor shell
  "6.23.0"
  ```
  [Issue #8823](https://github.com/meteor/meteor/issues/8823)
  [PR #8833](https://github.com/meteor/meteor/pull/8833)

* Any `Error` thrown by a DDP method with the `error.isClientSafe`
  property set to `true` will now be serialized and displayed to the
  client, whereas previously only `Meteor.Error` objects were considered
  client-safe. [PR #8756](https://github.com/meteor/meteor/pull/8756)

## v1.5, 2017-05-30

* The `meteor-base` package implies a new `dynamic-import` package, which
  provides runtime support for [the proposed ECMAScript dynamic
  `import(...)` syntax](https://github.com/tc39/proposal-dynamic-import),
  enabling asynchronous module fetching or "code splitting." If your app
  does not use the `meteor-base` package, you can use the package by
  simply running `meteor add dynamic-import`. See this [blog
  post](https://blog.meteor.com/meteor-1-5-react-loadable-f029a320e59c)
  and [PR #8327](https://github.com/meteor/meteor/pull/8327) for more
  information about how dynamic `import(...)` works in Meteor, and how to
  use it in your applications.

* The `ecmascript-runtime` package, which provides polyfills for various
  new ECMAScript runtime APIs and language features, has been split into
  `ecmascript-runtime-client` and `ecmascript-runtime-server`, to reflect
  the different needs of browsers versus Node 4. The client runtime now
  relies on the `core-js` library found in the `node_modules` directory of
  the application, rather than a private duplicate installed via
  `Npm.depends`. This is unlikely to be a disruptive change for most
  developers, since the `babel-runtime` npm package is expected to be
  installed, and `core-js` is a dependency of `babel-runtime`, so
  `node_modules/core-js` should already be present. If that's not the
  case, just run `meteor npm install --save core-js` to install it.

* The `npm` npm package has been upgraded to version 4.6.1.

* The `meteor-babel` npm package has been upgraded to version 0.21.4,
  enabling the latest Reify compiler and the transform-class-properties
  plugin, among other improvements.

* The `reify` npm package has been upgraded to version 0.11.21, fixing
  [issue #8595](https://github.com/meteor/meteor/issues/8595) and
  improving compilation and runtime performance.

> Note: With this version of Reify, `import` declarations are compiled to
  `module.watch(require(id), ...)` instead of `module.importSync(id, ...)`
  or the older `module.import(id, ...)`. The behavior of the compiled code
  should be the same as before, but the details seemed different enough to
  warrant a note.

* The `install` npm package has been upgraded to version 0.10.1.

* The `meteor-promise` npm package has been upgraded to version 0.8.4.

* The `uglify-js` npm package has been upgraded to version 3.0.13, fixing
  [#8704](https://github.com/meteor/meteor/issues/8704).

* If you're using the `standard-minifier-js` Meteor package, as most
  Meteor developers do, it will now produce a detailed analysis of package
  and module sizes within your production `.js` bundle whenever you run
  `meteor build` or `meteor run --production`. These data are served by
  the application web server at the same URL as the minified `.js` bundle,
  except with a `.stats.json` file extension instead of `.js`. If you're
  using a different minifier plugin, and would like to support similar
  functionality, refer to
  [these](https://github.com/meteor/meteor/pull/8327/commits/084801237a8c288d99ec82b0fbc1c76bdf1aab16)
  [commits](https://github.com/meteor/meteor/pull/8327/commits/1c8bc7353e9a8d526880634a58c506b423c4a55e)
  for inspiration.

* To visualize the bundle size data produced by `standard-minifier-js`,
  run `meteor add bundle-visualizer` and then start your development
  server in production mode with `meteor run --production`. Be sure to
  remove the `bundle-visualizer` package before actually deploying your
  app, or the visualization will be displayed to your users.

* If you've been developing an app with multiple versions of Meteor, or
  testing with beta versions, and you haven't recently run `meteor reset`,
  your `.meteor/local/bundler-cache` directory may have become quite
  large. This is just a friendly reminder that this directory is perfectly
  safe to delete, and Meteor will repopulate it with only the most recent
  cached bundles.

* Apps created with `meteor create --bare` now use the `static-html`
  package for processing `.html` files instead of `blaze-html-templates`,
  to avoid large unnecessary dependencies like the `jquery` package.

* Babel plugins now receive file paths without leading `/` characters,
  which should prevent confusion about whether the path should be treated
  as absolute. [PR #8610](https://github.com/meteor/meteor/pull/8610)

* It is now possible to override the Cordova iOS and/or Android
  compatibility version by setting the `METEOR_CORDOVA_COMPAT_VERSION_IOS`
  and/or `METEOR_CORDOVA_COMPAT_VERSION_ANDROID` environment variables.
  [PR #8581](https://github.com/meteor/meteor/pull/8581)

* Modules in `node_modules` directories will no longer automatically have
  access to the `Buffer` polyfill on the client, since that polyfill
  contributed more than 22KB of minified JavaScript to the client bundle,
  and was rarely used. If you really need the Buffer API on the client,
  you should now obtain it explicitly with `require("buffer").Buffer`.
  [Issue #8645](https://github.com/meteor/meteor/issues/8645).

* Packages in `node_modules` directories are now considered non-portable
  (and thus may be automatically rebuilt for the current architecture), if
  their `package.json` files contain any of the following install hooks:
  `install`, `preinstall`, or `postinstall`. Previously, a package was
  considered non-portable only if it contained any `.node` binary modules.
  [Issue #8225](https://github.com/meteor/meteor/issues/8225)

## v1.4.4.3, 2017-05-22

* Node has been upgraded to version 4.8.3.

* A bug in checking body lengths of HTTP responses that was affecting
  Galaxy deploys has been fixed.
  [PR #8709](https://github.com/meteor/meteor/pull/8709).

## v1.4.4.2, 2017-05-02

* Node has been upgraded to version 4.8.2.

* The `npm` npm package has been upgraded to version 4.5.0.
  Note that when using npm `scripts` there has been a change regarding
  what happens when `SIGINT` (Ctrl-C) is received.  Read more
  [here](https://github.com/npm/npm/releases/tag/v4.5.0).

* Fix a regression which prevented us from displaying a helpful banner when
  running `meteor debug` because of a change in Node.js.

* Update `node-inspector` npm to 1.1.1, fixing a problem encountered when trying
  to press "Enter" in the inspector console.
  [Issue #8469](https://github.com/meteor/meteor/issues/8469)

* The `email` package has had its `mailcomposer` npm package swapped with
  a Node 4 fork of `nodemailer` due to its ability to support connection pooling
  in a similar fashion as the original `mailcomposer`.
  [Issue #8591](https://github.com/meteor/meteor/issues/8591)
  [PR #8605](https://github.com/meteor/meteor/pull/8605)

    > Note: The `MAIL_URL` should be configured with a scheme which matches the
    > protocol desired by your e-mail vendor/mail-transport agent.  For
    > encrypted connections (typically listening on port 465), this means
    > using `smtps://`.  Unencrypted connections or those secured through
    > a `STARTTLS` connection upgrade (typically using port 587 and sometimes
    > port 25) should continue to use `smtp://`.  TLS/SSL will be automatically
    > enabled if the mail provider supports it.

* A new `Tracker.inFlush()` has been added to provide a global Tracker
  "flushing" state.
  [PR #8565](https://github.com/meteor/meteor/pull/8565).

* The `meteor-babel` npm package has been upgraded to version 0.20.1, and
  the `reify` npm package has been upgraded to version 0.7.4, fixing
  [issue #8595](https://github.com/meteor/meteor/issues/8595).
  (This was fixed between full Meteor releases, but is being mentioned here.)

## v1.4.4.1, 2017-04-07

* A change in Meteor 1.4.4 to remove "garbage" directories asynchronously
  in `files.renameDirAlmostAtomically` had unintended consequences for
  rebuilding some npm packages, so that change was reverted, and those
  directories are now removed before `files.renameDirAlmostAtomically`
  returns. [PR #8574](https://github.com/meteor/meteor/pull/8574)

## v1.4.4, 2017-04-07

* Node has been upgraded to version 4.8.1.

* The `npm` npm package has been upgraded to version 4.4.4.
  It should be noted that this version reduces extra noise
  previously included in some npm errors.

* The `node-gyp` npm package has been upgraded to 3.6.0 which
  adds support for VS2017 on Windows.

* The `node-pre-gyp` npm package has been updated to 0.6.36.

* Thanks to the outstanding efforts of @sethmurphy18, the `minifier-js`
  package now uses [Babili](https://github.com/babel/babili) instead of
  [UglifyJS](https://github.com/mishoo/UglifyJS2), resolving numerous
  long-standing bugs due to UglifyJS's poor support for ES2015+ syntax.
  [Issue #8378](https://github.com/meteor/meteor/issues/8378)
  [PR #8397](https://github.com/meteor/meteor/pull/8397)

* The `meteor-babel` npm package has been upgraded to version 0.19.1, and
  `reify` has been upgraded to version 0.6.6, fixing several subtle bugs
  introduced by Meteor 1.4.3 (see below), including
  [issue #8461](https://github.com/meteor/meteor/issues/8461).

* The Reify module compiler is now a Babel plugin, making it possible for
  other custom Babel plugins configured in `.babelrc` or `package.json`
  files to run before Reify, fixing bugs that resulted from running Reify
  before other plugins in Meteor 1.4.3.
  [Issue #8399](https://github.com/meteor/meteor/issues/8399)
  [Issue #8422](https://github.com/meteor/meteor/issues/8422)
  [`meteor-babel` issue #13](https://github.com/meteor/babel/issues/13)

* Two new `export ... from ...` syntax extensions are now supported:
  ```js
  export * as namespace from "./module"
  export def from "./module"
  ```
  Read the ECMA262 proposals here:
  * https://github.com/leebyron/ecmascript-export-ns-from
  * https://github.com/leebyron/ecmascript-export-default-from

* When `Meteor.call` is used on the server to invoke a method that
  returns a `Promise` object, the result will no longer be the `Promise`
  object, but the resolved value of the `Promise`.
  [Issue #8367](https://github.com/meteor/meteor/issues/8367)

> Note: if you actually want a `Promise` when calling `Meteor.call` or
  `Meteor.apply` on the server, use `Meteor.callAsync` and/or
  `Meteor.applyAsync` instead.
  [Issue #8367](https://github.com/meteor/meteor/issues/8367),
  https://github.com/meteor/meteor/commit/0cbd25111d1249a61ca7adce23fad5215408c821

* The `mailcomposer` and `smtp-connection` npms have been updated to resolve an
  issue with the encoding of long header lines.
  [Issue #8425](https://github.com/meteor/meteor/issues/8425)
  [PR #8495](https://github.com/meteor/meteor/pull/8495)

* `Accounts.config` now supports an `ambiguousErrorMessages` option which
  enabled generalization of messages produced by the `accounts-*` packages.
  [PR #8520](https://github.com/meteor/meteor/pull/8520)

* A bug which caused account enrollment tokens to be deleted too soon was fixed.
  [Issue #8218](https://github.com/meteor/meteor/issues/8218)
  [PR #8474](https://github.com/meteor/meteor/pull/8474)

* On Windows, bundles built during `meteor build` or `meteor deploy` will
  maintain the executable bit for commands installed in the
  `node_modules\.bin` directory.
  [PR #8503](https://github.com/meteor/meteor/pull/8503)

* On Windows, the upgrades to Node.js, `npm` and `mongodb` are now in-sync with
  other archs again after being mistakenly overlooked in 1.4.3.2.  An admin
  script enhancement has been applied to prevent this from happening again.
  [PR #8505](https://github.com/meteor/meteor/pull/8505)

## v1.4.3.2, 2017-03-14

* Node has been upgraded to version 4.8.0.

* The `npm` npm package has been upgraded to version 4.3.0.

* The `node-gyp` npm package has been upgraded to 3.5.0.

* The `node-pre-gyp` npm package has been updated to 0.6.33.

* The bundled version of MongoDB used by `meteor run` in development
  has been upgraded to 3.2.12.

* The `mongodb` npm package used by the `npm-mongo` Meteor package has
  been updated to version 2.2.24.
  [PR #8453](https://github.com/meteor/meteor/pull/8453)
  [Issue #8449](https://github.com/meteor/meteor/issues/8449)

* The `check` package has had its copy of `jQuery.isPlainObject`
  updated to a newer implementation to resolve an issue where the
  `nodeType` property of an object couldn't be checked, fixing
  [#7354](https://github.com/meteor/meteor/issues/7354).

* The `standard-minifier-js` and `minifier-js` packages now have improved
  error capturing to provide more information on otherwise unhelpful errors
  thrown when UglifyJS encounters ECMAScript grammar it is not familiar with.
  [#8414](https://github.com/meteor/meteor/pull/8414)

* Similar in behavior to `Meteor.loggingIn()`, `accounts-base` now offers a
  reactive `Meteor.loggingOut()` method (and related Blaze helpers,
  `loggingOut` and `loggingInOrOut`).
  [PR #8271](https://github.com/meteor/meteor/pull/8271)
  [Issue #1331](https://github.com/meteor/meteor/issues/1331)
  [Issue #769](https://github.com/meteor/meteor/issues/769)

* Using `length` as a selector field name and with a `Number` as a value
  in a `Mongo.Collection` transformation will no longer cause odd results.
  [#8329](https://github.com/meteor/meteor/issues/8329).

* `observe-sequence` (and thus Blaze) now properly supports `Array`s which were
  created in a vm or across frame boundaries, even if they were sub-classed.
  [Issue #8160](https://github.com/meteor/meteor/issues/8160)
  [PR #8401](https://github.com/meteor/meteor/pull/8401)

* Minimongo now supports `$bitsAllClear`, `$bitsAllSet`, `$bitsAnySet` and
  `$bitsAnyClear`.
  [#8350](https://github.com/meteor/meteor/pull/8350)

* A new [Development.md](Development.md) document has been created to provide
  an easier path for developers looking to make contributions to Meteor Core
  (that is, the `meteor` tool itself) along with plenty of helpful reminders
  for those that have already done so!
  [#8267](https://github.com/meteor/meteor/pull/8267)

* The suggestion to add a `{oauth-service}-config-ui` package will no longer be
  made on the console if `service-configuration` package is already installed.
  [Issue #8366](https://github.com/meteor/meteor/issues/8366)
  [PR #8429](https://github.com/meteor/meteor/pull/8429)

* `Meteor.apply`'s `throwStubExceptions` option is now properly documented in
  the documentation whereas it was previously only mentioned in the Guide.
  [Issue #8435](https://github.com/meteor/meteor/issues/8435)
  [PR #8443](https://github.com/meteor/meteor/pull/8443)

* `DDPRateLimiter.addRule` now accepts a callback which will be executed after
  a rule is executed, allowing additional actions to be taken if necessary.
  [Issue #5541](https://github.com/meteor/meteor/issues/5541)
  [PR #8237](https://github.com/meteor/meteor/pull/8237)

* `jquery` is no longer a dependency of the `http` package.
  [#8389](https://github.com/meteor/meteor/pull/8389)

* `jquery` is no longer in the default package list after running
  `meteor create`, however is still available thanks to `blaze-html-templates`.
  If you still require jQuery, the recommended approach is to install it from
  npm with `meteor npm install --save jquery` and then `import`-ing it into your
  application.
  [#8388](https://github.com/meteor/meteor/pull/8388)

* The `shell-server` package (i.e. `meteor shell`) has been updated to more
  gracefully handle recoverable errors (such as `SyntaxError`s) in the same
  fashion as the Node REPL.
  [Issue #8290](https://github.com/meteor/meteor/issues/8290)
  [PR #8446](https://github.com/meteor/meteor/pull/8446)

* The `webapp` package now reveals a `WebApp.connectApp` to make it easier to
  provide custom error middleware.
  [#8403](https://github.com/meteor/meteor/pull/8403)

* The `meteor update --all-packages` command has been properly documented in
  command-line help (i.e. `meteor update --help`).
  [PR #8431](https://github.com/meteor/meteor/pull/8431)
  [Issue #8154](https://github.com/meteor/meteor/issues/8154)

* Syntax errors encountered while scanning `package.json` files for binary
  dependencies are now safely and silently ignored.
  [Issue #8427](https://github.com/meteor/meteor/issues/8427)
  [PR #8468](https://github.com/meteor/meteor/pull/8468)

## v1.4.3.1, 2017-02-14

* The `meteor-babel` npm package has been upgraded to version 0.14.4,
  fixing [#8349](https://github.com/meteor/meteor/issues/8349).

* The `reify` npm package has been upgraded to version 0.4.9.

* Partial `npm-shrinkwrap.json` files are now disregarded when
  (re)installing npm dependencies of Meteor packages, fixing
  [#8349](https://github.com/meteor/meteor/issues/8349). Further
  discussion of the new `npm` behavior can be found
  [here](https://github.com/npm/npm/blob/latest/CHANGELOG.md#no-more-partial-shrinkwraps-breaking).

## v1.4.3, 2017-02-13

* Versions of Meteor [core
  packages](https://github.com/meteor/meteor/tree/release-1.4.3/packages)
  are once again constrained by the current Meteor release.

> Before Meteor 1.4, the current release dictated the exact version of
  every installed core package, which meant newer core packages could not
  be installed without publishing a new Meteor release. In order to
  support incremental development of core packages, Meteor 1.4 removed all
  release-based constraints on core package versions
  ([#7084](https://github.com/meteor/meteor/pull/7084)). Now, in Meteor
  1.4.3, core package versions must remain patch-compatible with the
  versions they had when the Meteor release was published. This middle
  ground restores meaning to Meteor releases, yet still permits patch
  updates to core packages.

* The `cordova-lib` npm package has been updated to 6.4.0, along with
  cordova-android (6.1.1) and cordova-ios (4.3.0), and various plugins.
  [#8239](https://github.com/meteor/meteor/pull/8239)

* The `coffeescript` Meteor package has been moved from
  `packages/coffeescript` to `packages/non-core/coffeescript`, so that it
  will not be subject to the constraints described above.

* CoffeeScript source maps should be now be working properly in development.
  [#8298](https://github.com/meteor/meteor/pull/8298)

* The individual account "service" packages (`facebook`, `google`, `twitter`,
  `github`, `meteor-developer`, `meetup` and `weibo`) have been split into:
  - `<service>-oauth` (which interfaces with the `<service>` directly) and
  - `<service>-config-ui` (the Blaze configuration templates for `accounts-ui`)

  This means you can now use `accounts-<service>` without needing Blaze.

  If you are using `accounts-ui` and `accounts-<service>`, you will probably
  need to install the `<service>-config-ui` package if you want to configure it
  using the Accounts UI.

  - [Issue #7715](https://github.com/meteor/meteor/issues/7715)
  - [PR(`facebook`) #7728](https://github.com/meteor/meteor/pull/7728)
  - [PR(`google`) #8275](https://github.com/meteor/meteor/pull/8275)
  - [PR(`twitter`) #8283](https://github.com/meteor/meteor/pull/8283)
  - [PR(`github`) #8303](https://github.com/meteor/meteor/pull/8303)
  - [PR(`meteor-developer`) #8305](https://github.com/meteor/meteor/pull/8305)
  - [PR(`meetup`) #8321](https://github.com/meteor/meteor/pull/8321)
  - [PR(`weibo`) #8302](https://github.com/meteor/meteor/pull/8302)

* The `url` and `http` packages now encode to a less error-prone
  format which more closely resembles that used by PHP, Ruby, `jQuery.param`
  and others. `Object`s and `Array`s can now be encoded, however, if you have
  previously relied on `Array`s passed as `params` being simply `join`-ed with
  commas, you may need to adjust your `HTTP.call` implementations.
  [#8261](https://github.com/meteor/meteor/pull/8261) and
  [#8342](https://github.com/meteor/meteor/pull/8342).

* The `npm` npm package is still at version 4.1.2 (as it was when Meteor
  1.4.3 was originally published), even though `npm` was downgraded to
  3.10.9 in Meteor 1.4.2.7.

* The `meteor-babel` npm package has been upgraded to version 0.14.3,
  fixing [#8021](https://github.com/meteor/meteor/issues/8021) and
  [#7662](https://github.com/meteor/meteor/issues/7662).

* The `reify` npm package has been upgraded to 0.4.7.

* Added support for frame-ancestors CSP option in browser-policy.
  [#7970](https://github.com/meteor/meteor/pull/7970)

* You can now use autoprefixer with stylus files added via packages.
  [#7727](https://github.com/meteor/meteor/pull/7727)

* Restored [#8213](https://github.com/meteor/meteor/pull/8213)
  after those changes were reverted in
  [v1.4.2.5](https://github.com/meteor/meteor/blob/devel/History.md#v1425).

* npm dependencies of Meteor packages will now be automatically rebuilt if
  the npm package's `package.json` file has "scripts" section containing a
  `preinstall`, `install`, or `postinstall` command, as well as when the
  npm package contains any `.node` files. Discussion
  [here](https://github.com/meteor/meteor/issues/8225#issuecomment-275044900).

* The `meteor create` command now runs `meteor npm install` automatically
  to install dependencies specified in the default `package.json` file.
  [#8108](https://github.com/meteor/meteor/pull/8108)

## v1.4.2.7, 2017-02-13

* The `npm` npm package has been *downgraded* from version 4.1.2 back to
  version 3.10.9, reverting the upgrade in Meteor 1.4.2.4.

## v1.4.2.6, 2017-02-08

* Fixed a critical [bug](https://github.com/meteor/meteor/issues/8325)
  that was introduced by the fix for
  [Issue #8136](https://github.com/meteor/meteor/issues/8136), which
  caused some npm packages in nested `node_modules` directories to be
  omitted from bundles produced by `meteor build` and `meteor deploy`.

## v1.4.2.5, 2017-02-03

* Reverted [#8213](https://github.com/meteor/meteor/pull/8213) as the
  change was deemed too significant for this release.

> Note: The decision to revert the above change was made late in the
  Meteor 1.4.2.4 release process, before it was ever recommended but too
  late in the process to avoid the additional increment of the version number.
  See [#8311](https://github.com/meteor/meteor/pull/8311) for additional
  information. This change will still be released in an upcoming version
  of Meteor with a more seamless upgrade.

## v1.4.2.4, 2017-02-02

* Node has been upgraded to version 4.7.3.

* The `npm` npm package has been upgraded from version 3.10.9 to 4.1.2.

> Note: This change was later deemed too substantial for a point release
  and was reverted in Meteor 1.4.2.7.

* Fix for [Issue #8136](https://github.com/meteor/meteor/issues/8136).

* Fix for [Issue #8222](https://github.com/meteor/meteor/issues/8222).

* Fix for [Issue #7849](https://github.com/meteor/meteor/issues/7849).

* The version of 7-zip included in the Windows dev bundle has been
  upgraded from 1602 to 1604 in an attempt to mitigate
  [Issue #7688](https://github.com/meteor/meteor/issues/7688).

* The `"main"` field of `package.json` modules will no longer be
  overwritten with the value of the optional `"browser"` field, now that
  the `install` npm package can make sense of the `"browser"` field at
  runtime. If you experience module resolution failures on the client
  after updating Meteor, make sure you've updated the `modules-runtime`
  Meteor package to at least version 0.7.8.
  [#8213](https://github.com/meteor/meteor/pull/8213)

## v1.4.2.3, 2016-11-17

* Style improvements for `meteor create --full`.
  [#8045](https://github.com/meteor/meteor/pull/8045)

> Note: Meteor 1.4.2.2 was finalized before
  [#8045](https://github.com/meteor/meteor/pull/8045) was merged, but
  those changes were [deemed important
  enough](https://github.com/meteor/meteor/pull/8044#issuecomment-260913739)
  to skip recommending 1.4.2.2 and instead immediately release 1.4.2.3.

## v1.4.2.2, 2016-11-15

* Node has been upgraded to version 4.6.2.

* `meteor create` now has a new `--full` option, which generates an larger app,
  demonstrating development techniques highlighted in the
  [Meteor Guide](http://guide.meteor.com)

  [Issue #6974](https://github.com/meteor/meteor/issues/6974)
  [PR #7807](https://github.com/meteor/meteor/pull/7807)

* Minimongo now supports `$min`, `$max` and partially supports `$currentDate`.

  [Issue #7857](https://github.com/meteor/meteor/issues/7857)
  [PR #7858](https://github.com/meteor/meteor/pull/7858)

* Fix for [Issue #5676](https://github.com/meteor/meteor/issues/5676)
  [PR #7968](https://github.com/meteor/meteor/pull/7968)

* It is now possible for packages to specify a *lazy* main module:
  ```js
  Package.onUse(function (api) {
    api.mainModule("client.js", "client", { lazy: true });
  });
  ```
  This means the `client.js` module will not be evaluated during app
  startup unless/until another module imports it, and will not even be
  included in the client bundle if no importing code is found. **Note 1:**
  packages with lazy main modules cannot use `api.export` to export global
  symbols to other packages/apps. **Note 2:** packages with lazy main
  modules should be restricted to Meteor 1.4.2.2 or later via
  `api.versionsFrom("1.4.2.2")`, since older versions of Meteor cannot
  import lazy main modules using `import "meteor/<package name>"` but must
  explicitly name the module: `import "meteor/<package name>/client.js"`.

## v1.4.2.1, 2016-11-08

* Installing the `babel-runtime` npm package in your application
  `node_modules` directory is now required for most Babel-transformed code
  to work, as the Meteor `babel-runtime` package no longer attempts to
  provide custom implementations of Babel helper functions. To install
  the `babel-runtime` package, simply run the command
  ```sh
  meteor npm install --save babel-runtime
  ```
  in any Meteor application directory. The Meteor `babel-runtime` package
  version has been bumped to 1.0.0 to reflect this major change.
  [#7995](https://github.com/meteor/meteor/pull/7995)

* File system operations performed by the command-line tool no longer use
  fibers unless the `METEOR_DISABLE_FS_FIBERS` environment variable is
  explicitly set to a falsy value. For larger apps, this change results in
  significant build performance improvements due to the creation of fewer
  fibers and the avoidance of unnecessary asyncronous delays.
  https://github.com/meteor/meteor/pull/7975/commits/ca4baed90ae0675e55c93976411d4ed91f12dd63

* Running Meteor as `root` is still discouraged, and results in a fatal
  error by default, but the `--allow-superuser` flag now works as claimed.
  [#7959](https://github.com/meteor/meteor/issues/7959)

* The `dev_bundle\python\python.exe` executable has been restored to the
  Windows dev bundle, which may help with `meteor npm rebuild` commands.
  [#7960](https://github.com/meteor/meteor/issues/7960)

* Changes within linked npm packages now trigger a partial rebuild,
  whereas previously (in 1.4.2) they were ignored.
  [#7978](https://github.com/meteor/meteor/issues/7978)

* Miscellaneous fixed bugs:
  [#2876](https://github.com/meteor/meteor/issues/2876)
  [#7154](https://github.com/meteor/meteor/issues/7154)
  [#7956](https://github.com/meteor/meteor/issues/7956)
  [#7974](https://github.com/meteor/meteor/issues/7974)
  [#7999](https://github.com/meteor/meteor/issues/7999)
  [#8005](https://github.com/meteor/meteor/issues/8005)
  [#8007](https://github.com/meteor/meteor/issues/8007)

## v1.4.2, 2016-10-25

* This release implements a number of rebuild performance optimizations.
  As you edit files in development, the server should restart and rebuild
  much more quickly, especially if you have many `node_modules` files.
  See https://github.com/meteor/meteor/pull/7668 for more details.

> Note: the `METEOR_PROFILE` environment variable now provides data for
  server startup time as well as build time, which should make it easier
  to tell which of your packages are responsible for slow startup times.
  Please include the output of `METEOR_PROFILE=10 meteor run` with any
  GitHub issue about rebuild performance.

* `npm` has been upgraded to version 3.10.9.

* The `cordova-lib` npm package has been updated to 6.3.1, along with
  cordova-android (5.2.2) and cordova-ios (4.2.1), and various plugins.

* The `node-pre-gyp` npm package has been updated to 0.6.30.

* The `lru-cache` npm package has been updated to 4.0.1.

* The `meteor-promise` npm package has been updated to 0.8.0 for better
  asynchronous stack traces.

* The `meteor` tool is now prevented from running as `root` as this is
  not recommended and can cause issues with permissions.  In some environments,
  (e.g. Docker), it may still be desired to run as `root` and this can be
  permitted by passing `--unsafe-perm` to the `meteor` command.
  [#7821](https://github.com/meteor/meteor/pull/7821)

* Blaze-related packages have been extracted to
  [`meteor/blaze`](https://github.com/meteor/blaze), and the main
  [`meteor/meteor`](https://github.com/meteor/meteor) repository now
  refers to them via git submodules (see
  [#7633](https://github.com/meteor/meteor/pull/7633)).
  When running `meteor` from a checkout, you must now update these
  submodules by running
  ```sh
  git submodule update --init --recursive
  ```
  in the root directory of your `meteor` checkout.

* Accounts.forgotPassword and .verifyEmail no longer throw errors if callback is provided. [Issue #5664](https://github.com/meteor/meteor/issues/5664) [Origin PR #5681](https://github.com/meteor/meteor/pull/5681) [Merged PR](https://github.com/meteor/meteor/pull/7117)

* The default content security policy (CSP) for Cordova now includes `ws:`
  and `wss:` WebSocket protocols.
  [#7774](https://github.com/meteor/meteor/pull/7774)

* `meteor npm` commands are now configured to use `dev_bundle/.npm` as the
  npm cache directory by default, which should make npm commands less
  sensitive to non-reproducible factors in the external environment.
  https://github.com/meteor/meteor/pull/7668/commits/3313180a6ff33ee63602f7592a9506012029e919

* The `meteor test` command now supports the `--no-release-check` flag.
  https://github.com/meteor/meteor/pull/7668/commits/7097f78926f331fb9e70a06300ce1711adae2850

* JavaScript module bundles on the server no longer include transitive
  `node_modules` dependencies, since those dependencies can be evaluated
  directly by Node. This optimization should improve server rebuild times
  for apps and packages with large `node_modules` directories.
  https://github.com/meteor/meteor/pull/7668/commits/03c5346873849151cecc3e00606c6e5aa13b3bbc

* The `standard-minifier-css` package now does basic caching for the
  expensive `mergeCss` function.
  https://github.com/meteor/meteor/pull/7668/commits/bfa67337dda1e90610830611fd99dcb1bd44846a

* The `coffeescript` package now natively supports `import` and `export`
  declarations. [#7818](https://github.com/meteor/meteor/pull/7818)

* Due to changes in how Cordova generates version numbers for iOS and Android
  apps, you may experience issues with apps updating on user devices.  To avoid
  this, consider managing the `buildNumber` manually using
  `App.info('buildNumber', 'XXX');` in `mobile-config.js`. There are additional
  considerations if you have been setting `android:versionCode` or
  `ios-CFBundleVersion`.  See
  [#7205](https://github.com/meteor/meteor/issues/7205) and
  [#6978](https://github.com/meteor/meteor/issues/6978) for more information.

## v1.4.1.3, 2016-10-21

* Node has been updated to version 4.6.1:
  https://nodejs.org/en/blog/release/v4.6.1/

* The `mongodb` npm package used by the `npm-mongo` Meteor package has
  been updated to version 2.2.11.
  [#7780](https://github.com/meteor/meteor/pull/7780)

* The `fibers` npm package has been upgraded to version 1.0.15.

* Running Meteor with a different `--port` will now automatically
  reconfigure the Mongo replica set when using the WiredTiger storage
  engine, instead of failing to start Mongo.
  [#7840](https://github.com/meteor/meteor/pull/7840).

* When the Meteor development server shuts down, it now attempts to kill
  the `mongod` process it spawned, in addition to killing any running
  `mongod` processes when the server first starts up.
  https://github.com/meteor/meteor/pull/7668/commits/295d3d5678228f06ee0ab6c0d60139849a0ea192

* The `meteor <command> ...` syntax will now work for any command
  installed in `dev_bundle/bin`, except for Meteor's own commands.

* Incomplete package downloads will now fail (and be retried several
  times) instead of silently succeeding, which was the cause of the
  dreaded `Error: ENOENT: no such file or directory, open... os.json`
  error. [#7806](https://github.com/meteor/meteor/issues/7806)

## v1.4.1.2, 2016-10-04

* Node has been upgraded to version 4.6.0, a recommended security release:
  https://nodejs.org/en/blog/release/v4.6.0/

* `npm` has been upgraded to version 3.10.8.

## v1.4.1.1, 2016-08-24

* Update the version of our Node MongoDB driver to 2.2.8 to fix a bug in
  reconnection logic, leading to some `update` and `remove` commands being
  treated as `insert`s. [#7594](https://github.com/meteor/meteor/issues/7594)

## v1.4.1, 2016-08-18

* Node has been upgraded to 4.5.0.

* `npm` has been upgraded to 3.10.6.

* The `meteor publish-for-arch` command is no longer necessary when
  publishing Meteor packages with binary npm dependencies. Instead, binary
  dependencies will be rebuilt automatically on the installation side.
  Meteor package authors are not responsible for failures due to compiler
  toolchain misconfiguration, and any compilation problems with the
  underlying npm packages should be taken up with the authors of those
  packages. That said, if a Meteor package author really needs or wants to
  continue using `meteor publish-for-arch`, she should publish her package
  using an older release: e.g. `meteor --release 1.4 publish`.
  [#7608](https://github.com/meteor/meteor/pull/7608)

* The `.meteor-last-rebuild-version.json` files that determine if a binary
  npm package needs to be rebuilt now include more information from the
  `process` object, namely `process.{platform,arch,versions}` instead of
  just `process.versions`. Note also that the comparison of versions now
  ignores differences in patch versions, to avoid needless rebuilds.

* The `npm-bcrypt` package now uses a pure-JavaScript implementation by
  default, but will prefer the native `bcrypt` implementation if it is
  installed in the application's `node_modules` directory. In other words,
  run `meteor install --save bcrypt` in your application if you need or
  want to use the native implementation of `bcrypt`.
  [#7595](https://github.com/meteor/meteor/pull/7595)

* After Meteor packages are downloaded from Atmosphere, they will now be
  extracted using native `tar` or `7z.exe` on Windows, instead of the
  https://www.npmjs.com/package/tar library, for a significant performance
  improvement. [#7457](https://github.com/meteor/meteor/pull/7457)

* The npm `tar` package has been upgraded to 2.2.1, though it is now only
  used as a fallback after native `tar` and/or `7z.exe`.

* The progress indicator now distinguishes between downloading,
  extracting, and loading newly-installed Meteor packages, instead of
  lumping all of that work into a "downloading" status message.

* Background Meteor updates will no longer modify the `~/.meteor/meteor`
  symbolic link (or `AppData\Local\.meteor\meteor.bat` on Windows).
  Instead, developers must explicitly type `meteor update` to begin using
  a new version of the `meteor` script.

* Password Reset tokens now expire (after 3 days by default -- can be modified via `Accounts.config({ passwordResetTokenExpirationInDays: ...}`). [PR #7534](https://github.com/meteor/meteor/pull/7534)

* The `google` package now uses the `email` scope as a mandatory field instead
  of the `profile` scope. The `profile` scope is still added by default if the
  `requestPermissions` option is not specified to maintain backward
  compatibility, but it is now possible to pass an empty array to
  `requestPermissions` in order to only request the `email` scope, which
  reduces the amount of permissions requested from the user in the Google
  popup. [PR #6975](https://github.com/meteor/meteor/pull/6975)

* Added `Facebook.handleAuthFromAccessToken` in the case where you get the FB
  accessToken in some out-of-band way. [PR #7550](https://github.com/meteor/meteor/pull/7550)

* `Accounts.onLogout` gets `{ user, connection }` context in a similar fashion
  to `Accounts.onLogin`. [Issue #7397](https://github.com/meteor/meteor/issues/7397) [PR #7433](https://github.com/meteor/meteor/pull/7433)

* The `node-gyp` and `node-pre-gyp` tools will now be installed in
  `bundle/programs/server/node_modules`, to assist with rebuilding binary
  npm packages when deploying an app to Galaxy or elsewhere.
  [#7571](https://github.com/meteor/meteor/pull/7571)

* The `standard-minifier-{js,css}` packages no longer minify .js or .css
  files on the server. [#7572](https://github.com/meteor/meteor/pull/7572)

* Multi-line input to `meteor shell`, which was broken by changes to the
  `repl` module in Node 4, works again.
  [#7562](https://github.com/meteor/meteor/pull/7562)

* The implementation of the command-line `meteor` tool now forbids
  misbehaving polyfill libraries from overwriting `global.Promise`.
  [#7569](https://github.com/meteor/meteor/pull/7569)

* The `oauth-encryption` package no longer depends on the
  `npm-node-aes-gcm` package (or any special npm packages), because the
  Node 4 `crypto` library natively supports the `aes-128-gcm` algorithm.
  [#7548](https://github.com/meteor/meteor/pull/7548)

* The server-side component of the `meteor shell` command has been moved
  into a Meteor package, so that it can be developed independently from
  the Meteor release process, thanks to version unpinning.
  [#7624](https://github.com/meteor/meteor/pull/7624)

* The `meteor shell` command now works when running `meteor test`.

* The `meteor debug` command no longer pauses at the first statement
  in the Node process, yet still reliably stops at custom breakpoints
  it encounters later.

* The `meteor-babel` package has been upgraded to 0.12.0.

* The `meteor-ecmascript-runtime` package has been upgraded to 0.2.9, to
  support several additional [stage 4
  proposals](https://github.com/meteor/ecmascript-runtime/pull/4).

* A bug that prevented @-scoped npm packages from getting bundled for
  deployed apps has been fixed.
  [#7609](https://github.com/meteor/meteor/pull/7609).

* The `meteor update` command now supports an `--all-packages` flag to
  update all packages (including indirect dependencies) to their latest
  compatible versions, similar to passing the names of all your packages
  to the `meteor update` command.
  [#7653](https://github.com/meteor/meteor/pull/7653)

* Background release updates can now be disabled by invoking either
  `meteor --no-release-check` or `METEOR_NO_RELEASE_CHECK=1 meteor`.
  [#7445](https://github.com/meteor/meteor/pull/7445)

## v1.4.0.1, 2016-07-29

* Fix issue with the 1.4 tool springboarding to older releases (see [Issue #7491](https://github.com/meteor/meteor/issues/7491))

* Fix issue with running in development on Linux 32bit [Issue #7511](https://github.com/meteor/meteor/issues/7511)

## v1.4, 2016-07-25

* Node has been upgraded to 4.4.7.

* The `meteor-babel` npm package has been upgraded to 0.11.7.

* The `reify` npm package has been upgraded to 0.3.6.

* The `bcrypt` npm package has been upgraded to 0.8.7.

* Nested `import` declarations are now enabled for package code as well as
  application code. 699cf1f38e9b2a074169515d23983f74148c7223

* Meteor has been upgraded to support Mongo 3.2 by default (the bundled version
  used by `meteor run` has been upgraded). Internally it now uses the 2.2.4
  version of the `mongodb` npm driver, and has been tested against at Mongo 3.2
  server. [Issue #6957](https://github.com/meteor/meteor/issues/6957)

  Mongo 3.2 defaults to the new WiredTiger storage engine. You can update your
  database following the instructions here:
  https://docs.mongodb.com/v3.0/release-notes/3.0-upgrade/.
  In development, you can also just use `meteor reset` to remove your old
  database, and Meteor will create a new WiredTiger database for you. The Mongo
  driver will continue to work with the old MMAPv1 storage engine however.

  The new version of the Mongo driver has been tested with MongoDB versions from
  2.6 up. Mongo 2.4 has now reached end-of-life
  (https://www.mongodb.com/support-policy), and is no longer supported.

  If you are setting `MONGO_OPLOG_URL`, especially in production, ensure you are
  passing in the `replicaSet` argument (see [#7450]
    (https://github.com/meteor/meteor/issues/7450))

* Custom Mongo options can now be specified using the
  `Mongo.setConnectionOptions(options)` API.
  [#7277](https://github.com/meteor/meteor/pull/7277)

* On the server, cursor.count() now takes a single argument `applySkipLimit`
  (see the corresponding [Mongo documentation]
    (http://mongodb.github.io/node-mongodb-native/2.1/api/Cursor.html#count))

* Fix for regression caused by #5837 which incorrectly rewrote
  network-path references (e.g. `//domain.com/image.gif`) in CSS URLs.
  [#7416](https://github.com/meteor/meteor/issues/7416)
* Added Angular2 boilerplate example [#7364](https://github.com/meteor/meteor/pull/7363)

## v1.3.5.1, 2016-07-18

* This release fixed a small bug in 1.3.5 that prevented updating apps
  whose `.meteor/release` files refer to releases no longer installed in
  `~/.meteor/packages/meteor-tool`. [576468eae8d8dd7c1fe2fa381ac51dee5cb792cd](https://github.com/meteor/meteor/commit/576468eae8d8dd7c1fe2fa381ac51dee5cb792cd)

## v1.3.5, 2016-07-16

* Failed Meteor package downloads are now automatically resumed from the
  point of failure, up to ten times, with a five-second delay between
  attempts. [#7399](https://github.com/meteor/meteor/pull/7399)

* If an app has no `package.json` file, all packages in `node_modules`
  will be built into the production bundle. In other words, make sure you
  have a `package.json` file if you want to benefit from `devDependencies`
  pruning. [7b2193188fc9e297eefc841ce6035825164f0684](https://github.com/meteor/meteor/commit/7b2193188fc9e297eefc841ce6035825164f0684)

* Binary npm dependencies of compiler plugins are now automatically
  rebuilt when Node/V8 versions change.
  [#7297](https://github.com/meteor/meteor/issues/7297)

* Because `.meteor/local` is where purely local information should be
  stored, the `.meteor/dev_bundle` link has been renamed to
  `.meteor/local/dev_bundle`.

* The `.meteor/local/dev_bundle` link now corresponds exactly to
  `.meteor/release` even when an app is using an older version of
  Meteor. d732c2e649794f350238d515153f7fb71969c526

* When recompiling binary npm packages, the `npm rebuild` command now
  receives the flags `--update-binary` and `--no-bin-links`, in addition
  to respecting the `$METEOR_NPM_REBUILD_FLAGS` environment variable.
  [#7401](https://github.com/meteor/meteor/issues/7401)

* The last solution found by the package version constraint solver is now
  stored in `.meteor/local/resolver-result-cache.json` so that it need not
  be recomputed every time Meteor starts up.

* If the `$GYP_MSVS_VERSION` environment variable is not explicitly
  provided to `meteor {node,npm}`, the `node-gyp` tool will infer the
  appropriate version (though it still defaults to "2015").

## v1.3.4.4, 2016-07-10

* Fixed [#7374](https://github.com/meteor/meteor/issues/7374).

* The default loglevel for internal `npm` commands (e.g., those related to
  `Npm.depends`) has been set to "error" instead of "warn". Note that this
  change does not affect `meteor npm ...` commands, which can be easily
  configured using `.npmrc` files or command-line flags.
  [0689cae25a3e0da3615a402cdd0bec94ce8455c8](https://github.com/meteor/meteor/commit/0689cae25a3e0da3615a402cdd0bec94ce8455c8)

## v1.3.4.3, 2016-07-08

* Node has been upgraded to 0.10.46.

* `npm` has been upgraded to 3.10.5.

* The `node-gyp` npm package has been upgraded to 3.4.0.

* The `node-pre-gyp` npm package has been upgraded to 0.6.29.

* The `~/.meteor/meteor` symlink (or `AppData\Local\.meteor\meteor.bat` on
  Windows) will now be updated properly after `meteor update` succeeds. This was
  promised in [v1.3.4.2](https://github.com/meteor/meteor/blob/devel/History.md#v1342)
  but [not fully delivered](https://github.com/meteor/meteor/pull/7369#issue-164569763).

* The `.meteor/dev_bundle` symbolic link introduced in
  [v1.3.4.2](https://github.com/meteor/meteor/blob/devel/History.md#v1342)
  is now updated whenever `.meteor/release` is read.

* The `.meteor/dev_bundle` symbolic link is now ignored by
  `.meteor/.gitignore`.

## v1.3.4.2, 2016-07-07

* The `meteor node` and `meteor npm` commands now respect
  `.meteor/release` when resolving which versions of `node` and `npm` to
  invoke. Note that you must `meteor update` to 1.3.4.2 before this logic
  will take effect, but it will work in all app directories after
  updating, even those pinned to older versions.
  [#7338](https://github.com/meteor/meteor/issues/7338)

* The Meteor installer now has the ability to resume downloads, so
  installing Meteor on a spotty internet connection should be more
  reliable. [#7348](https://github.com/meteor/meteor/pull/7348)

* When running `meteor test`, shared directories are symlinked (or
  junction-linked on Windows) into the temporary test directory, not
  copied, leading to much faster test start times after the initial build.
  The directories: `.meteor/local/{bundler-cache,isopacks,plugin-cache}`

* `App.appendToConfig` allows adding custom tags to config.xml.
  [#7307](https://github.com/meteor/meteor/pull/7307)

* When using `ROOT_URL` with a path, relative CSS URLs are rewriten
  accordingly. [#5837](https://github.com/meteor/meteor/issues/5837)

* Fixed bugs:
  [#7149](https://github.com/meteor/meteor/issues/7149)
  [#7296](https://github.com/meteor/meteor/issues/7296)
  [#7309](https://github.com/meteor/meteor/issues/7309)
  [#7312](https://github.com/meteor/meteor/issues/7312)

## v1.3.4.1, 2016-06-23

* Increased the default HTTP timeout for requests made by the `meteor`
  command-line tool to 60 seconds (previously 30), and [disabled the
  timeout completely for Galaxy
  deploys](https://forums.meteor.com/t/1-3-4-breaks-galaxy-deployment-etimedout/25383/).

* Minor bug fixes: [#7281](https://github.com/meteor/meteor/pull/7281)
  [#7276](https://github.com/meteor/meteor/pull/7276)

## v1.3.4, 2016-06-22

* The version of `npm` used by `meteor npm` and when installing
  `Npm.depends` dependencies of Meteor packages has been upgraded from
  2.15.1 to **3.9.6**, which should lead to much flatter node_modules
  dependency trees.

* The `meteor-babel` npm package has been upgraded to 0.11.6, and is now
  installed using `npm@3.9.6`, fixing bugs arising from Windows path
  limits, such as [#7247](https://github.com/meteor/meteor/issues/7247).

* The `reify` npm package has been upgraded to 0.3.4, fixing
  [#7250](https://github.com/meteor/meteor/issues/7250).

* Thanks to caching improvements for the
  `files.{stat,lstat,readdir,realpath}` methods and
  `PackageSource#_findSources`, development server restart times are no
  longer proportional to the number of files in `node_modules`
  directories. [#7253](https://github.com/meteor/meteor/issues/7253)
  [#7008](https://github.com/meteor/meteor/issues/7008)

* When installed via `InstallMeteor.exe` on Windows, Meteor can now be
  easily uninstalled through the "Programs and Features" control panel.

* HTTP requests made by the `meteor` command-line tool now have a timeout
  of 30 seconds, which can be adjusted by the `$TIMEOUT_SCALE_FACTOR`
  environment variable. [#7143](https://github.com/meteor/meteor/pull/7143)

* The `request` npm dependency of the `http` package has been upgraded
  from 2.53.0 to 2.72.0.

* The `--headless` option is now supported by `meteor test` and
  `meteor test-packages`, in addition to `meteor self-test`.
  [#7245](https://github.com/meteor/meteor/pull/7245)

* Miscellaneous fixed bugs:
  [#7255](https://github.com/meteor/meteor/pull/7255)
  [#7239](https://github.com/meteor/meteor/pull/7239)

## v1.3.3.1, 2016-06-17

* Fixed bugs:
  [#7226](https://github.com/meteor/meteor/pull/7226)
  [#7181](https://github.com/meteor/meteor/pull/7181)
  [#7221](https://github.com/meteor/meteor/pull/7221)
  [#7215](https://github.com/meteor/meteor/pull/7215)
  [#7217](https://github.com/meteor/meteor/pull/7217)

* The `node-aes-gcm` npm package used by `oauth-encryption` has been
  upgraded to 0.1.5. [#7217](https://github.com/meteor/meteor/issues/7217)

* The `reify` module compiler has been upgraded to 0.3.3.

* The `meteor-babel` package has been upgraded to 0.11.4.

* The `pathwatcher` npm package has been upgraded to 6.7.0.

* In CoffeeScript files with raw JavaScript enclosed by backticks, the
  compiled JS will no longer contain `require` calls inserted by Babel.
  [#7226](https://github.com/meteor/meteor/issues/7226)

* Code related to the Velocity testing system has been removed.
  [#7235](https://github.com/meteor/meteor/pull/7235)

* Allow smtps:// in MAIL_URL [#7043](https://github.com/meteor/meteor/pull/7043)

* Adds `Accounts.onLogout()` a hook directly analogous to `Accounts.onLogin()`. [PR #6889](https://github.com/meteor/meteor/pull/6889)

## v1.3.3, 2016-06-10

* Node has been upgraded from 0.10.43 to 0.10.45.

* `npm` has been upgraded from 2.14.22 to 2.15.1.

* The `fibers` package has been upgraded to 1.0.13.

* The `meteor-babel` package has been upgraded to 0.10.9.

* The `meteor-promise` package has been upgraded to 0.7.1, a breaking
  change for code that uses `Promise.denodeify`, `Promise.nodeify`,
  `Function.prototype.async`, or `Function.prototype.asyncApply`, since
  those APIs have been removed.

* Meteor packages with binary npm dependencies are now automatically
  rebuilt using `npm rebuild` whenever the version of Node or V8 changes,
  making it much simpler to use Meteor with different versions of Node.
  5dc51d39ecc9e8e342884f3b4f8a489f734b4352

* `*.min.js` files are no longer minified during the build process.
  [PR #6986](https://github.com/meteor/meteor/pull/6986) [Issue #5363](https://github.com/meteor/meteor/issues/5363)

* You can now pick where the `.meteor/local` directory is created by setting the `METEOR_LOCAL_DIR` environment variable. This lets you run multiple instances of the same Meteor app.
  [PR #6760](https://github.com/meteor/meteor/pull/6760) [Issue #6532](https://github.com/meteor/meteor/issues/6532)

* Allow using authType in Facebook login [PR #5694](https://github.com/meteor/meteor/pull/5694)

* Adds flush() method to Tracker to force recomputation [PR #4710](https://github.com/meteor/meteor/pull/4710)

* Adds `defineMutationMethods` option (default: true) to `new Mongo.Collection` to override default behavior that sets up mutation methods (/collection/[insert|update...]) [PR #5778](https://github.com/meteor/meteor/pull/5778)

* Allow overridding the default warehouse url by specifying `METEOR_WAREHOUSE_URLBASE` [PR #7054](https://github.com/meteor/meteor/pull/7054)

* Allow `_id` in `$setOnInsert` in Minimongo: https://github.com/meteor/meteor/pull/7066

* Added support for `$eq` to Minimongo: https://github.com/meteor/meteor/pull/4235

* Insert a `Date` header into emails by default: https://github.com/meteor/meteor/pull/6916/files

* `meteor test` now supports setting the bind address using `--port IP:PORT` the same as `meteor run` [PR #6964](https://github.com/meteor/meteor/pull/6964) [Issue #6961](https://github.com/meteor/meteor/issues/6961)

* `Meteor.apply` now takes a `noRetry` option to opt-out of automatically retrying non-idempotent methods on connection blips: [PR #6180](https://github.com/meteor/meteor/pull/6180)

* DDP callbacks are now batched on the client side. This means that after a DDP message arrives, the local DDP client will batch changes for a minimum of 5ms (configurable via `bufferedWritesInterval`) and a maximum of 500ms (configurable via `bufferedWritesMaxAge`) before calling any callbacks (such as cursor observe callbacks).

* PhantomJS is no longer included in the Meteor dev bundle (#6905). If you
  previously relied on PhantomJS for local testing, the `spiderable`
  package, Velocity tests, or testing Meteor from a checkout, you should
  now install PhantomJS yourself, by running the following commmand:
  `meteor npm install -g phantomjs-prebuilt`

* The `babel-compiler` package now looks for `.babelrc` files and
  `package.json` files with a "babel" section. If found, these files may
  contribute additional Babel transforms that run before the usual
  `babel-preset-meteor` set of transforms. In other words, if you don't
  like the way `babel-preset-meteor` handles a particular kind of syntax,
  you can add your preferred transform plugins to the "presets" or
  "plugins" section of your `.babelrc` or `package.json` file. #6351

* When `BabelCompiler` cannot resolve a Babel plugin or preset package in
  `.babelrc` or `package.json`, it now merely warns instead of
  crashing. #7179

* Compiler plugins can now import npm packages that are visible to their
  input files using `inputFile.require(id)`. b16e8d50194b37d3511889b316345f31d689b020

* `import` statements in application modules now declare normal variables
  for the symbols that are imported, making it significantly easier to
  inspect imported variables when debugging in the browser console or in
  `meteor shell`.

* `import` statements in application modules are no longer restricted to
  the top level, and may now appear inside conditional statements
  (e.g. `if (Meteor.isServer) { import ... }`) or in nested scopes.

* `import` statements now work as expected in `meteor shell`. #6271

* Commands installed in `dev_bundle/lib/node_modules/.bin` (such as
  `node-gyp` and `node-pre-gyp`) are now available to scripts run by
  `meteor npm`. e95dfe410e1b43e8131bc2df9d2c29decdd1eaf6

* When building an application using `meteor build`, "devDependencies"
  listed in `package.json` are no longer copied into the bundle. #6750

* Packages tested with `meteor test-packages` now have access to local
  `node_modules` directories installed in the parent application or in the
  package directory itself. #6827

* You no longer need to specify `DEPLOY_HOSTNAME=galaxy.meteor.com` to run
  `meteor deploy` (and similar commands) against Galaxy. The AWS us-east-1
  Galaxy is now the default for `DEPLOY_HOSTNAME`. If your app's DNS points to
  another Galaxy region, `meteor deploy` will detect that automatically as
  well. #7055

* The `coffeescript` plugin now passes raw JavaScript code enclosed by
  back-ticks to `BabelCompiler`, enabling all ECMAScript features
  (including `import` and `export`) within CoffeeScript. #6000 #6691

* The `coffeescript` package now implies the same runtime environment as
  `ecmascript` (`ecmascript-runtime`, `babel-runtime`, and `promise`, but
  not `modules`). #7184

* When Meteor packages install `npm` dependencies, the
  `process.env.NPM_CONFIG_REGISTRY` environment variable is now
  respected. #7162

* `files.rename` now always executes synchronously. 9856d1d418a4d19c0adf22ec9a92f7ce81a23b05

* "Bare" files contained by `client/compatibility/` directories or added
  with `api.addFiles(path, ..., { bare: true })` are no longer compiled by
  Babel. https://github.com/meteor/meteor/pull/7033#issuecomment-225126778

* Miscellaneous fixed bugs: #6877 #6843 #6881

## v1.3.2.4, 2016-04-20

> Meteor 1.3.2.4 was published because publishing 1.3.2.3 failed in an
unrecoverable way. Meteor 1.3.2.4 contains no additional changes beyond
the changes in 1.3.2.3.

## v1.3.2.3, 2016-04-20

* Reverted accidental changes included in 1.3.2.1 and 1.3.2.2 that
  improved DDP performance by batching updates, but broke some packages
  that relied on private methods of the DDP client Connection class. See
  https://github.com/meteor/meteor/pull/5680 for more details. These
  changes will be reinstated in 1.3.3.

## v1.3.2.2, 2016-04-18

* Fixed bugs #6819 and #6831.

## v1.3.2.1, 2016-04-15

* Fixed faulty comparison of `.sourcePath` and `.targetPath` properties of
  files scanned by the `ImportScanner`, which caused problems for apps
  using the `tap:i18n` package. 6e792a7cf25847b8cd5d5664a0ff45c9fffd9e57

## v1.3.2, 2016-04-15

* The `meteor/meteor` repository now includes a `Roadmap.md` file:
  https://github.com/meteor/meteor/blob/devel/Roadmap.md

* Running `npm install` in `bundle/programs/server` when deploying an app
  also rebuilds any binary npm dependencies, fixing #6537. Set
  METEOR_SKIP_NPM_REBUILD=1 to disable this behavior if necessary.

* Non-.js(on) files in `node_modules` (such as `.less` and `.scss`) are
  now processed by compiler plugins and may be imported by JS. #6037

* The `jquery` package can now be completely removed from any app (#6563),
  and uses `<app>/node_modules/jquery` if available (#6626).

* Source maps are once again generated for all bundled JS files, even if
  they are merely identity mappings, so that the files appear distinct in
  the browser, and stack traces make more sense. #6639

* All application files in `imports` directories are now considered lazy,
  regardless of whether the app is using the `modules` package. This could
  be a breaking change for 1.3.2 apps that do not use `modules` or
  `ecmascript` but contain `imports` directories. Workaround: move files
  out of `imports`, or rename `imports` to something else.

* The `npm-bcrypt` package has been upgraded to use the latest version
  (0.8.5) of the `bcrypt` npm package.

* Compiler plugins can call `addJavaScript({ path })` multiple times with
  different paths for the same source file, and `module.id` will reflect
  this `path` instead of the source path, if they are different. #6806

* Fixed bugs: https://github.com/meteor/meteor/milestones/Release%201.3.2

* Fixed unintended change to `Match.Optional` which caused it to behave the same as the new `Match.Maybe` and incorrectly matching `null` where it previously would not have allowed it. #6735

## v1.3.1, 2016-04-03

* Long isopacket node_modules paths have been shortened, fixing upgrade
  problems on Windows. #6609

* Version 1.3.1 of Meteor can now publish packages for earlier versions of
  Meteor, provided those packages do not rely on modules. #6484 #6618

* The meteor-babel npm package used by babel-compiler has been upgraded to
  version 0.8.4. c8d12aed4e725217efbe86fa35de5d5e56d73c83

* The `meteor node` and `meteor npm` commands now return the same exit
  codes as their child processes. #6673 #6675

* Missing module warnings are no longer printed for Meteor packages, or
  for `require` calls when `require` is not a free variable, fixing
  https://github.com/practicalmeteor/meteor-mocha/issues/19.

* Cordova iOS builds are no longer built by Meteor, but merely prepared
  for building. 88d43a0f16a484a5716050cb7de8066b126c7b28

* Compiler plugin errors were formerly silenced for files not explicitly
  added in package.js. Now those errors are reported when/if the files are
  imported by the ImportScanner. be986fd70926c9dd8eff6d8866205f236c8562c4

## v1.3, 2016-03-27

### ES2015/Modules

* Enable ES2015 and CommonJS modules in Meteor apps and packages, on
  both client and server. Also let you install modules in apps and
  package by running `npm install`. See: https://github.com/meteor/meteor/blob/master/packages/modules/README.md

* Enable ES2015 generators and ES2016 async/await in the `ecmascript`
  package.

* Inherit static getters and setters in subclasses, when using the
  `ecmascript` package. #5624

* Report full file paths on compiler errors when using the
  `ecmascript` package. #5551

* Now possible to `import` or `require` files with a `.json` file
  extension. #5810

* `process.env.NODE_ENV` is now defined on both client and server as
  either `development` or `production`, which also determines the boolean
  flags `Meteor.isDevelopment` and `Meteor.isProduction`.

* Absolute identifiers for app modules no longer have the `/app/` prefix,
  and absolute identifiers for Meteor packages now have the prefix
  `/node_modules/meteor/` instead of just `/node_modules/`, meaning you
  should `import {Blaze} from "meteor/blaze"` instead of `from "blaze"`.

* Package variables imported by application code are once again exposed
  globally, allowing them to be accessed from the browser console or from
  `meteor shell`. #5868

* Fixed global variable assignment analysis during linking. #5870 #5819

* Changes to files in node_modules will now trigger a restart of the
  development server, just like any other file changes. #5815

* The meteor package now exports a `global` variable (a la Node) that
  provides a reliable reference to the global object for all Meteor code.

* Packages in local node_modules directories now take precedence over
  Meteor packages of the same name. #5933

* Upgraded `babel-compiler` to Babel 6, with the following set of plugins:
  https://github.com/meteor/babel-preset-meteor/blob/master/index.js

* Lazy CSS modules may now be imported by JS: 12c946ee651a93725f243f790c7919de3d445a19

* Packages in the top-level node_modules directory of an app can now be
  imported by Meteor packages: c631d3ac35f5ca418b93c454f521989855b8ec72

* Added support for wildcard import and export statements. #5872 #5897

* Client-side stubs for built-in Node modules are now provided
  automatically if the `meteor-node-stubs` npm package is installed. #6056

* Imported file extensions are now optional for file types handled by
  compiler plugins. #6151

* Upgraded Babel packages to ~6.5.0: 292824da3f8449afd1cd39fcd71acd415c809c0f
  Note: .babelrc files are now ignored (#6016), but may be reenabled (#6351).

* Polyfills now provided for `process.nextTick` and `process.platform`. #6167 #6198 #6055 efe53de492da6df785f1cbef2799d1d2b492a939

* The `meteor test-app` command is now `meteor test [--full-app]`:
  ab5ab15768136d55c76d51072e746d80b45ec181

* New apps now include a `package.json` file.
  c51b8cf7ffd8e7c9ca93768a2df93e4b552c199c

* `require.resolve` is now supported.
  https://github.com/benjamn/install/commit/ff6b25d6b5511d8a92930da41db73b93eb1d6cf8

* JSX now enabled in `.js` files processed by the `ecmascript` compiler
  plugin. #6151

* On the server, modules contained within `node_modules` directories are
  now loaded using the native Node `require` function. #6398

* All `<script>` tag(s) for application and package code now appear at the
  end of the `<body>` rather than in the `<head>`. #6375

* The client-side version of `process.env.NODE_ENV` (and other environment
  variables) now matches the corresponding server-side values. #6399

### Performance

* Don't reload package catalog from disk on rebuilds unless package
  dependencies changed. #5747

* Improve minimongo performance on updating documents when there are
  many active observes. #5627

### Platform

* Upgrade to Node v0.10.41.

* Allow all types of URLs that npm supports in `Npm.depends`
  declarations.

* Split up `standard-minifiers` in separate CSS
  (`standard-minifiers-css`) and JS minifiers
  (`standard-minifiers-js`). `standard-minifiers` now acts as an
  umbrella package for these 2 minifiers.

* Allow piping commands to `meteor shell` via STDIN. #5575

* Let users set the CAFILE environment variable to override the SSL
  root certificate list. #4757 #5523

* `force-ssl` is now marked production only.

### Cordova

* Cordova dependencies have been upgraded to the latest versions
  (`cordova-lib` 6.0.0, `cordova-ios` 4.0.1, and `cordova-android` 5.1.0).

* iOS apps now require iOS 8 or higher, and building for iOS requires Xcode 7.2
  to be installed.

* Building for Android now requires Android SDK 23 to be installed. You may also
  need to create a new AVD for the emulator.

* Building Cordova Android apps on Windows is now supported. #4155

* The Crosswalk plugin has been updated to 1.4.0.

* Cordova core plugins are now pinned to minimal versions known to be compatible
  with the included platforms. A warning is printed asking people to upgrade
  their dependencies if they specify an older version, but we'll always use
  the pinned version regardless.

* The plugin used for file serving and hot code push has been completely
  rewritten. Among many other improvements, it downloads updates incrementally,
  can recover from downloading faulty JavaScript code, and is much more
  reliable and performant.
  See [`cordova-plugin-meteor-webapp`](https://github.com/meteor/cordova-plugin-meteor-webapp)
  for more a more detailed description of the new design.

* If the callbacks added with `Meteor.startup()` do not complete within a set
  time, we consider a downloaded version faulty and will fallback to the last
  known good version. The default timeout is 20 seconds, but this can be
  configured by setting `App.setPreference("WebAppStartupTimeout", "10000");`
  (in milliseconds) in `mobile-config.js`.

* We now use `WKWebView` on iOS by default, even on iOS 8 (which works because
  we do not use `file://` URLs).

* We now use `localhost` instead of `meteor.local` to serve files from. Since
  `localhost` is considered a secure origin, this means the web view won't
  disable web platform features that it otherwise would.

* The local server port now lies between 12000-13000 and is chosen based on
  the `appId`, to both be consistent and lessen the chance of collisions between
  multiple Meteor Cordova apps installed on the same device.

* The plugin now allows for local file access on both iOS and Android, using a
  special URL prefix (`http://localhost:<port>/local-filesystem/<path>`).

* App icon and launch image sizes have been updated. Low resolution sizes for
  now unsupported devices have been deprecated, and higher resolution versions
  have been added.

* We now support the modern Cordova whitelist mechanism. `App.accessRule` has
  been updated with new options.

* `meteor build` now supports a `--server-only` option to avoid building
  the mobile apps when `ios` or `android` platforms have been added. It still
  builds the `web.cordova` architecture in the server bundle however, so it can
  be served for hot code pushes.

* `meteor run` now always tries to use an autodetected IP address as the
  mobile `ROOT_URL`, even if we're not running on a device. This avoids a situation
  where an app already installed on a device connects to a restarted development
  server and receives a `localhost` `ROOT_URL`. #5973

* Fixed a discrepancy between the way we calculated client hashes during a mobile
  build and on the server, which meant a Cordova app would always download a
  new version the first time it started up.

* In Cordova apps, `Meteor.startup()` now correctly waits for the
  device to be ready before firing the callback.

### Accounts

* Make `Accounts.forgotPassword` treat emails as case insensitive, as
  the rest of the accounts system does.

### Blaze

* Don't throw in certain cases when calling a template helper with an
  empty data context. #5411 #5736

* Improve automatic blocking of URLs in attribute values to also
  include `vbscript:` URLs.

### Check

* Introduced new matcher `Match.Maybe(type)` which will also match (permit) `null` in addition to `undefined`.  This is a suggested replacement (where appropriate) for `Match.Optional` which did not permit `null`.  This prevents the need to use `Match.OneOf(null, undefined, type)`. #6220

### Testing

* Packages can now be marked as `testOnly` to only run as part of app
  testing with `meteor test`. This is achieved by setting
  `testOnly: true` to `Package.describe`.


### Uncategorized

* Remove warning in the `simple-todos-react` example app. #5716

* Fix interaction between `browser-policy` and `oauth` packages. #5628

* Add README.md to the `tinytest` package. #5750

* Don't crash when calling `ReactiveDict.prototype.clear` if a
  property with a value wasn't previously accessed. #5530 #5602

* Move `DDPRateLimiter` to the server only, since it won't work if it
  is called from the client. It will now error if referenced from the
  client at all.

* Don't call function more than once when passing a `Match.Where`
  argument to `check`. #5630 #5651

* Fix empty object argument check in `this.subscribe` in
  templates. #5620

* Make `HTTP.call` not crash on undefined content. #5565 #5601

* Return observe handle from
  `Mongo.Collection.prototype._publishCursor`. #4983 #5615

* Add 'Did you mean?' reminders for some CLI commands to help Rails
  developers. #5593

* Make internal shell scripts compatible with other Unix-like
  systems. #5585

* Add a `_pollingInterval` option to `coll.find()` that can be used in
  conjunction with `_disableOplog: true`. #5586

* Expose Tinytest internals which can be used to extend it. #3541

* Improve error message from `check` when passing in null. #5545

* Split up `standard-minifiers` in separate CSS (`standard-minifier-css`) and JS
  minifiers(`standard-minifier-js`). `standard-minifiers` now acts as an umbrella package for these
  2 minifiers.

* Detect new Facebook user-agent in the `spiderable` package. #5516

* `Match.ObjectIncluding` now really requires plain objects. #6140

* Allow `git+` URL schemes for npm dependencies. #844

* Expose options `disableOplog`, `pollingIntervalMs`, and
  `pollingThrottleMs` to `Cursor.find` for tuning observe parameters
  on the server.

* Expose `dynamicHead` and `dynamicBody` hooks in boilerplate generation allowing code to inject content into the body and head tags from the server. #3860

* Add methods of the form `BrowserPolicy.content.allow<ContentType>BlobUrl()` to BrowserPolicy #5141

* Move `<script>` tags to end of `<body>` to enable 'loading' UI to be inserted into the boilerplate #6375

* Adds WebAppInternals.setBundledJsCssUrlRewriteHook allowing apps to supply a hook function that can create a dynamic bundledJsCssPrefix at runtime. This is useful if you're using a CDN by giving you a way to ensure the CDN won't cache broken js/css resources during an app upgrade.

Patches contributed by GitHub users vereed, mitar, nathan-muir,
robfallows, skishore, okland, Primigenus, zimme, welelay, rgoomar,
bySabi, mbrookes, TomFreudenberg, TechPlexEngineer, zacharydenton,
AlexeyMK, gwendall, dandv, devgrok, brianlukoff.


## v.1.2.1, 2015-10-26

* `coll.insert()` now uses a faster (but cryptographically insecure)
  algorithm to generate document IDs when called outside of a method
  and an `_id` field is not explicitly passed. With this change, there
  are no longer two algorithms used to generate document
  IDs. `Random.id()` can still be used to generate cryptographically
  secure document IDs. [#5161](https://github.com/meteor/meteor/issues/5161)

* The `ecmascript-collections` package has been renamed to
  `ecmascript-runtime` and now includes a more complete selection of
  ES2015 polyfills and shims from [`core-js`](https://www.npmjs.com/package/core-js).
  The complete list can be found
  [here](https://github.com/meteor/ecmascript-runtime/blob/master/server.js).

* Check type of `onException` argument to `bindEnvironment`. [#5271](https://github.com/meteor/meteor/issues/5271)

* WebApp's `PORT` environment variable can now be a named pipe to better support
  deployment on IIS on Windows. [4413](https://github.com/meteor/meteor/issues/4413)

* `Template.dynamic` can be now used as a block helper:
  `{{#Template.dynamic}} ... {{/Template.dynamic}}` [#4756](https://github.com/meteor/meteor/issues/4756)

* `Collection#allow/deny` now throw errors when passed falsy values. [#5442](https://github.com/meteor/meteor/pull/5442)

* `source-map` has been updated to a newer patch version, which fixes major bugs
  in particular around loading bundles generated by Webpack. [#5411](https://github.com/meteor/meteor/pull/5411)

* `check` now returns instead of throwing errors internally, which should make
  it much faster. `check` is used in many core Meteor packages, so this should
  result in small performance improvements across the framework. [#4584](https://github.com/meteor/meteor/pull/4584)

* The `userEmail` option to `Meteor.loginWithMeteorDeveloperAccount` has been
  renamed to `loginHint`, and now supports Google accounts as well. The old
  option still works for backwards compatibility. [#2422](https://github.com/meteor/meteor/issues/2422) [#5313](https://github.com/meteor/meteor/pull/5313)

* The old `addFiles` API for adding package assets no longer throws an error,
  making it easier to share packages between pre- and post-1.2 versions of
  Meteor. [#5458](https://github.com/meteor/meteor/issues/5458)

* Normally, you can't deploy to free meteor.com hosting or Galaxy from a
  non-Linux machine if you have *local* non-published packages with binary
  dependencies, nor can you run `meteor build --architecture SomeOtherArch`. As
  a temporary workaround, if you set the `METEOR_BINARY_DEP_WORKAROUND`
  variable, you will be able to deploy to Galaxy (but not free meteor.com
  hosting), and tarballs built with `meteor build` will contain a
  `programs/server/setup.sh` shell script which should be run on the server to
  install those packages.

## v1.2.0.2, 2015-09-28

* Update Crosswalk plugin for Cordova to 1.3.1. [#5267](https://github.com/meteor/meteor/issues/5267)

* Fix `meteor add` for a Cordova plugin using a Git URL with SHA.

* Upgraded the `promise` package to use `meteor-promise@0.5.0`, which uses
  the global `Promise` constructor in browsers that define it natively.

* Fix error in assigning attributes to `<body>` tag when using Blaze templates
  or `static-html`. [#5232](https://github.com/meteor/meteor/issues/5232)

## v1.2.0.1, 2015-09-22

* Fix incorrect publishing of packages with exports but no source. [#5228](https://github.com/meteor/meteor/issues/5228)

## v1.2, 2015-09-21

There are quite a lot of changes in Meteor 1.2. See the
[Wiki](https://github.com/meteor/meteor/wiki/Breaking-changes-in-Meteor-1.2) for
a shorter list of breaking changes you should be aware of when upgrading.

### Core Packages

* `meteor-platform` has been deprecated in favor of the smaller `meteor-base`,
  with apps listing their other dependencies explicitly.  The v1.2 upgrader
  will rewrite `meteor-platform` in existing apps.  `meteor-base` puts fewer
  symbols in the global namepsace, so it's no longer true that all apps
  have symbols like `Random` and `EJSON` in the global namespace.

* New packages: `ecmascript`, `es5-shim`, `ecmascript-collections`, `promise`,
  `static-html`, `jshint`, `babel-compiler`

* No longer include the `json` package by default, which contains code for
  `JSON.parse` and `JSON.stringify`.  (The last browser to not support JSON
  natively was Internet Explorer 7.)

* `autoupdate` has been renamed `hot-code-push`

### Meteor Accounts

* Login attempts are now rate-limited by default.  This can be turned off
  using `Accounts.removeDefaultRateLimit()`.

* `loginWithPassword` now matches username or email in a case insensitive
  manner. If there are multiple users with a username or email only differing
  in case, a case sensitive match is required. [#550](https://github.com/meteor/meteor/issues/550)

* `loginWithGithub` now requests `user:email` scope by default, and attempts
  to fetch the user's emails. If no public email has been set, we use the
  primary email instead. We also store the complete list of emails. [#4545](https://github.com/meteor/meteor/issues/4545)

* When an account's email address is verified, deactivate other verification
  tokens.  [#4626](https://github.com/meteor/meteor/issues/4626)

* Fix bug where blank page is shown when an expired login token is
  present. [#4825](https://github.com/meteor/meteor/issues/4825)

* Fix `OAuth1Binding.prototype.call` when making requests to Twitter
  with a large parameter set.

* Directions for setting up Google OAuth in accounts-ui have been updated to
  match Google's new requirements.

* Add `Accounts.oauth.unregisterService` method, and ensure that users can only
  log in with currently registered services.  [#4014](https://github.com/meteor/meteor/issues/4014)

* The `accounts-base` now defines reusable `AccountsClient` and
  `AccountsServer` constructors, so that users can create multiple
  independent instances of the `Accounts` namespace.  [#4233](https://github.com/meteor/meteor/issues/4233)

* Create an index for `Meteor.users` on
  `services.email.verificationTokens.token` (instead of
  `emails.validationTokens.token`, which never was used for anything).  [#4482](https://github.com/meteor/meteor/issues/4482)

* Remove an IE7-specific workaround from accounts-ui.  [#4485](https://github.com/meteor/meteor/issues/4485)

### Livequery

* Improved server performance by reducing overhead of processing oplog after
  database writes. Improvements are most noticeable in case when a method is
  doing a lot of writes on collections with plenty of active observers.  [#4694](https://github.com/meteor/meteor/issues/4694)

### Mobile

* The included Cordova tools have been updated to the latest version 5.2.0.
  This includes Cordova Android 4.1 and Cordova iOS 3.9. These updates may
  require you to make changes to your app. For details, see the [Cordova release
  notes] (https://cordova.apache.org/#news) for for the different versions.

* Thanks to Cordova Android's support for pluggable web views, it is now
  possible to install the [Crosswalk plugin]
  (https://crosswalk-project.org/documentation/cordova/cordova_4.html), which
  offers a hugely improved web view on older Android versions.
  You can add the plugin to your app with `meteor add crosswalk`.

* The bundled Android tools have been removed and a system-wide install of the
  Android SDK is now required. This should make it easier to keep the
  development toolchain up to date and helps avoid some difficult to diagnose
  failures. If you don't have your own Android tools installed already, you can
  find more information about installing the Android SDK for [Mac] (https://github.com/meteor/meteor/wiki/Mobile-Dev-Install:-Android-on-Mac)
  or [Linux]
  (https://github.com/meteor/meteor/wiki/Mobile-Dev-Install:-Android-on-Linux).

* As part of moving to npm, many Cordova plugins have been renamed. Meteor
  should perform conversions automatically, but you may want to be aware of this
  to avoid surprises. See [here]
  (https://cordova.apache.org/announcements/2015/04/21/plugins-release-and-move-to-npm.html)
  for more information.

* Installing plugins from the local filesystem is now supported using `file://`
  URLs, which should make developing your own plugins more convenient. It is
  also needed as a temporary workaround for using the Facebook plugin.
  Relative references are interpreted relative to the Meteor project directory.
  (As an example,
  `meteor add cordova:phonegap-facebook-plugin@file://../phonegap-facebook-plugin`
  would attempt to install the plugin from the same directory you Meteor project
  directory is located in.)

* Meteor no longer supports installing Cordova plugins from tarball URLs, but
  does support Git URLs with a SHA reference (like
  `https://github.com/apache/cordova-plugin-file#c452f1a67f41cb1165c92555f0e721fbb07329cc`).
  Existing GitHub tarball URLs are converted automatically.

* Allow specifying a `buildNumber` in `App.info`, which is used to set the
  `android-versionCode` and `ios-CFBundleVersion` in the `config.xml` of the
  Cordova project. The build number is used to differentiate between
  different versions of the app, and should be incremented before distributing
  a built app to stores or testing services. [#4048](https://github.com/meteor/meteor/issues/4048)

* Other changes include performance enhancements when building and running,
  and improved requirements checking and error reporting.

* Known issue: we do not currently show logging output when running on the
  iOS Simulator. As a workaround, you can `meteor run ios-device` to open the
  project in Xcode and watch the output there.

### Templates/Blaze

* New syntax: Handlebars sub-expressions are now supported -- as in,
  `{{helper (anotherHelper arg1 arg2)}}` -- as well as new block helper forms
  `#each .. in ..` and `#let x=y`.  See
  https://github.com/meteor/meteor/tree/devel/packages/spacebars

* Add a special case for the new `react-template-helper` package -- don't let
  templates use {{> React}} with siblings since `React.render` assumes it's
  being rendered into an empty container element. (This lets us throw the error
  when compiling templates rather than when the app runs.)

* Improve parsing of `<script>` and `<style>` tags.  [#3797](https://github.com/meteor/meteor/issues/3797)

* Fix a bug in `observe-sequence`. The bug was causing unnecessary rerenderings
  in an instance of `#each` block helper followed by false "duplicate ids"
  warnings. [#4049](https://github.com/meteor/meteor/issues/4049)

* `TemplateInstance#subscribe` now has a new `connection` option, which
  specifies which connection should be used when making the subscription. The
  default is `Meteor.connection`, which is the connection used when calling
  `Meteor.subscribe`.

* Fix external `<script>` tags in body or templates.  [#4415](https://github.com/meteor/meteor/issues/4415)

* Fix memory leak.  [#4289](https://github.com/meteor/meteor/issues/4289)

* Avoid recursion when materializing DOM elements, to avoid stack overflow
  errors in certain browsers. [#3028](https://github.com/meteor/meteor/issues/3028)

* Blaze and Meteor's built-in templating are now removable using
  `meteor remove blaze-html-templates`. You can add back support for static
  `head` and `body` tags in `.html` files by using the `static-html` package.

### DDP

* Websockets now support the
  [`permessage-deflate`](https://tools.ietf.org/id/draft-ietf-hybi-permessage-compression-19.txt)
  extension, which compresses data on the wire. It is enabled by default on the
  server. To disable it, set `$SERVER_WEBSOCKET_COMPRESSION` to `0`. To configure
  compression options, set `$SERVER_WEBSOCKET_COMPRESSION` to a JSON object that
  will be used as an argument to
  [`deflate.configure`](https://github.com/faye/permessage-deflate-node/blob/master/README.md).
  Compression is supported on the client side by Meteor's Node DDP client and by
  browsers including Chrome, Safari, and Firefox 37.

* The `ddp` package has been split into `ddp-client` and `ddp-server` packages;
  using `ddp` is equivalent to using both. This allows you to use the Node DDP
  client without adding the DDP server to your app.  [#4191](https://github.com/meteor/meteor/issues/4191) [#3452](https://github.com/meteor/meteor/issues/3452)

* On the client, `Meteor.call` now takes a `throwStubExceptions` option; if set,
  exceptions thrown by method stubs will be thrown instead of logged, and the
  method will not be invoked on the server.  [#4202](https://github.com/meteor/meteor/issues/4202)

* `sub.ready()` should return true inside that subscription's `onReady`
  callback.  [#4614](https://github.com/meteor/meteor/issues/4614)

* Fix method calls causing broken state when socket is reconnecting.  [#5104](https://github.com/meteor/meteor/issues/5104)

### Isobuild

* Build plugins will no longer process files whose names match the extension
  exactly (with no extra dot). If your build plugin needs to match filenames
  exactly, you should use the new build plugin API in this release which
  supplies a special `filenames` option. [#3985](https://github.com/meteor/meteor/issues/3985)

* Adding the same file twice in the same package is now an error. Previously,
  this could either lead to the file being included multiple times, or to a
  build time crash.

* You may now specify the `bare` option for JavaScript files on the server.
  Previous versions only allowed this on the client. [#3681](https://github.com/meteor/meteor/issues/3681)

* Ignore `node_modules` directories in apps instead of processing them as Meteor
  source code.  [#4457](https://github.com/meteor/meteor/issues/4457) [#4452](https://github.com/meteor/meteor/issues/4452)

* Backwards-incompatible change for package authors: Static assets in package.js files must now be
  explicitly declared by using `addAssets` instead of `addFiles`. Previously,
  any file that didn't have a source handler was automatically registered as a
  server-side asset. The `isAsset` option to `addFiles` is also deprecated in
  favor of `addAssets`.

* Built files are now always annotated with line number comments, to improve the
  debugging experience in browsers that don't support source maps.

* There is a completely new API for defining build plugins that cache their
  output. There are now special APIs for defining linters and minifiers in
  addition to compilers. The core Meteor packages for `less`, `coffee`, `stylus`
  and `html` files have been updated to use this new API. Read more on the
  [Wiki page](https://github.com/meteor/meteor/wiki/Build-Plugins-API).

### CSS

* LESS and Stylus now support cross-package imports.

* CSS concatenation and minification is delegated to the `standard-minifiers`
  package, which is present by default (and added to existing apps by the v1.2
  upgrader).

* CSS output is now split into multiple stylesheets to avoid hitting limits on
  rules per stylesheet in certain versions of Internet Explorer. [#1876](https://github.com/meteor/meteor/issues/1876)

### Mongo

* The oplog observe driver now properly updates queries when you drop a
  database.  [#3847](https://github.com/meteor/meteor/issues/3847)

* MongoID logic has been moved out of `minimongo` into a new package called
  `mongo-id`.

* Fix Mongo upserts with dotted keys in selector.  [#4522](https://github.com/meteor/meteor/issues/4522)


### `meteor` command-line tool

* You can now create three new example apps with the command line tool. These
  are the apps from the official tutorials at http://meteor.com/tutorials, which
  demonstrate building the same app with Blaze, Angular, and React. Try these
  apps with:

  ```sh
  meteor create --example simple-todos
  meteor create --example simple-todos-react
  meteor create --example simple-todos-angular
  ```

* `meteor shell` no longer crashes when piped from another command.

* Avoid a race condition in `meteor --test` and work with newer versions of the
  Velocity package.  [#3957](https://github.com/meteor/meteor/issues/3957)

* Improve error handling when publishing packages.  [#3977](https://github.com/meteor/meteor/issues/3977)

* Improve messaging around publishing binary packages.  [#3961](https://github.com/meteor/meteor/issues/3961)

* Preserve the value of `_` in `meteor shell`.  [#4010](https://github.com/meteor/meteor/issues/4010)

* `meteor mongo` now works on OS X when certain non-ASCII characters are in the
  pathname, as long as the `pgrep` utility is installed (it ships standard with
  OS X 10.8 and newer).  [#3999](https://github.com/meteor/meteor/issues/3999)

* `meteor run` no longer ignores (and often reverts) external changes to
  `.meteor/versions` which occur while the process is running.  [#3582](https://github.com/meteor/meteor/issues/3582)

* Fix crash when downloading two builds of the same package version
  simultaneously.  [#4163](https://github.com/meteor/meteor/issues/4163)

* Improve messages printed by `meteor update`, displaying list of packages
  that are not at the latest version available.

* When determining file load order, split file paths on path separator
  before comparing path components alphabetically.  [#4300](https://github.com/meteor/meteor/issues/4300)

* Fix inability to run `mongod` due to lack of locale configuration on some
  platforms, and improve error message if the failure still occurs.  [#4019](https://github.com/meteor/meteor/issues/4019)

* New `meteor lint` command.

### Minimongo

* The `$push` query modifier now supports a `$position` argument.  [#4312](https://github.com/meteor/meteor/issues/4312)

* `c.update(selector, replacementDoc)` no longer shares mutable state between
  replacementDoc and Minimongo internals. [#4377](https://github.com/meteor/meteor/issues/4377)

### Email

* `Email.send` now has a new option, `attachments`, in the same style as
  `mailcomposer`.
  [Details here.](https://github.com/andris9/mailcomposer#add-attachments)

### Tracker

* New `Tracker.Computation#onStop` method.  [#3915](https://github.com/meteor/meteor/issues/3915)

* `ReactiveDict` has two new methods, `clear` and `all`. `clear` resets
  the dictionary as if no items had been added, meaning all calls to `get` will
  return `undefined`. `all` converts the dictionary into a regular JavaScript
  object with a snapshot of the keys and values. Inside an autorun, `all`
  registers a dependency on any changes to the dictionary. [#3135](https://github.com/meteor/meteor/issues/3135)

### Utilities

* New `beforeSend` option to `HTTP.call` on the client allows you to directly
  access the `XMLHttpRequest` object and abort the call.  [#4419](https://github.com/meteor/meteor/issues/4419) [#3243](https://github.com/meteor/meteor/issues/3243) [#3266](https://github.com/meteor/meteor/issues/3266)

* Parse `application/javascript` and `application/x-javascript` HTTP replies as
  JSON too.  [#4595](https://github.com/meteor/meteor/issues/4595)

* `Match.test` from the `check` package now properly compares boolean literals,
  just like it does with Numbers and Strings. This applies to the `check`
  function as well.

* Provide direct access to the `mailcomposer` npm module used by the `email`
  package on `EmailInternals.NpmModules`. Allow specifying a `MailComposer`
  object to `Email.send` instead of individual options.  [#4209](https://github.com/meteor/meteor/issues/4209)

* Expose `Spiderable.requestTimeoutMs` from `spiderable` package to
  allow apps to set the timeout for running phantomjs.

* The `spiderable` package now reports the URL it's trying to fetch on failure.


### Other bug fixes and improvements

* Upgraded dependencies:

  - Node: 0.10.40 (from 0.10.36)
  - uglify-js: 2.4.20 (from 2.4.17)
  - http-proxy: 1.11.1 (from 1.6.0)

* `Meteor.loginWithGoogle` now supports `prompt`. Choose a prompt to always be
  displayed on Google login.

* Upgraded `coffeescript` package to depend on NPM packages
  coffeescript@1.9.2 and source-map@0.4.2. [#4302](https://github.com/meteor/meteor/issues/4302)

* Upgraded `fastclick` to 1.0.6 to fix an issue in iOS Safari. [#4393](https://github.com/meteor/meteor/issues/4393)

* Fix `Error: Can't render headers after they are sent to the client`.  [#4253](https://github.com/meteor/meteor/issues/4253) [#4750](https://github.com/meteor/meteor/issues/4750)

* `Meteor.settings.public` is always available on client and server,
  and modifications made on the server (for example, during app initialization)
  affect the value seen by connecting clients. [#4704](https://github.com/meteor/meteor/issues/4704)

### Windows

* Increase the buffer size for `netstat` when looking for running Mongo servers. [#4125](https://github.com/meteor/meteor/issues/4125)

* The Windows installer now always fetches the latest available version of
  Meteor at runtime, so that it doesn't need to be recompiled for every release.

* Fix crash in `meteor mongo` on Windows.  [#4711](https://github.com/meteor/meteor/issues/4711)


## v1.1.0.3, 2015-08-03

### Accounts

* When using Facebook API version 2.4, properly fetch `email` and other fields.
  Facebook recently forced all new apps to use version 2.4 of their API.  [#4743](https://github.com/meteor/meteor/issues/4743)


## v1.1.0.2, 2015-04-06

### `meteor` command-line tool

* Revert a change in 1.1.0.1 that caused `meteor mongo` to fail on some Linux
  systems. [#4115](https://github.com/meteor/meteor/issues/4115), [#4124](https://github.com/meteor/meteor/issues/4124), [#4134](https://github.com/meteor/meteor/issues/4134)


## v1.1.0.1, 2015-04-02

### Blaze

* Fix a regression in 1.1 in Blaze Templates: an error happening when View is
  invalidated immediately, causing a client-side crash (accessing
  `destroyMembers` of `undefined`). [#4097](https://github.com/meteor/meteor/issues/4097)

## v1.1, 2015-03-31

### Windows Support

* The Meteor command line tool now officially supports Windows 7, Windows 8.1,
  Windows Server 2008, and Windows Server 2012. It can run from PowerShell or
  Command Prompt.

* There is a native Windows installer that will be available for download from
  <https://www.meteor.com/install> starting with this release.

* In this release, Meteor on Windows supports all features available on Linux
  and Mac except building mobile apps with PhoneGap/Cordova.

* The `meteor admin get-machine` command now supports an additional
  architecture, `os.windows.x86_32`, which can be used to build binary packages
  for Windows.

### Version Solver

* The code that selects compatible package versions for `meteor update`
  and resolves conflicts on `meteor add` has been rewritten from the ground up.
  The core solver algorithm is now based on MiniSat, an open-source SAT solver,
  improving performance and maintainability.

* Refresh the catalog instead of downgrading packages when the versions in
  `.meteor/versions` aren't in the cache.  [#3653](https://github.com/meteor/meteor/issues/3653)

* Don't downgrade packages listed in `.meteor/packages`, or upgrade to a new
  major version, unless the new flag `--allow-incompatible-update` is passed
  as an override.

* Error messages are more detailed when constraints are unsatisfiable.

* Prefer "patched" versions of new indirect dependencies, and take patches
  to them on `meteor update` (for example, `1.0.1` or `1.0.0_1` over `1.0.0`).

* Version Solver is instrumented for profiling (`METEOR_PROFILE=1` in the
  environment).

* Setting the `METEOR_PRINT_CONSTRAINT_SOLVER_INPUT` environment variable
  prints information useful for diagnosing constraint solver bugs.

### Tracker

* Schedule the flush cycle using a better technique than `setTimeout` when
  available.  [#3889](https://github.com/meteor/meteor/issues/3889)

* Yield to the event loop during the flush cycle, unless we're executing a
  synchronous `Tracker.flush()`.  [#3901](https://github.com/meteor/meteor/issues/3901)

* Fix error reporting not being source-mapped properly. [#3655](https://github.com/meteor/meteor/issues/3655)

* Introduce a new option for `Tracker.autorun` - `onError`. This callback can be
  used to handle errors caught in the reactive computations. [#3822](https://github.com/meteor/meteor/issues/3822)

### Blaze

* Fix stack overflow from nested templates and helpers by avoiding recursion
  during rendering.  [#3028](https://github.com/meteor/meteor/issues/3028)

### `meteor` command-line tool

* Don't fail if `npm` prints more than 200K.  [#3887](https://github.com/meteor/meteor/issues/3887)


### Other bug fixes and improvements

* Upgraded dependencies:

  - uglify-js: 2.4.17 (from 2.4.13)

Patches contributed by GitHub users hwillson, mitar, murillo128, Primigenus,
rjakobsson, and tmeasday.


## v1.0.5, 2015-03-25

* This version of Meteor now uses version 2.2 of the Facebook API for
  authentication, instead of 1.0. If you use additional Facebook API methods
  beyond login, you may need to request new permissions.

  Facebook will automatically switch all apps to API version 2.0 on April
  30th, 2015. Please make sure to update your application's permissions and API
  calls by that date.

  For more details, see
  https://github.com/meteor/meteor/wiki/Facebook-Graph-API-Upgrade


## v1.0.4.2, 2015-03-20

* Fix regression in 1.0.4 where using Cordova for the first time in a project
  with hyphens in its directory name would fail.  [#3950](https://github.com/meteor/meteor/issues/3950)


## v1.0.4.1, 2015-03-18

* Fix regression in 1.0.4 where `meteor publish-for-arch` only worked for
  packages without colons in their name.  [#3951](https://github.com/meteor/meteor/issues/3951)

## v1.0.4, 2015-03-17

### Mongo Driver

* Meteor is now tested against MongoDB 2.6 by default (and the bundled version
  used by `meteor run` has been upgraded). It should still work fine with
  MongoDB 2.4.  Previous versions of Meteor mostly worked with MongoDB 2.6, with
  a few caveats:

    - Some upsert invocations did not work with MongoDB in previous versions of
      Meteor.
    - Previous versions of Meteor required setting up a special "user-defined
      role" with access to the `system.replset` table to use the oplog observe
      driver with MongoDB 2.6.  These extra permissions are not required with
      this version of Meteor.

  The MongoDB command needed to set up user permissions for the oplog observe
  driver is slightly different in MongoDB 2.6; see
  https://github.com/meteor/meteor/wiki/Oplog-Observe-Driver for details.

  We have also tested Meteor against the recently-released MongoDB 3.0.0.
  While we are not shipping MongoDB 3.0 with Meteor in this release (preferring
  to wait until its deployment is more widespread), we believe that Meteor
  1.0.4 apps will work fine when used with MongoDB 3.0.0 servers.

* Fix 0.8.1 regression where failure to connect to Mongo at startup would log a
  message but otherwise be ignored. Now it crashes the process, as it did before
  0.8.1.  [#3038](https://github.com/meteor/meteor/issues/3038)

* Use correct transform for allow/deny rules in `update` when different rules
  have different transforms.  [#3108](https://github.com/meteor/meteor/issues/3108)

* Provide direct access to the collection and database objects from the npm
  Mongo driver via new `rawCollection` and `rawDatabase` methods on
  `Mongo.Collection`.  [#3640](https://github.com/meteor/meteor/issues/3640)

* Observing or publishing an invalid query now throws an error instead of
  effectively hanging the server.  [#2534](https://github.com/meteor/meteor/issues/2534)


### Livequery

* If the oplog observe driver gets too far behind in processing the oplog, skip
  entries and re-poll queries instead of trying to keep up.  [#2668](https://github.com/meteor/meteor/issues/2668)

* Optimize common cases faced by the "crossbar" data structure (used by oplog
  tailing and DDP method write tracking).  [#3697](https://github.com/meteor/meteor/issues/3697)

* The oplog observe driver recovers from failed attempts to apply the modifier
  from the oplog (eg, because of empty field names).


### Minimongo

* When acting as an insert, `c.upsert({_id: 'x'}, {foo: 1})` now uses the `_id`
  of `'x'` rather than a random `_id` in the Minimongo implementation of
  `upsert`, just like it does for `c.upsert({_id: 'x'}, {$set: {foo: 1}})`.
  (The previous behavior matched a bug in the MongoDB 2.4 implementation of
  upsert that is fixed in MongoDB 2.6.)  [#2278](https://github.com/meteor/meteor/issues/2278)

* Avoid unnecessary work while paused in minimongo.

* Fix bugs related to observing queries with field filters: `changed` callbacks
  should not trigger unless a field in the filter has changed, and `changed`
  callbacks need to trigger when a parent of an included field is
  unset.  [#2254](https://github.com/meteor/meteor/issues/2254) [#3571](https://github.com/meteor/meteor/issues/3571)

* Disallow setting fields with empty names in minimongo, to match MongoDB 2.6
  semantics.


### DDP

* Subscription handles returned from `Meteor.subscribe` and
  `TemplateInstance#subscribe` now have a `subscriptionId` property to identify
  which subscription the handle is for.

* The `onError` callback to `Meteor.subscribe` has been replaced with a more
  general `onStop` callback that has an error as an optional first argument.
  The `onStop` callback is called when the subscription is terminated for
  any reason.  `onError` is still supported for backwards compatibility. [#1461](https://github.com/meteor/meteor/issues/1461)

* The return value from a server-side `Meteor.call` or `Meteor.apply` is now a
  clone of what the function returned rather than sharing mutable state.  [#3201](https://github.com/meteor/meteor/issues/3201)

* Make it easier to use the Node DDP client implementation without running a web
  server too.  [#3452](https://github.com/meteor/meteor/issues/3452)


### Blaze

* Template instances now have a `subscribe` method that functions exactly like
  `Meteor.subscribe`, but stops the subscription when the template is destroyed.
  There is a new method on Template instances called `subscriptionsReady()`
  which is a reactive function that returns true when all of the subscriptions
  made with `TemplateInstance#subscribe` are ready. There is also a built-in
  helper that returns the same thing and can be accessed with
  `Template.subscriptionsReady` inside any template.

* Add `onRendered`, `onCreated`, and `onDestroyed` methods to
  `Template`. Assignments to `Template.foo.rendered` and so forth are deprecated
  but are still supported for backwards compatibility.

* Fix bug where, when a helper or event handler was called from inside a custom
  block helper,  `Template.instance()` returned the `Template.contentBlock`
  template instead of the actual user-defined template, making it difficult to
  use `Template.instance()` for local template state.

* `Template.instance()` now works inside `Template.body`.  [#3631](https://github.com/meteor/meteor/issues/3631)

* Allow specifying attributes on `<body>` tags in templates.

* Improve performance of rendering large arrays.  [#3596](https://github.com/meteor/meteor/issues/3596)


### Isobuild

* Support `Npm.require('foo/bar')`.  [#3505](https://github.com/meteor/meteor/issues/3505) [#3526](https://github.com/meteor/meteor/issues/3526)

* In `package.js` files, `Npm.require` can only require built-in Node modules
  (and dev bundle modules, though you shouldn't depend on that), not the modules
  from its own `Npm.depends`. Previously, such code would work but only on the
  second time a `package.js` was executed.

* Ignore vim swap files in the `public` and `private` directories.  [#3322](https://github.com/meteor/meteor/issues/3322)

* Fix regression in 1.0.2 where packages might not be rebuilt when the compiler
  version changes.


### Meteor Accounts

* The `accounts-password` `Accounts.emailTemplates` can now specify arbitrary
  email `headers`.  The `from` address can now be set separately on the
  individual templates, and is a function there rather than a static
  string. [#2858](https://github.com/meteor/meteor/issues/2858) [#2854](https://github.com/meteor/meteor/issues/2854)

* Add login hooks on the client: `Accounts.onLogin` and
  `Accounts.onLoginFailure`. [#3572](https://github.com/meteor/meteor/issues/3572)

* Add a unique index to the collection that stores OAuth login configuration to
  ensure that only one configuration exists per service.  [#3514](https://github.com/meteor/meteor/issues/3514)

* On the server, a new option
  `Accounts.setPassword(user, password, { logout: false })` overrides the
  default behavior of logging out all logged-in connections for the user.  [#3846](https://github.com/meteor/meteor/issues/3846)


### Webapp

* `spiderable` now supports escaped `#!` fragments.  [#2938](https://github.com/meteor/meteor/issues/2938)

* Disable `appcache` on Firefox by default.  [#3248](https://github.com/meteor/meteor/issues/3248)

* Don't overly escape `Meteor.settings.public` and other parts of
  `__meteor_runtime_config__`.  [#3730](https://github.com/meteor/meteor/issues/3730)

* Reload the client program on `SIGHUP` or Node-specific IPC messages, not
  `SIGUSR2`.


### `meteor` command-line tool

* Enable tab-completion of global variables in `meteor shell`.  [#3227](https://github.com/meteor/meteor/issues/3227)

* Improve the stability of `meteor shell`.  [#3437](https://github.com/meteor/meteor/issues/3437) [#3595](https://github.com/meteor/meteor/issues/3595) [#3591](https://github.com/meteor/meteor/issues/3591)

* `meteor login --email` no longer takes an ignored argument.  [#3532](https://github.com/meteor/meteor/issues/3532)

* Fix regression in 1.0.2 where `meteor run --settings s` would ignore errors
  reading or parsing the settings file.  [#3757](https://github.com/meteor/meteor/issues/3757)

* Fix crash in `meteor publish` in some cases when the package is inside an
  app. [#3676](https://github.com/meteor/meteor/issues/3676)

* Fix crashes in `meteor search --show-all` and `meteor search --maintainer`.
  \#3636

* Kill PhantomJS processes after `meteor --test`, and only run the app
  once. [#3205](https://github.com/meteor/meteor/issues/3205) [#3793](https://github.com/meteor/meteor/issues/3793)

* Give a better error when Mongo fails to start up due to a full disk.  [#2378](https://github.com/meteor/meteor/issues/2378)

* After killing existing `mongod` servers, also clear the `mongod.lock` file.

* Stricter validation for package names: they cannot begin with a hyphen, end
  with a dot, contain two consecutive dots, or start or end with a colon.  (No
  packages on Atmosphere fail this validation.)  Additionally, `meteor create
  --package` applies the same validation as `meteor publish` and disallows
  packages with multiple colons.  (Packages with multiple colons like
  `local-test:iron:router` are used internally by `meteor test-packages` so that
  is not a strict validation rule.)

* `meteor create --package` now no longer creates a directory with the full
  name of the package, since Windows file systems cannot have colon characters
  in file paths. Instead, the command now creates a directory named the same
  as the second part of the package name after the colon (without the username
  prefix).


### Meteor Mobile

* Upgrade the Cordova CLI dependency from 3.5.1 to 4.2.0. See the release notes
  for the 4.x series of the Cordova CLI [on Apache
  Cordova](http://cordova.apache.org/announcements/2014/10/16/cordova-4.html).

* Related to the recently discovered [attack
  vectors](http://cordova.apache.org/announcements/2014/08/04/android-351.html)
  in Android Cordova apps, Meteor Cordova apps no longer allow access to all
  domains by default. If your app access external resources over XHR, you need
  to add them to the whitelist of allowed domains with the newly added
  [`App.accessRule`
  method](https://docs.meteor.com/#/full/App-accessRule) in your
  `mobile-config.js` file.

* Upgrade Cordova Plugins dependencies in Meteor Core packages:
  - `org.apache.cordova.file`: from 1.3.0 to 1.3.3
  - `org.apache.cordova.file-transfer`: from 0.4.4 to 0.5.0
  - `org.apache.cordova.splashscreen`: from 0.3.3 to 1.0.0
  - `org.apache.cordova.console`: from 0.2.10 to 0.2.13
  - `org.apache.cordova.device`: from 0.2.11 to 0.3.0
  - `org.apache.cordova.statusbar`: from 0.1.7 to 0.1.10
  - `org.apache.cordova.inappbrowser`: from 0.5.1 to 0.6.0
  - `org.apache.cordova.inappbrowser`: from 0.5.1 to 0.6.0

* Use the newer `ios-sim` binary, compiled with Xcode 6 on OS X Mavericks.


### Tracker

* Use `Session.set({k1: v1, k2: v2})` to set multiple values at once.


### Utilities

* Provide direct access to all options supported by the `request` npm module via
  the new server-only `npmRequestOptions` option to `HTTP.call`.  [#1703](https://github.com/meteor/meteor/issues/1703)


### Other bug fixes and improvements

* Many internal refactorings towards supporting Meteor on Windows are in this
  release.

* Remove some packages used internally to support legacy MDG systems
  (`application-configuration`, `ctl`, `ctl-helper`, `follower-livedata`,
  `dev-bundle-fetcher`, and `star-translate`).

* Provide direct access to some npm modules used by core packages on the
  `NpmModules` field of `WebAppInternals`, `MongoInternals`, and
  `HTTPInternals`.

* Upgraded dependencies:

  - node: 0.10.36 (from 0.10.33)
  - Fibers: 1.0.5 (from 1.0.1)
  - MongoDB: 2.6.7 (from 2.4.12)
  - openssl in mongo: 1.0.2 (from 1.0.1j)
  - MongoDB driver: 1.4.32 (from 1.4.1)
  - bson: 0.2.18 (from 0.2.7)
  - request: 2.53.0 (from 2.47.0)


Patches contributed by GitHub users 0a-, awatson1978, awwx, bwhitty,
christianbundy, d4nyll, dandv, DanielDent, DenisGorbachev, fay-jai, gsuess,
hwillson, jakozaur, meonkeys, mitar, netanelgilad, queso, rbabayoff, RobertLowe,
romanzolotarev, Siilwyn, and tmeasday.


## v.1.0.3.2, 2015-02-25

* Fix regression in 1.0.3 where the `meteor` tool could crash when downloading
  the second build of a given package version; for example, when running `meteor
  deploy` on an OSX or 32-bit Linux system for an app containing a binary
  package.  [#3761](https://github.com/meteor/meteor/issues/3761)


## v.1.0.3.1, 2015-01-20

* Rewrite `meteor show` and `meteor search` to show package information for
  local packages and to show if the package is installed for non-local
  packages. Introduce the `--show-all` flag, and deprecate the
  `--show-unmigrated` and `--show-old flags`.  Introduce the `--ejson` flag to
  output an EJSON object.

* Support README.md files in`meteor publish`. Take in the documentation file in
  `package.js` (set to `README.md` by default) and upload it to the server at
  publication time. Excerpt the first non-header Markdown section for use in
  `meteor show`.

* Support updates of package version metadata after that version has been
  published by running `meteor publish --update` from the package directory.

* Add `meteor test-packages --velocity` (similar to `meteor run --test`).  [#3330](https://github.com/meteor/meteor/issues/3330)

* Fix `meteor update <packageName>` to update `<packageName>` even if it's an
  indirect dependency of your app.  [#3282](https://github.com/meteor/meteor/issues/3282)

* Fix stack trace when a browser tries to use the server like a proxy.  [#1212](https://github.com/meteor/meteor/issues/1212)

* Fix inaccurate session statistics and possible multiple invocation of
  Connection.onClose callbacks.

* Switch CLI tool filesystem calls from synchronous to yielding (pro: more
  concurrency, more responsive to signals; con: could introduce concurrency
  bugs)

* Don't apply CDN prefix on Cordova. [#3278](https://github.com/meteor/meteor/issues/3278) [#3311](https://github.com/meteor/meteor/issues/3311)

* Don't try to refresh client app in the runner unless the app actually has the
  autoupdate package. [#3365](https://github.com/meteor/meteor/issues/3365)

* Fix custom release banner logic. [#3353](https://github.com/meteor/meteor/issues/3353)

* Apply HTTP followRedirects option to non-GET requests.  [#2808](https://github.com/meteor/meteor/issues/2808)

* Clean up temporary directories used by package downloads sooner.  [#3324](https://github.com/meteor/meteor/issues/3324)

* If the tool knows about the requested release but doesn't know about the build
  of its tool for the platform, refresh the catalog rather than failing
  immediately.  [#3317](https://github.com/meteor/meteor/issues/3317)

* Fix `meteor --get-ready` to not add packages to your app.

* Fix some corner cases in cleaning up app processes in the runner. Drop
  undocumented `--keepalive` support. [#3315](https://github.com/meteor/meteor/issues/3315)

* Fix CSS autoupdate when `$ROOT_URL` has a non-trivial path.  [#3111](https://github.com/meteor/meteor/issues/3111)

* Save Google OAuth idToken to the User service info object.

* Add git info to `meteor --version`.

* Correctly catch a case of illegal `Tracker.flush` during `Tracker.autorun`.  [#3037](https://github.com/meteor/meteor/issues/3037)

* Upgraded dependencies:

  - jquery: 1.11.2 (from 1.11.0)

Patches by GitHub users DanielDent, DanielDornhardt, PooMaster, Primigenus,
Tarang, TomFreudenberg, adnissen, dandv, fay-jai, knownasilya, mquandalle,
ogourment, restebanez, rissem, smallhelm and tmeasday.

## v1.0.2.1, 2014-12-22

* Fix crash in file change watcher.  [#3336](https://github.com/meteor/meteor/issues/3336)

* Allow `meteor test-packages packages/*` even if not all package directories
  have tests.  [#3334](https://github.com/meteor/meteor/issues/3334)

* Fix typo in `meteor shell` output. [#3326](https://github.com/meteor/meteor/issues/3326)


## v1.0.2, 2014-12-19

### Improvements to the `meteor` command-line tool

* A new command called `meteor shell` attaches an interactive terminal to
  an already-running server process, enabling inspection and execution of
  server-side data and code, with dynamic tab completion of variable names
  and properties. To see `meteor shell` in action, type `meteor run` in an
  app directory, then (in another terminal) type `meteor shell` in the
  same app directory. You do not have to wait for the app to start before
  typing `meteor shell`, as it will automatically connect when the server
  is ready. Note that `meteor shell` currently works for local development
  only, and is not yet supported for apps running on remote hosts.

* We've done a major internal overhaul of the `meteor` command-line tool with an
  eye to correctness, maintainability, and performance.  Some details include:
  * Refresh the package catalog for build commands only when an error
    occurs that could be fixed by a refresh, not for every build command.
  * Never run the constraint solver to select package versions more than once
    per build.
  * Built packages ("isopacks") are now cached inside individual app directories
    instead of inside their source directories.
  * `meteor run` starts Mongo in parallel with building the application.
  * The constraint solver no longer leaves a `versions.json` file in your
    packages source directories; when publishing a package that is not inside an
    app, it will leave a `.versions` file (with the same format as
    `.meteor/versions`) which you should check into source control.
  * The constraint solver's model has been simplified so that plugins must use
    the same version of packages as their surrounding package when built from
    local source.

* Using `meteor debug` no longer requires manually continuing the debugger when
  your app restarts, and it no longer overwrites the symbol `_` inside your app.

* Output from the command-line tool is now word-wrapped to the width of your
  terminal.

* Remove support for the undocumented earliestCompatibleVersion feature of the
  package system.

* Reduce CPU usage and disk I/O bandwidth by using kernel file-system change
  notification events where possible. On file systems that do not support these
  events (NFS, Vagrant Virtualbox shared folders, etc), file changes will only
  be detected every 5 seconds; to detect changes more often in these cases (but
  use more CPU), set the `METEOR_WATCH_FORCE_POLLING` environment
  variable. [#2135](https://github.com/meteor/meteor/issues/2135)

* Reduce CPU usage by fixing a check for a parent process in `meteor
  run` that was happening constantly instead of every few seconds. [#3252](https://github.com/meteor/meteor/issues/3252)

* Fix crash when two plugins defined source handlers for the same
  extension. [#3015](https://github.com/meteor/meteor/issues/3015) [#3180](https://github.com/meteor/meteor/issues/3180)

* Fix bug (introduced in 0.9.3) where the warning about using experimental
  versions of packages was printed too often.

* Fix bug (introduced in 1.0) where `meteor update --patch` crashed.

* Fix bug (introduced in 0.9.4) where banners about new releases could be
  printed too many times.

* Fix crash when a package version contained a dot-separated pre-release part
  with both digits and non-digits. [#3147](https://github.com/meteor/meteor/issues/3147)

* Corporate HTTP proxy support is now implemented using our websocket library's
  new built-in implementation instead of a custom implementation. [#2515](https://github.com/meteor/meteor/issues/2515)

### Blaze

* Add default behavior for `Template.parentData` with no arguments. This
  selects the first parent. [#2861](https://github.com/meteor/meteor/issues/2861)

* Fix `Blaze.remove` on a template's view to correctly remove the DOM
  elements when the template was inserted using
  `Blaze.renderWithData`. [#3130](https://github.com/meteor/meteor/issues/3130)

* Allow curly braces to be escaped in Spacebars. Use the special
  sequences `{{|` and `{{{|` to insert a literal `{{` or `{{{`.

### Meteor Accounts

* Allow integration with OAuth1 servers that require additional query
  parameters to be passed with the access token. [#2894](https://github.com/meteor/meteor/issues/2894)

* Expire a user's password reset and login tokens in all circumstances when
  their password is changed.

### Other bug fixes and improvements

* Some packages are no longer released as part of the core release process:
  amplify, backbone, bootstrap, d3, jquery-history, and jquery-layout. This
  means that new versions of these packages can be published outside of the full
  Meteor release cycle.

* Require plain objects as the update parameter when doing replacements
  in server-side collections.

* Fix audit-argument-checks spurious failure when an argument is NaN. [#2914](https://github.com/meteor/meteor/issues/2914)

### Upgraded dependencies

  - node: 0.10.33 (from 0.10.29)
  - source-map-support: 0.2.8 (from 0.2.5)
  - semver: 4.1.0 (from 2.2.1)
  - request: 2.47.0 (from 2.33.0)
  - tar: 1.0.2 (from 1.0.1)
  - source-map: 0.1.40 (from 0.1.32)
  - sqlite3: 3.0.2 (from 3.0.0)
  - phantomjs npm module: 1.9.12 (from 1.8.1-1)
  - http-proxy: 1.6.0 (from a fork of 1.0.2)
  - esprima: 1.2.2 (from an unreleased 1.1-era commit)
  - escope: 1.0.1 (from 1.0.0)
  - openssl in mongo: 1.0.1j (from 1.0.1g)
  - faye-websocket: 0.8.1 (from using websocket-driver instead)
  - MongoDB: 2.4.12 (from 2.4.9)


Patches by GitHub users andylash, anstarovoyt, benweissmann, chrisbridgett,
colllin, dandv, ecwyne, graemian, JamesLefrere, kevinchiu, LyuGGang, matteodem,
mitar, mquandalle, musically-ut, ograycode, pcjpcj2, physiocoder, rgoomar,
timhaines, trusktr, Urigo, and zol.


## v1.0.1, 2014-12-09

* Fix a security issue in allow/deny rules that could result in data
  loss. If your app uses allow/deny rules, or uses packages that use
  allow/deny rules, we recommend that you update immediately.


## v1.0, 2014-10-28

### New Features

* Add the `meteor admin get-machine` command to make it easier to
  publish packages with binary dependencies for all
  architectures. `meteor publish` no longer publishes builds
  automatically if your package has binary NPM dependencies.

* New `localmarket` example, highlighting Meteor's support for mobile
  app development.

* Restyle the `leaderboard` example, and optimize it for both desktop
  and mobile.

### Performance

* Reduce unnecessary syncs with the package server, which speeds up
  startup times for many commands.

* Speed up `meteor deploy` by not bundling unnecessary files and
  programs.

* To make Meteor easier to use on slow or unreliable network
  connections, increase timeouts for DDP connections that the Meteor
  tool uses to communicate with the package server. [#2777](https://github.com/meteor/meteor/issues/2777), [#2789](https://github.com/meteor/meteor/issues/2789).

### Mobile App Support

* Implemented reasonable default behavior for launch screens on mobile
  apps.

* Don't build for Android when only the iOS build is required, and
  vice versa.

* Fix bug that could cause mobile apps to stop being able to receive hot
  code push updates.

* Fix bug where Cordova clients connected to http://example.com instead
  of https://example.com when https:// was specified in the
  --mobile-server option. [#2880](https://github.com/meteor/meteor/issues/2880)

* Fix stack traces when attempting to build or run iOS apps on Linux.

* Print a warning when building an app with mobile platforms and
  outputting the build into the source tree. Outputting a build into the
  source tree can cause subsequent builds to fail because they will
  treat the build output as source files.

* Exit from `meteor run` when new Cordova plugins or platforms are
  added, since we don't support hot code push for new plugins or
  platforms.

* Fix quoting of arguments to Cordova plugins.

* The `accounts-twitter` package now works in Cordova apps in local
  development. For workarounds for other login providers in local
  development mode, see
  https://github.com/meteor/meteor/wiki/OAuth-for-mobile-Meteor-clients.

### Packaging

* `meteor publish-for-arch` can publish packages built with different Meteor
  releases.

* Fix default `api.versionsFrom` field in packages created with `meteor
  create --package`.

* Fix bug where changes in an app's .meteor/versions file would not
  cause the app to be rebuilt.

### Other bug fixes and improvements

* Use TLSv1 in the `spiderable` package, for compatibility with servers
  that have disabled SSLv3 in response to the POODLE bug.

* Work around the `meteor run` proxy occasionally running out of sockets.

* Fix bug with regular expressions in minimongo. [#2817](https://github.com/meteor/meteor/issues/2817)

* Add READMEs for several core packages.

* Include protocols in URLs printed by `meteor deploy`.

* Improve error message for limited ordered observe. [#1643](https://github.com/meteor/meteor/issues/1643)

* Fix missing dependency on `random` in the `autoupdate` package. [#2892](https://github.com/meteor/meteor/issues/2892)

* Fix bug where all CSS would be removed from connected clients if a
  CSS-only change is made between local development server restarts or
  when deploying with `meteor deploy`.

* Increase height of the Google OAuth popup to the Google-recommended
  value.

* Fix the layout of the OAuth configuration dialog when used with
  Bootstrap.

* Allow build plugins to override the 'bare' option on added source
  files. [#2834](https://github.com/meteor/meteor/issues/2834)

Patches by GitHub users DenisGorbachev, ecwyne, mitar, mquandalle,
Primigenus, svda, yauh, and zol.


## v0.9.4.1, 2014-12-09 (backport)

* Fix a security issue in allow/deny rules that could result in data
  loss. If your app uses allow/deny rules, or uses packages that use
  allow/deny rules, we recommend that you update immediately.
  Backport from 1.0.1.


## v0.9.4, 2014-10-13

### New Features

* The new `meteor debug` command and `--debug-port` command line option
  to `meteor run` allow you to easily use node-inspector to debug your
  server-side code. Add a `debugger` statement to your code to create a
  breakpoint.

* Add new a `meteor run --test` command that runs
  [Velocity](https://github.com/meteor-velocity/velocity) tests in your
  app .

* Add new callbacks `Accounts.onResetPasswordLink`,
  `Accounts.onEnrollmentLink`, and `Accounts.onEmailVerificationLink`
  that make it easier to build custom user interfaces on top of the
  accounts system. These callbacks should be registered before
  `Meteor.startup` fires, and will be called if the URL matches a link
  in an email sent by `Accounts.resetPassword`, etc. See
  https://docs.meteor.com/#Accounts-onResetPasswordLink.

* A new configuration file for mobile apps,
  `<APP>/mobile-config.js`. This allows you to set app metadata, icons,
  splash screens, preferences, and PhoneGap/Cordova plugin settings
  without needing a `cordova_build_override` directory. See
  https://docs.meteor.com/#mobileconfigjs.


### API Changes

* Rename `{{> UI.dynamic}}` to `{{> Template.dynamic}}`, and likewise
  with `UI.contentBlock` and `UI.elseBlock`. The UI namespace is no
  longer used anywhere except for backwards compatibility.

* Deprecate the `Template.someTemplate.myHelper = ...` syntax in favor
  of `Template.someTemplate.helpers(...)`.  Using the older syntax still
  works, but prints a deprecation warning to the console.

* `Package.registerBuildPlugin` its associated functions have been added
  to the public API, cleaned up, and documented. The new function is
  identical to the earlier _transitional_registerBuildPlugin except for
  minor backwards-compatible API changes. See
  https://docs.meteor.com/#Package-registerBuildPlugin

* Rename the `showdown` package to `markdown`.

* Deprecate the `amplify`, `backbone`, `bootstrap`, and `d3` integration
  packages in favor of community alternatives.  These packages will no
  longer be maintained by MDG.


### Tool Changes

* Improved output from `meteor build` to make it easier to publish
  mobile apps to the App Store and Play Store. See the wiki pages for
  instructions on how to publish your
  [iOS](https://github.com/meteor/meteor/wiki/How-to-submit-your-iOS-app-to-App-Store)
  and
  [Android](https://github.com/meteor/meteor/wiki/How-to-submit-your-Android-app-to-Play-Store)
  apps.

* Packages can now be marked as debug-mode only by adding `debugOnly:
  true` to `Package.describe`. Debug-only packages are not included in
  the app when it is bundled for production (`meteor build` or `meteor
  run --production`). This allows package authors to build packages
  specifically for testing and debugging without increasing the size of
  the resulting app bundle or causing apps to ship with debug
  functionality built in.

* Rework the process for installing mobile development SDKs. There is
  now a `meteor install-sdk` command that automatically install what
  software it can and points to documentation for the parts that
  require manual installation.

* The `.meteor/cordova-platforms` file has been renamed to
  `.meteor/platforms` and now includes the default `server` and
  `browser` platforms. The default platforms can't currently be removed
  from a project, though this will be possible in the future. The old
  file will be automatically migrated to the new one when the app is run
  with Meteor 0.9.4 or above.

* The `unipackage.json` file inside downloaded packages has been renamed
  to `isopack.json` and has an improved forwards-compatible format. To
  maintain backwards compatibility with previous releases, packages will
  be built with both files.

* The local package metadata cache now uses SQLite, which is much faster
  than the previous implementation. This improves `meteor` command line
  tool startup time.

* The constraint solver used by the client to find compatible versions
  of packages is now much faster.

* The `--port` option to `meteor run` now requires a numeric port
  (e.g. `meteor run --port example.com` is no longer valid).

* The `--mobile-port` option `meteor run` has been reworked. The option
  is now `--mobile-server` in `meteor run` and `--server` in `meteor
  build`. `--server` is required for `meteor build` in apps with mobile
  platforms installed. `--mobile-server` defaults to an automatically
  detected IP address on port 3000, and `--server` requires a hostname
  but defaults to port 80 if a port is not specified.

* Operations that take longer than a few seconds (e.g. downloading
  packages, installing the Android SDK, etc) now show a progress bar.

* Complete support for using an HTTP proxy in the `meteor` command line
  tool. Now all DDP connections can work through a proxy.  Use the standard
  `http_proxy` environment variable to specify your proxy endpoint.  [#2515](https://github.com/meteor/meteor/issues/2515)


### Bug Fixes

* Fix behavior of ROOT_URL with path ending in `/`.

* Fix source maps when using a ROOT_URL with a path. [#2627](https://github.com/meteor/meteor/issues/2627)

* Change the mechanism that the Meteor tool uses to clean up app server
  processes. The new mechanism is more resilient to slow app bundles and
  other CPU-intensive tasks. [#2536](https://github.com/meteor/meteor/issues/2536), [#2588](https://github.com/meteor/meteor/issues/2588).


Patches by GitHub users cryptoquick, Gaelan, jperl, meonkeys, mitar,
mquandalle, prapicault, pscanf, richguan, rick-golden-healthagen,
rissem, rosh93, rzymek, and timoabend


## v0.9.3.1, 2014-09-30

* Don't crash when failing to contact the package server. [#2713](https://github.com/meteor/meteor/issues/2713)

* Allow more than one dash in package versions. [#2715](https://github.com/meteor/meteor/issues/2715)


## v0.9.3, 2014-09-25

### More Package Version Number Flexibility

* Packages now support relying on multiple major versions of their
  dependencies (eg `blaze@1.0.0 || 2.0.0`). Additionally, you can now
  call `api.versionsFrom(<release>)` multiple times, or with an array
  (eg `api.versionsFrom([<release1>, <release2>])`. Meteor will
  interpret this to mean that the package will work with packages from
  all the listed releases.

* Support for "wrapped package" version numbers. There is now a `_` field
  in version numbers. The `_` field must be an integer, and versions with
  the `_` are sorted after versions without. This allows using the
  upstream version number as the Meteor package version number and being
  able to publish multiple version of the Meteor package (e.g.
  `jquery@1.11.1_2`).

Note: packages using the `||` operator or the `_` symbol in their
versions or dependencies will be invisible to pre-0.9.3 users. Meteor
versions 0.9.2 and before do not understand the new version formats and
will not be able to use versions of packages that use the new features.


### Other Command-line Tool Improvements

* More detailed constraint solver output. Meteor now tells you which
  constraints prevent upgrading or adding new packages. This will make
  it much easier to update your app to new versions.

* Better handling of pre-release versions (e.g. versions with
  `-`). Pre-release packages will now be included in an app if and only
  if there is no way to meet the app's constraints without using a
  pre-release package.

* Add `meteor admin set-unmigrated` to allow maintainers to hide
  pre-0.9.0 packages in `meteor search` and `meteor show`. This will not
  stop users from continuing to use the package, but it helps prevent
  new users from finding old non-functional packages.

* Progress bars for time-intensive operations, like downloading large
  packages.


### Other Changes

* Offically support `Meteor.wrapAsync` (renamed from
  `Meteor._wrapAsync`). Additionally, `Meteor.wrapAsync` now lets you
  pass an object to bind as `this` in the wrapped call. See
  https://docs.meteor.com/#meteor_wrapasync.

* The `reactive-dict` package now allows an optional name argument to
  enable data persistence during hot code push.


Patches by GitHub users evliu, meonkeys, mitar, mizzao, mquandalle,
prapicault, waitingkuo, wulfmeister.



## v0.9.2.2, 2014-09-17

* Fix regression in 0.9.2 that prevented some users from accessing the
  Meteor development server in their browser. Specifically, 0.9.2
  unintentionally changed the development mode server's default bind
  host to localhost instead of 0.0.0.0. [#2596](https://github.com/meteor/meteor/issues/2596)


## v0.9.2.1, 2014-09-15

* Fix versions of packages that were published with `-cordova` versions
  in 0.9.2 (appcache, fastclick, htmljs, logging, mobile-status-bar,
  routepolicy, webapp-hashing).


## v0.9.2, 2014-09-15

This release contains our first support for building mobile apps in
Meteor, for both iOS and Android. This support comes via an
integration with Apache's Cordova/PhoneGap project.

  * You can use Cordova/PhoneGap packages in your application or inside
    a Meteor package to access a device's native functions directly from
    JavaScript code.
  * The `meteor add-platform` and `meteor run` commands now let you
    launch the app in the iOS or Android simulator or run it on an
    attached hardware device.
  * This release extends hot code push to support live updates into
    installed native apps.
  * The `meteor bundle` command has been renamed to `meteor build` and
    now outputs build projects for the mobile version of the targeted
    app.
  * See
    https://github.com/meteor/meteor/wiki/Meteor-Cordova-Phonegap-integration
    for more information about how to get started building mobile apps
    with Meteor.

* Better mobile support for OAuth login: you can now use a
  redirect-based flow inside UIWebViews, and the existing popup-based
  flow has been adapted to work in Cordova/PhoneGap apps.

#### Bug fixes and minor improvements

* Fix sorting on non-trivial keys in Minimongo. [#2439](https://github.com/meteor/meteor/issues/2439)

* Bug fixes and performance improvements for the package system's
  constraint solver.

* Improved error reporting for misbehaving oplog observe driver. [#2033](https://github.com/meteor/meteor/issues/2033) [#2244](https://github.com/meteor/meteor/issues/2244)

* Drop deprecated source map linking format used for older versions of
  Firefox.  [#2385](https://github.com/meteor/meteor/issues/2385)

* Allow Meteor tool to run from a symlink. [#2462](https://github.com/meteor/meteor/issues/2462)

* Assets added via a plugin are no longer considered source files. [#2488](https://github.com/meteor/meteor/issues/2488)

* Remove support for long deprecated `SERVER_ID` environment
  variable. Use `AUTOUPDATE_VERSION` instead.

* Fix bug in reload-safetybelt package that resulted in reload loops in
  Chrome with cookies disabled.

* Change the paths for static assets served from packages. The `:`
  character is replaced with the `_` character in package names so as to
  allow serving on mobile devices and ease operation on Windows. For
  example, assets from the `abc:bootstrap` package are now served at
  `/packages/abc_bootstrap` instead of `/packages/abc:bootstrap`.

* Also change the paths within a bundled Meteor app to allow for
  different client architectures (eg mobile). For example,
  `bundle/programs/client` is now `bundle/programs/web.browser`.


Patches by GitHub users awwx, mizzao, and mquandalle.



## v0.9.1.1, 2014-09-06

* Fix backwards compatibility for packages that had weak dependencies
  on packages renamed in 0.9.1 (`ui`, `deps`, `livedata`). [#2521](https://github.com/meteor/meteor/issues/2521)

* Fix error when using the `reactive-dict` package without the `mongo`
  package.


## v0.9.1, 2014-09-04

#### Organizations in Meteor developer accounts

Meteor 0.9.1 ships with organizations support in Meteor developer
accounts. Organizations are teams of users that make it easy to
collaborate on apps and packages.

Create an organization at
https://www.meteor.com/account-settings/organizations. Run the `meteor
authorized` command in your terminal to give an organization
permissions to your apps. To add an organization as a maintainer of
your packages, use the `meteor admin maintainers` command. You can
also publish packages with an organization's name in the package name
prefix instead of your own username.


#### One backwards incompatible change for templates

* Templates can no longer be named "body" or "instance".

#### Backwards compatible Blaze API changes

* New public and documented APIs:
  * `Blaze.toHTMLWithData()`
  * `Template.currentData()`
  * `Blaze.getView()`
  * `Template.parentData()` (previously `UI._parentData()`)
  * `Template.instance()` (previously `UI._templateInstance()`)
  * `Template.body` (previously `UI.body`)
  * `new Template` (previously `Template.__create__`)
  * `Blaze.getData()` (previously `UI.getElementData`, or `Blaze.getCurrentData` with no arguments)

* Deprecate the `ui` package. Instead, use the `blaze` package. The
  `UI` and `Blaze` symbols are now the same.

* Deprecate `UI.insert`. `UI.render` and `UI.renderWithData` now
  render a template and place it in the DOM.

* Add an underscore to some undocumented Blaze APIs to make them
  internal. Notably: `Blaze._materializeView`, `Blaze._createView`,
  `Blaze._toText`, `Blaze._destroyView`, `Blaze._destroyNode`,
  `Blaze._withCurrentView`, `Blaze._DOMBackend`,
  `Blaze._TemplateWith`

* Document Views. Views are the machinery powering DOM updates in
  Blaze.

* Expose `view` property on template instances.

#### Backwards compatible renames

* Package renames
  * `livedata` -> `ddp`
  * `mongo-livedata` -> `mongo`
  * `standard-app-packages` -> `meteor-platform`
* Symbol renames
  * `Meteor.Collection` -> `Mongo.Collection`
  * `Meteor.Collection.Cursor` -> `Mongo.Cursor`
  * `Meteor.Collection.ObjectID` -> `Mongo.ObjectID`
  * `Deps` -> `Tracker`

#### Other

* Add `reactive-var` package. Lets you define a single reactive
  variable, like a single key in `Session`.

* Don't throw an exception in Chrome when cookies and local storage
  are blocked.

* Bump DDP version to "1". Clients connecting with version "pre1" or
  "pre2" should still work.

* Allow query parameters in OAuth1 URLs. [#2404](https://github.com/meteor/meteor/issues/2404)

* Fix `meteor list` if not all packages on server. Fixes [#2468](https://github.com/meteor/meteor/issues/2468)

Patch by GitHub user mitar.


## v0.9.0.1, 2014-08-27

* Fix issues preventing hot code reload from automatically reloading webapps in
  two cases: when the old app was a pre-0.9.0 app, and when the app used
  appcache. (In both cases, an explicit reload still worked.)

* Fix publishing packages containing a plugin with platform-specific code but
  no platform-specific code in the main package.

* Fix `meteor add package@version` when the package was already added with a
  different version constraint.

* Improve treatment of pre-release packages (packages with a dash in their
  version). Guarantee that they will not be chosen by the constraint solver
  unless explicitly requested.  `meteor list` won't suggest that you update to
  them.

* Fix slow spiderable executions.

* Fix dev-mode client-only restart when client files changed very soon after
  server restart.

* Fix stack trace on `meteor add` constraint solver failure.

* Fix "access-denied" stack trace when publishing packages.


## v0.9.0, 2014-08-26

Meteor 0.9.0 introduces the Meteor Package Server. Incorporating lessons from
our community's Meteorite tool, Meteor 0.9.0 allows users to develop and publish
Meteor packages to a central repository. The `meteor publish` command is used to
publish packages. Non-core packages can now be added with `meteor add`, and you
can specify version constraints on the packages you use. Binary packages can be
published for additional architectures with `meteor publish-for-arch`, which
allows cross-platform deploys and bundling.  You can search for packages with
`meteor search` and display information on them with `meteor show`, or you can
use the Atmosphere web interface developed by Percolate Studio at
https://atmospherejs.com/

See https://docs.meteor.com/#writingpackages and
https://docs.meteor.com/#packagejs for more details.

Other packaging-related changes:

* `meteor list` now lists the packages your app is using, which was formerly the
  behavior of `meteor list --using`. To search for packages you are not
  currently using, use `meteor search`.  The concept of an "internal" package
  (which did not show up in `meteor list`) no longer exists.

* To prepare a bundle created with `meteor bundle` for execution on a
  server, you now run `npm install` with no arguments instead of having
  to specify a few specific npm modules and their versions
  explicitly. See the README in the generated bundle for more details.

* All `under_score`-style `package.js` APIs (`Package.on_use`, `api.add_files`,
  etc) have been replaced with `camelCase` names (`Package.onUse`,
  `api.addFiles`, etc).  The old names continue to work for now.

* There's a new `archMatching` option to `Plugin.registerSourceHandler`, which
  should be used by any plugin whose output is only for the client or only for
  the server (eg, CSS and HTML templating packages); this allows Meteor to avoid
  restarting the server when files processed by these plugins change.

Other changes:

* When running your app with the local development server, changes that only
  affect the client no longer require restarting the server.  Changes that only
  affect CSS no longer require the browser to refresh the page, both in local
  development and in some production environments.  [#490](https://github.com/meteor/meteor/issues/490)

* When a call to `match` fails in a method or subscription, log the
  failure on the server. (This matches the behavior described in our docs)

* The `appcache` package now defaults to functioning on all browsers
  that support the AppCache API, rather than a whitelist of browsers.
  The main effect of this change is that `appcache` is now enabled by
  default on Firefox, because Firefox no longer makes a confusing
  popup. You can still disable individual browsers with
  `AppCache.config`.  [#2241](https://github.com/meteor/meteor/issues/2241)

* The `forceApprovalPrompt` option can now be specified in `Accounts.ui.config`
  in addition to `Meteor.loginWithGoogle`.  [#2149](https://github.com/meteor/meteor/issues/2149)

* Don't leak websocket clients in server-to-server DDP in some cases (and fix
  "Got open from inactive client"
  error). https://github.com/faye/websocket-driver-node/pull/8

* Updated OAuth url for login with Meetup.

* Allow minimongo `changed` callbacks to mutate their `oldDocument`
  argument. [#2231](https://github.com/meteor/meteor/issues/2231)

* Fix upsert called from client with no callback.  [#2413](https://github.com/meteor/meteor/issues/2413)

* Avoid a few harmless exceptions in OplogObserveDriver.

* Refactor `observe-sequence` package.

* Fix `spiderable` race condition.

* Re-apply our fix of NPM bug https://github.com/npm/npm/issues/3265 which got
  accidentally reverted upstream.

* Workaround for a crash in recent Safari
  versions. https://github.com/meteor/meteor/commit/e897539adb

* Upgraded dependencies:
  - less: 1.7.4 (from 1.7.1)
  - tar: 1.0.1 (from 0.1.19)
  - fstream: 1.0.2 (from 0.1.25)

Patches by GitHub users Cangit, dandv, ImtiazMajeed, MaximDubrovin, mitar,
mquandalle, rcy, RichardLitt, thatneat, and twhy.


## v0.8.3.1, 2014-12-09 (backport)

* Fix a security issue in allow/deny rules that could result in data
  loss. If your app uses allow/deny rules, or uses packages that use
  allow/deny rules, we recommend that you update immediately.
  Backport from 1.0.1.


## v0.8.3, 2014-07-29

#### Blaze

* Refactor Blaze to simplify internals while preserving the public
  API. `UI.Component` has been replaced with `Blaze.View.`

* Fix performance issues and memory leaks concerning event handlers.

* Add `UI.remove`, which removes a template after `UI.render`/`UI.insert`.

* Add `this.autorun` to the template instance, which is like `Deps.autorun`
  but is automatically stopped when the template is destroyed.

* Create `<a>` tags as SVG elements when they have `xlink:href`
  attributes. (Previously, `<a>` tags inside SVGs were never created as
  SVG elements.)  [#2178](https://github.com/meteor/meteor/issues/2178)

* Throw an error in `{{foo bar}}` if `foo` is missing or not a function.

* Cursors returned from template helpers for #each should implement
  the `observeChanges` method and don't have to be Minimongo cursors
  (allowing new custom data stores for Blaze like Miniredis).

* Remove warnings when {{#each}} iterates over a list of strings,
  numbers, or other items that contains duplicates.  [#1980](https://github.com/meteor/meteor/issues/1980)

#### Meteor Accounts

* Fix regression in 0.8.2 where an exception would be thrown if
  `Meteor.loginWithPassword` didn't have a callback. Callbacks to
  `Meteor.loginWithPassword` are now optional again.  [#2255](https://github.com/meteor/meteor/issues/2255)

* Fix OAuth popup flow in mobile apps that don't support
  `window.opener`.  [#2302](https://github.com/meteor/meteor/issues/2302)

* Fix "Email already exists" error with MongoDB 2.6.  [#2238](https://github.com/meteor/meteor/issues/2238)


#### mongo-livedata and minimongo

* Fix performance issue where a large batch of oplog updates could block
  the node event loop for long periods.  [#2299](https://github.com/meteor/meteor/issues/2299).

* Fix oplog bug resulting in error message "Buffer inexplicably empty".  [#2274](https://github.com/meteor/meteor/issues/2274)

* Fix regression from 0.8.2 that caused collections to appear empty in
  reactive `findOne()` or `fetch` queries that run before a mutator
  returns.  [#2275](https://github.com/meteor/meteor/issues/2275)


#### Miscellaneous

* Stop including code by default that automatically refreshes the page
  if JavaScript and CSS don't load correctly. While this code is useful
  in some multi-server deployments, it can cause infinite refresh loops
  if there are errors on the page. Add the `reload-safetybelt` package
  to your app if you want to include this code.

* On the server, `Meteor.startup(c)` now calls `c` immediately if the
  server has already started up, matching the client behavior.  [#2239](https://github.com/meteor/meteor/issues/2239)

* Add support for server-side source maps when debugging with
  `node-inspector`.

* Add `WebAppInternals.addStaticJs()` for adding static JavaScript code
  to be served in the app, inline if allowed by `browser-policy`.

* Make the `tinytest/run` method return immediately, so that `wait`
  method calls from client tests don't block on server tests completing.

* Log errors from method invocations on the client if there is no
  callback provided.

* Upgraded dependencies:
  - node: 0.10.29 (from 0.10.28)
  - less: 1.7.1 (from 1.6.1)

Patches contributed by GitHub users Cangit, cmather, duckspeaker, zol.


## v0.8.2, 2014-06-23

#### Meteor Accounts

* Switch `accounts-password` to use bcrypt to store passwords on the
  server. (Previous versions of Meteor used a protocol called SRP.)
  Users will be transparently transitioned when they log in. This
  transition is one-way, so you cannot downgrade a production app once
  you upgrade to 0.8.2. If you are maintaining an authenticating DDP
  client:
     - Clients that use the plaintext password login handler (i.e. call
       the `login` method with argument `{ password: <plaintext
       password> }`) will continue to work, but users will not be
       transitioned from SRP to bcrypt when logging in with this login
       handler.
     - Clients that use SRP will no longer work. These clients should
       instead directly call the `login` method, as in
       `Meteor.loginWithPassword`. The argument to the `login` method
       can be either:
         - `{ password: <plaintext password> }`, or
         - `{ password: { digest: <password hash>, algorithm: "sha-256" } }`,
           where the password hash is the hex-encoded SHA256 hash of the
           plaintext password.

* Show the display name of the currently logged-in user after following
  an email verification link or a password reset link in `accounts-ui`.

* Add a `userEmail` option to `Meteor.loginWithMeteorDeveloperAccount`
  to pre-fill the user's email address in the OAuth popup.

* Ensure that the user object has updated token information before
  it is passed to email template functions. [#2210](https://github.com/meteor/meteor/issues/2210)

* Export the function that serves the HTTP response at the end of an
  OAuth flow as `OAuth._endOfLoginResponse`. This function can be
  overridden to make the OAuth popup flow work in certain mobile
  environments where `window.opener` is not supported.

* Remove support for OAuth redirect URLs with a `redirect` query
  parameter. This OAuth flow was never documented and never fully
  worked.


#### Blaze

* Blaze now tracks individual CSS rules in `style` attributes and won't
  overwrite changes to them made by other JavaScript libraries.

* Add `{{> UI.dynamic}}` to make it easier to dynamically render a
  template with a data context.

* Add `UI._templateInstance()` for accessing the current template
  instance from within a block helper.

* Add `UI._parentData(n)` for accessing parent data contexts from
  within a block helper.

* Add preliminary API for registering hooks to run when Blaze intends to
  insert, move, or remove DOM elements. For example, you can use these
  hooks to animate nodes as they are inserted, moved, or removed. To use
  them, you can set the `_uihooks` property on a container DOM
  element. `_uihooks` is an object that can have any subset of the
  following three properties:

    - `insertElement: function (node, next)`: called when Blaze intends
      to insert the DOM element `node` before the element `next`
    - `moveElement: function (node, next)`: called when Blaze intends to
      move the DOM element `node` before the element `next`
    - `removeElement: function (node)`: called when Blaze intends to
      remove the DOM element `node`

    Note that when you set one of these functions on a container
    element, Blaze will not do the actual operation; it's your
    responsibility to actually insert, move, or remove the node (by
    calling `$(node).remove()`, for example).

* The `findAll` method on template instances now returns a vanilla
  array, not a jQuery object. The `$` method continues to
  return a jQuery object. [#2039](https://github.com/meteor/meteor/issues/2039)

* Fix a Blaze memory leak by cleaning up event handlers when a template
  instance is destroyed. [#1997](https://github.com/meteor/meteor/issues/1997)

* Fix a bug where helpers used by {{#with}} were still re-running when
  their reactive data sources changed after they had been removed from
  the DOM.

* Stop not updating form controls if they're focused. If a field is
  edited by one user while another user is focused on it, it will just
  lose its value but maintain its focus. [#1965](https://github.com/meteor/meteor/issues/1965)

* Add `_nestInCurrentComputation` option to `UI.render`, fixing a bug in
  {{#each}} when an item is added inside a computation that subsequently
  gets invalidated. [#2156](https://github.com/meteor/meteor/issues/2156)

* Fix bug where "=" was not allowed in helper arguments. [#2157](https://github.com/meteor/meteor/issues/2157)

* Fix bug when a template tag immediately follows a Spacebars block
  comment. [#2175](https://github.com/meteor/meteor/issues/2175)


#### Command-line tool

* Add --directory flag to `meteor bundle`. Setting this flag outputs a
  directory rather than a tarball.

* Speed up updates of NPM modules by upgrading Node to include our fix for
  https://github.com/npm/npm/issues/3265 instead of passing `--force` to
  `npm install`.

* Always rebuild on changes to npm-shrinkwrap.json files.  [#1648](https://github.com/meteor/meteor/issues/1648)

* Fix uninformative error message when deploying to long hostnames. [#1208](https://github.com/meteor/meteor/issues/1208)

* Increase a buffer size to avoid failing when running MongoDB due to a
  large number of processes running on the machine, and fix the error
  message when the failure does occur. [#2158](https://github.com/meteor/meteor/issues/2158)

* Clarify a `meteor mongo` error message when using the MONGO_URL
  environment variable. [#1256](https://github.com/meteor/meteor/issues/1256)


#### Testing

* Run server tests from multiple clients serially instead of in
  parallel. This allows testing features that modify global server
  state.  [#2088](https://github.com/meteor/meteor/issues/2088)


#### Security

* Add Content-Type headers on JavaScript and CSS resources.

* Add `X-Content-Type-Options: nosniff` header to
  `browser-policy-content`'s default policy. If you are using
  `browser-policy-content` and you don't want your app to send this
  header, then call `BrowserPolicy.content.allowContentTypeSniffing()`.

* Use `Meteor.absoluteUrl()` to compute the redirect URL in the `force-ssl`
  package (instead of the host header).


#### Miscellaneous

* Allow `check` to work on the server outside of a Fiber. [#2136](https://github.com/meteor/meteor/issues/2136)

* EJSON custom type conversion functions should not be permitted to yield. [#2136](https://github.com/meteor/meteor/issues/2136)

* The legacy polling observe driver handles errors communicating with MongoDB
  better and no longer gets "stuck" in some circumstances.

* Automatically rewind cursors before calls to `fetch`, `forEach`, or `map`. On
  the client, don't cache the return value of `cursor.count()` (consistently
  with the server behavior). `cursor.rewind()` is now a no-op. [#2114](https://github.com/meteor/meteor/issues/2114)

* Remove an obsolete hack in reporting line numbers for LESS errors. [#2216](https://github.com/meteor/meteor/issues/2216)

* Avoid exceptions when accessing localStorage in certain Internet
  Explorer configurations. [#1291](https://github.com/meteor/meteor/issues/1291), [#1688](https://github.com/meteor/meteor/issues/1688).

* Make `handle.ready()` reactively stop, where `handle` is a
  subscription handle.

* Fix an error message from `audit-argument-checks` after login.

* Make the DDP server send an error if the client sends a connect
  message with a missing or malformed `support` field. [#2125](https://github.com/meteor/meteor/issues/2125)

* Fix missing `jquery` dependency in the `amplify` package. [#2113](https://github.com/meteor/meteor/issues/2113)

* Ban inserting EJSON custom types as documents. [#2095](https://github.com/meteor/meteor/issues/2095)

* Fix incorrect URL rewrites in stylesheets. [#2106](https://github.com/meteor/meteor/issues/2106)

* Upgraded dependencies:
  - node: 0.10.28 (from 0.10.26)
  - uglify-js: 2.4.13 (from 2.4.7)
  - sockjs server: 0.3.9 (from 0.3.8)
  - websocket-driver: 0.3.4 (from 0.3.2)
  - stylus: 0.46.3 (from 0.42.3)

Patches contributed by GitHub users awwx, babenzele, Cangit, dandv,
ducdigital, emgee3, felixrabe, FredericoC, jbruni, kentonv, mizzao,
mquandalle, subhog, tbjers, tmeasday.


## v0.8.1.3, 2014-05-22

* Fix a security issue in the `spiderable` package. `spiderable` now
  uses the ROOT_URL environment variable instead of the Host header to
  determine which page to snapshot.

* Fix hardcoded Twitter URL in `oauth1` package. This fixes a regression
  in 0.8.0.1 that broke Atmosphere packages that do OAuth1
  logins. [#2154](https://github.com/meteor/meteor/issues/2154).

* Add `credentialSecret` argument to `Google.retrieveCredential`, which
  was forgotten in a previous release.

* Remove nonexistent `-a` and `-r` aliases for `--add` and `--remove` in
  `meteor help authorized`. [#2155](https://github.com/meteor/meteor/issues/2155)

* Add missing `underscore` dependency in the `oauth-encryption` package. [#2165](https://github.com/meteor/meteor/issues/2165)

* Work around IE8 bug that caused some apps to fail to render when
  minified. [#2037](https://github.com/meteor/meteor/issues/2037).


## v0.8.1.2, 2014-05-12

* Fix memory leak (introduced in 0.8.1) by making sure to unregister
  sessions at the server when they are closed due to heartbeat timeout.

* Add `credentialSecret` argument to `Google.retrieveCredential`,
  `Facebook.retrieveCredential`, etc., which is needed to use them as of
  0.8.1. [#2118](https://github.com/meteor/meteor/issues/2118)

* Fix 0.8.1 regression that broke apps using a `ROOT_URL` with a path
  prefix. [#2109](https://github.com/meteor/meteor/issues/2109)


## v0.8.1.1, 2014-05-01

* Fix 0.8.1 regression preventing clients from specifying `_id` on insert. [#2097](https://github.com/meteor/meteor/issues/2097)

* Fix handling of malformed URLs when merging CSS files. [#2103](https://github.com/meteor/meteor/issues/2103), [#2093](https://github.com/meteor/meteor/issues/2093)

* Loosen the checks on the `options` argument to `Collection.find` to
  allow undefined values.


## v0.8.1, 2014-04-30

#### Meteor Accounts

* Fix a security flaw in OAuth1 and OAuth2 implementations. If you are
  using any OAuth accounts packages (such as `accounts-google` or
  `accounts-twitter`), we recommend that you update immediately and log
  out your users' current sessions with the following MongoDB command:

    $ db.users.update({}, { $set: { 'services.resume.loginTokens': [] } }, { multi: true });

* OAuth redirect URLs are now required to be on the same origin as your app.

* Log out a user's other sessions when they change their password.

* Store pending OAuth login results in the database instead of
  in-memory, so that an OAuth flow succeeds even if different requests
  go to different server processes.

* When validateLoginAttempt callbacks return false, don't override a more
  specific error message.

* Add `Random.secret()` for generating security-critical secrets like
  login tokens.

* `Meteor.logoutOtherClients` now calls the user callback when other
  login tokens have actually been removed from the database, not when
  they have been marked for eventual removal.  [#1915](https://github.com/meteor/meteor/issues/1915)

* Rename `Oauth` to `OAuth`.  `Oauth` is now an alias for backwards
  compatibility.

* Add `oauth-encryption` package for encrypting sensitive account
  credentials in the database.

* A validate login hook can now override the exception thrown from
  `beginPasswordExchange` like it can for other login methods.

* Remove an expensive observe over all users in the `accounts-base`
  package.


#### Blaze

* Disallow `javascript:` URLs in URL attribute values by default, to
  help prevent cross-site scripting bugs. Call
  `UI._allowJavascriptUrls()` to allow them.

* Fix `UI.toHTML` on templates containing `{{#with}}`.

* Fix `{{#with}}` over a data context that is mutated.  [#2046](https://github.com/meteor/meteor/issues/2046)

* Clean up autoruns when calling `UI.toHTML`.

* Properly clean up event listeners when removing templates.

* Add support for `{{!-- block comments --}}` in Spacebars. Block comments may
  contain `}}`, so they are more useful than `{{! normal comments}}` for
  commenting out sections of Spacebars templates.

* Don't dynamically insert `<tbody>` tags in reactive tables

* When handling a custom jQuery event, additional arguments are
  no longer lost -- they now come after the template instance
  argument.  [#1988](https://github.com/meteor/meteor/issues/1988)


#### DDP and MongoDB

* Extend latency compensation to support an arbitrary sequence of
  inserts in methods.  Previously, documents created inside a method
  stub on the client would eventually be replaced by new documents
  from the server, causing the screen to flicker.  Calling `insert`
  inside a method body now generates the same ID on the client (inside
  the method stub) and on the server.  A sequence of inserts also
  generates the same sequence of IDs.  Code that wants a random stream
  that is consistent between method stub and real method execution can
  get one with `DDP.randomStream`.
  https://trello.com/c/moiiS2rP/57-pattern-for-creating-multiple-database-records-from-a-method

* The document passed to the `insert` callback of `allow` and `deny` now only
  has a `_id` field if the client explicitly specified one; this allows you to
  use `allow`/`deny` rules to prevent clients from specifying their own
  `_id`. As an exception, `allow`/`deny` rules with a `transform` always have an
  `_id`.

* DDP now has an implementation of bidirectional heartbeats which is consistent
  across SockJS and websocket transports. This enables connection keepalive and
  allows servers and clients to more consistently and efficiently detect
  disconnection.

* The DDP protocol version number has been incremented to "pre2" (adding
  randomSeed and heartbeats).

* The oplog observe driver handles errors communicating with MongoDB
  better and knows to re-poll all queries after a MongoDB failover.

* Fix bugs involving mutating DDP method arguments.


#### meteor command-line tool

* Move boilerplate HTML from tools to webapp.  Change internal
  `Webapp.addHtmlAttributeHook` API.

* Add `meteor list-sites` command for listing the sites that you have
  deployed to meteor.com with your Meteor developer account.

* Third-party template languages can request that their generated source loads
  before other JavaScript files, just like *.html files, by passing the
  isTemplate option to Plugin.registerSourceHandler.

* You can specify a particular interface for the dev mode runner to bind to with
  `meteor -p host:port`.

* Don't include proprietary tar tags in bundle tarballs.

* Convert relative URLs to absolute URLs when merging CSS files.


#### Upgraded dependencies

* Node.js from 0.10.25 to 0.10.26.
* MongoDB driver from 1.3.19 to 1.4.1
* stylus: 0.42.3 (from 0.42.2)
* showdown: 0.3.1
* css-parse: an unreleased version (from 1.7.0)
* css-stringify: an unreleased version (from 1.4.1)


Patches contributed by GitHub users aldeed, apendua, arbesfeld, awwx, dandv,
davegonzalez, emgee3, justinsb, mquandalle, Neftedollar, Pent, sdarnell,
and timhaines.


## v0.8.0.1, 2014-04-21

* Fix security flaw in OAuth1 implementation. Clients can no longer
  choose the callback_url for OAuth1 logins.


## v0.8.0, 2014-03-27

Meteor 0.8.0 introduces Blaze, a total rewrite of our live templating engine,
replacing Spark. Advantages of Blaze include:

  * Better interoperability with jQuery plugins and other techniques which
    directly manipulate the DOM
  * More fine-grained updates: only the specific elements or attributes that
    change are touched rather than the entire template
  * A fully documented templating language
  * No need for the confusing `{{#constant}}`, `{{#isolate}}`, and `preserve`
    directives
  * Uses standard jQuery delegation (`.on`) instead of our custom implementation
  * Blaze supports live SVG templates that work just like HTML templates

See
[the Using Blaze wiki page](https://github.com/meteor/meteor/wiki/Using-Blaze)
for full details on upgrading your app to 0.8.0.  This includes:

* The `Template.foo.rendered` callback is now only called once when the template
  is rendered, rather than repeatedly as it is "re-rendered", because templates
  now directly update changed data instead of fully re-rendering.

* The `accounts-ui` login buttons are now invoked as a `{{> loginButtons}}`
  rather than as `{{loginButtons}}`.

* Previous versions of Meteor used a heavily modified version of the Handlebars
  templating language. In 0.8.0, we've given it its own name: Spacebars!
  Spacebars has an
  [explicit specification](https://github.com/meteor/meteor/blob/devel/packages/spacebars/README.md)
  instead of being defined as a series of changes to Handlebars. There are some
  incompatibilities with our previous Handlebars fork, such as a
  [different way of specifying dynamic element attributes](https://github.com/meteor/meteor/blob/devel/packages/spacebars/README.md#in-attribute-values)
  and a
  [new way of defining custom block helpers](https://github.com/meteor/meteor/blob/devel/packages/spacebars/README.md#custom-block-helpers).

* Your template files must consist of
  [well-formed HTML](https://github.com/meteor/meteor/blob/devel/packages/spacebars/README.md#html-dialect). Invalid
  HTML is now a compilation failure.  (There is a current limitation in our HTML
  parser such that it does not support
  [omitting end tags](http://www.w3.org/TR/html5/syntax.html#syntax-tag-omission)
  on elements such as `<P>` and `<LI>`.)

* `Template.foo` is no longer a function. It is instead a
  "component". Components render to an intermediate representation of an HTML
  tree, not a string, so there is no longer an easy way to render a component to
  a static HTML string.

* `Meteor.render` and `Spark.render` have been removed. Use `UI.render` and
  `UI.insert` instead.

* The `<body>` tag now defines a template just like the `<template>` tag, which
  can have helpers and event handlers.  Define them directly on the object
  `UI.body`.

* Previous versions of Meteor shipped with a synthesized `tap` event,
  implementing a zero-delay click event on mobile browsers. Unfortunately, this
  event never worked very well. We're eliminating it. Instead, use one of the
  excellent third party solutions.

* The `madewith` package (which supported adding a badge to your website
  displaying its score from http://madewith.meteor.com/) has been removed, as it
  is not compatible with the new version of that site.

* The internal `spark`, `liverange`, `universal-events`, and `domutils` packages
  have been removed.

* The `Handlebars` namespace has been deprecated.  `Handlebars.SafeString` is
  now `Spacebars.SafeString`, and `Handlebars.registerHelper` is now
  `UI.registerHelper`.

Patches contributed by GitHub users cmather and mart-jansink.


## v0.7.2.3, 2014-12-09 (backport)

* Fix a security issue in allow/deny rules that could result in data
  loss. If your app uses allow/deny rules, or uses packages that use
  allow/deny rules, we recommend that you update immediately.
  Backport from 1.0.1.

## v0.7.2.2, 2014-04-21 (backport)

* Fix a security flaw in OAuth1 and OAuth2 implementations.
  Backport from 0.8.1; see its entry for recommended actions to take.

## v0.7.2.1, 2014-04-30 (backport)

* Fix security flaw in OAuth1 implementation. Clients can no longer
  choose the callback_url for OAuth1 logins.
  Backport from 0.8.0.1.

## v0.7.2, 2014-03-18

* Support oplog tailing on queries with the `limit` option. All queries
  except those containing `$near` or `$where` selectors or the `skip`
  option can now be used with the oplog driver.

* Add hooks to login process: `Accounts.onLogin`,
  `Accounts.onLoginFailure`, and `Accounts.validateLoginAttempt`. These
  functions allow for rate limiting login attempts, logging an audit
  trail, account lockout flags, and more. See:
  http://docs.meteor.com/#accounts_validateloginattempt [#1815](https://github.com/meteor/meteor/issues/1815)

* Change the `Accounts.registerLoginHandler` API for custom login
  methods. Login handlers now require a name and no longer have to deal
  with generating resume tokens. See
  https://github.com/meteor/meteor/blob/devel/packages/accounts-base/accounts_server.js
  for details. OAuth based login handlers using the
  `Oauth.registerService` packages are not affected.

* Add support for HTML email in `Accounts.emailTemplates`.  [#1785](https://github.com/meteor/meteor/issues/1785)

* minimongo: Support `{a: {$elemMatch: {x: 1, $or: [{a: 1}, {b: 1}]}}}`  [#1875](https://github.com/meteor/meteor/issues/1875)

* minimongo: Support `{a: {$regex: '', $options: 'i'}}`  [#1874](https://github.com/meteor/meteor/issues/1874)

* minimongo: Fix sort implementation with multiple sort fields which each look
  inside an array. eg, ensure that with sort key `{'a.x': 1, 'a.y': 1}`, the
  document `{a: [{x: 0, y: 4}]}` sorts before
  `{a: [{x: 0, y: 5}, {x: 1, y: 3}]}`, because the 3 should not be used as a
  tie-breaker because it is not "next to" the tied 0s.

* minimongo: Fix sort implementation when selector and sort key share a field,
  that field matches an array in the document, and only some values of the array
  match the selector. eg, ensure that with sort key `{a: 1}` and selector
  `{a: {$gt: 3}}`, the document `{a: [4, 6]}` sorts before `{a: [1, 5]}`,
  because the 1 should not be used as a sort key because it does not match the
  selector. (We only approximate the MongoDB behavior here by only supporting
  relatively selectors.)

* Use `faye-websocket` (0.7.2) npm module instead of `websocket` (1.0.8) for
  server-to-server DDP.

* Update Google OAuth package to use new `profile` and `email` scopes
  instead of deprecated URL-based scopes.  [#1887](https://github.com/meteor/meteor/issues/1887)

* Add `_throwFirstError` option to `Deps.flush`.

* Make `facts` package data available on the server as
  `Facts._factsByPackage`.

* Fix issue where `LESS` compilation error could crash the `meteor run`
  process.  [#1877](https://github.com/meteor/meteor/issues/1877)

* Fix crash caused by empty HTTP host header in `meteor run` development
  server.  [#1871](https://github.com/meteor/meteor/issues/1871)

* Fix hot code reload in private browsing mode in Safari.

* Fix appcache size calculation to avoid erronious warnings. [#1847](https://github.com/meteor/meteor/issues/1847)

* Remove unused `Deps._makeNonReactive` wrapper function. Call
  `Deps.nonreactive` directly instead.

* Avoid setting the `oplogReplay` on non-oplog collections. Doing so
  caused mongod to crash.

* Add startup message to `test-in-console` to ease automation. [#1884](https://github.com/meteor/meteor/issues/1884)

* Upgraded dependencies
  - amplify: 1.1.2 (from 1.1.0)

Patches contributed by GitHub users awwx, dandv, queso, rgould, timhaines, zol


## v0.7.1.2, 2014-02-27

* Fix bug in tool error handling that caused `meteor` to crash on Mac
  OSX when no computer name is set.

* Work around a bug that caused MongoDB to fail an assertion when using
  tailable cursors on non-oplog collections.


## v0.7.1.1, 2014-02-24

* Integrate with Meteor developer accounts, a new way of managing your
  meteor.com deployed sites. When you use `meteor deploy`, you will be
  prompted to create a developer account.
    - Once you've created a developer account, you can log in and out
      from the command line with `meteor login` and `meteor logout`.
    - You can claim legacy sites with `meteor claim`. This command will
      prompt you for your site password if you are claiming a
      password-protected site; after claiming it, you will not need to
      enter the site password again.
    - You can add or remove authorized users, and view the list of
      authorized users, for a site with `meteor authorized`.
    - You can view your current username with `meteor whoami`.
    - This release also includes the `accounts-meteor-developer` package
      for building Meteor apps that allow users to log in with their own
      developer accounts.

* Improve the oplog tailing implementation for getting real-time database
  updates from MongoDB.
    - Add support for all operators except `$where` and `$near`. Limit and
      skip are not supported yet.
    - Add optimizations to avoid needless data fetches from MongoDB.
    - Fix an error ("Cannot call method 'has' of null") in an oplog
      callback. [#1767](https://github.com/meteor/meteor/issues/1767)

* Add and improve support for minimongo operators.
  - Support `$comment`.
  - Support `obj` name in `$where`.
  - `$regex` matches actual regexps properly.
  - Improve support for `$nin`, `$ne`, `$not`.
  - Support using `{ $in: [/foo/, /bar/] }`. [#1707](https://github.com/meteor/meteor/issues/1707)
  - Support `{$exists: false}`.
  - Improve type-checking for selectors.
  - Support `{x: {$elemMatch: {$gt: 5}}}`.
  - Match Mongo's behavior better when there are arrays in the document.
  - Support `$near` with sort.
  - Implement updates with `{ $set: { 'a.$.b': 5 } }`.
  - Support `{$type: 4}` queries.
  - Optimize `remove({})` when observers are paused.
  - Make update-by-id constant time.
  - Allow `{$set: {'x._id': 1}}`.  [#1794](https://github.com/meteor/meteor/issues/1794)

* Upgraded dependencies
  - node: 0.10.25 (from 0.10.22). The workaround for specific Node
    versions from 0.7.0 is now removed; 0.10.25+ is supported.
  - jquery: 1.11.0 (from 1.8.2). See
    http://jquery.com/upgrade-guide/1.9/ for upgrade instructions.
  - jquery-waypoints: 2.0.4 (from 1.1.7). Contains
    backwards-incompatible changes.
  - source-map: 0.3.2 (from 0.3.30) [#1782](https://github.com/meteor/meteor/issues/1782)
  - websocket-driver: 0.3.2 (from 0.3.1)
  - http-proxy: 1.0.2 (from a pre-release fork of 1.0)
  - semver: 2.2.1 (from 2.1.0)
  - request: 2.33.0 (from 2.27.0)
  - fstream: 0.1.25 (from 0.1.24)
  - tar: 0.1.19 (from 0.1.18)
  - eachline: a fork of 2.4.0 (from 2.3.3)
  - source-map: 0.1.31 (from 0.1.30)
  - source-map-support: 0.2.5 (from 0.2.3)
  - mongo: 2.4.9 (from 2.4.8)
  - openssl in mongo: 1.0.1f (from 1.0.1e)
  - kexec: 0.2.0 (from 0.1.1)
  - less: 1.6.1 (from 1.3.3)
  - stylus: 0.42.2 (from 0.37.0)
  - nib: 1.0.2 (from 1.0.0)
  - coffeescript: 1.7.1 (from 1.6.3)

* CSS preprocessing and sourcemaps:
  - Add sourcemap support for CSS stylesheet preprocessors. Use
    sourcemaps for stylesheets compiled with LESS.
  - Improve CSS minification to deal with `@import` statements correctly.
  - Lint CSS files for invalid `@` directives.
  - Change the recommended suffix for imported LESS files from
    `.lessimport` to `.import.less`. Add `.import.styl` to allow
    `stylus` imports. `.lessimport` continues to work but is deprecated.

* Add `clientAddress` and `httpHeaders` to `this.connection` in method
  calls and publish functions.

* Hash login tokens before storing them in the database. Legacy unhashed
  tokens are upgraded to hashed tokens in the database as they are used
  in login requests.

* Change default accounts-ui styling and add more CSS classes.

* Refactor command-line tool. Add test harness and better tests. Run
  `meteor self-test --help` for info on running the tools test suite.

* Speed up application re-build in development mode by re-using file
  hash computation between file change watching code and application
  build code..

* Fix issues with documents containing a key named `length` with a
  numeric value. Underscore treated these as arrays instead of objects,
  leading to exceptions when . Patch Underscore to not treat plain
  objects (`x.constructor === Object`) with numeric `length` fields as
  arrays. [#594](https://github.com/meteor/meteor/issues/594) [#1737](https://github.com/meteor/meteor/issues/1737)

* Deprecate `Accounts.loginServiceConfiguration` in favor of
  `ServiceConfiguration.configurations`, exported by the
  `service-configuration` package. `Accounts.loginServiceConfiguration`
  is maintained for backwards-compatibility, but it is defined in a
  `Meteor.startup` block and so cannot be used from top-level code.

* Cursors with a field specifier containing `{_id: 0}` can no longer be
  used with `observeChanges` or `observe`. This includes the implicit
  calls to these functions that are done when returning a cursor from a
  publish function or using `{{#each}}`.

* Transform functions must return objects and may not change the `_id`
  field, though they may leave it out.

* Remove broken IE7 support from the `localstorage` package. Meteor
  accounts logins no longer persist in IE7.

* Fix the `localstorage` package when used with Safari in private
  browsing mode. This fixes a problem with login token storage and
  account login. [#1291](https://github.com/meteor/meteor/issues/1291)

* Types added with `EJSON.addType` now have default `clone` and `equals`
  implementations. Users may still specify `clone` or `equals` functions
  to override the default behavior.  [#1745](https://github.com/meteor/meteor/issues/1745)

* Add `frame-src` to `browser-policy-content` and account for
  cross-browser CSP disparities.

* Deprecate `Oauth.initiateLogin` in favor of `Oauth.showPopup`.

* Add `WebApp.rawConnectHandlers` for adding connect handlers that run
  before any other Meteor handlers, except `connect.compress()`. Raw
  connect handlers see the URL's full path (even if ROOT_URL contains a
  non-empty path) and they run before static assets are served.

* Add `Accounts.connection` to allow using Meteor accounts packages with
  a non-default DDP connection.

* Detect and reload if minified CSS files fail to load at startup. This
  prevents the application from running unstyled if the page load occurs
  while the server is switching versions.

* Allow Npm.depends to specify any http or https URL containing a full
  40-hex-digit SHA.  [#1686](https://github.com/meteor/meteor/issues/1686)

* Add `retry` package for connection retry with exponential backoff.

* Pass `update` and `remove` return values correctly when using
  collections validated with `allow` and `deny` rules. [#1759](https://github.com/meteor/meteor/issues/1759)

* If you're using Deps on the server, computations and invalidation
  functions are not allowed to yield. Throw an error instead of behaving
  unpredictably.

* Fix namespacing in coffeescript files added to a package with the
  `bare: true` option. [#1668](https://github.com/meteor/meteor/issues/1668)

* Fix races when calling login and/or logoutOtherClients from multiple
  tabs. [#1616](https://github.com/meteor/meteor/issues/1616)

* Include oauth_verifier as a header rather than a parameter in
  the `oauth1` package. [#1825](https://github.com/meteor/meteor/issues/1825)

* Fix `force-ssl` to allow local development with `meteor run` in IPv6
  environments. [#1751](https://github.com/meteor/meteor/issues/1751)`

* Allow cursors on named local collections to be returned from a publish
  function in an array.  [#1820](https://github.com/meteor/meteor/issues/1820)

* Fix build failure caused by a directory in `programs/` without a
  package.js file.

* Do a better job of handling shrinkwrap files when an npm module
  depends on something that isn't a semver. [#1684](https://github.com/meteor/meteor/issues/1684)

* Fix failures updating npm dependencies when a node_modules directory
  exists above the project directory.  [#1761](https://github.com/meteor/meteor/issues/1761)

* Preserve permissions (eg, executable bit) on npm files.  [#1808](https://github.com/meteor/meteor/issues/1808)

* SockJS tweak to support relative base URLs.

* Don't leak sockets on error in dev-mode proxy.

* Clone arguments to `added` and `changed` methods in publish
  functions. This allows callers to reuse objects and prevents already
  published data from changing after the fact.  [#1750](https://github.com/meteor/meteor/issues/1750)

* Ensure springboarding to a different meteor tools version always uses
  `exec` to run the old version. This simplifies process management for
  wrapper scripts.

Patches contributed by GitHub users DenisGorbachev, EOT, OyoKooN, awwx,
dandv, icellan, jfhamlin, marcandre, michaelbishop, mitar, mizzao,
mquandalle, paulswartz, rdickert, rzymek, timhaines, and yeputons.


## v0.7.0.1, 2013-12-20

* Two fixes to `meteor run` Mongo startup bugs that could lead to hangs with the
  message "Initializing mongo database... this may take a moment.".  [#1696](https://github.com/meteor/meteor/issues/1696)

* Apply the Node patch to 0.10.24 as well (see the 0.7.0 section for details).

* Fix gratuitous IE7 incompatibility.  [#1690](https://github.com/meteor/meteor/issues/1690)


## v0.7.0, 2013-12-17

This version of Meteor contains a patch for a bug in Node 0.10 which
most commonly affects websockets. The patch is against Node version
0.10.22 and 0.10.23. We strongly recommend using one of these precise
versions of Node in production so that the patch will be applied. If you
use a newer version of Node with this version of Meteor, Meteor will not
apply the patch and will instead disable websockets.

* Rework how Meteor gets realtime database updates from MongoDB. Meteor
  now reads the MongoDB "oplog" -- a special collection that records all
  the write operations as they are applied to your database. This means
  changes to the database are instantly noticed and reflected in Meteor,
  whether they originated from Meteor or from an external database
  client. Oplog tailing is automatically enabled in development mode
  with `meteor run`, and can be enabled in production with the
  `MONGO_OPLOG_URL` environment variable. Currently the only supported
  selectors are equality checks; `$`-operators, `limit` and `skip`
  queries fall back to the original poll-and-diff algorithm. See
  https://github.com/meteor/meteor/wiki/Oplog-Observe-Driver
  for details.

* Add `Meteor.onConnection` and add `this.connection` to method
  invocations and publish functions. These can be used to store data
  associated with individual clients between subscriptions and method
  calls. See http://docs.meteor.com/#meteor_onconnection for details. [#1611](https://github.com/meteor/meteor/issues/1611)

* Bundler failures cause non-zero exit code in `meteor run`.  [#1515](https://github.com/meteor/meteor/issues/1515)

* Fix error when publish function callbacks are called during session shutdown.

* Rework hot code push. The new `autoupdate` package drives automatic
  reloads on update using standard DDP messages instead of a hardcoded
  message at DDP startup. Now the hot code push only triggers when
  client code changes; server-only code changes will not cause the page
  to reload.

* New `facts` package publishes internal statistics about Meteor.

* Add an explicit check that publish functions return a cursor, an array
  of cursors, or a falsey value. This is a safety check to to prevent
  users from accidentally returning Collection.findOne() or some other
  value and expecting it to be published.

* Implement `$each`, `$sort`, and `$slice` options for minimongo's `$push`
  modifier.  [#1492](https://github.com/meteor/meteor/issues/1492)

* Introduce `--raw-logs` option to `meteor run` to disable log
  coloring and timestamps.

* Add `WebAppInternals.setBundledJsCssPrefix()` to control where the
  client loads bundled JavaScript and CSS files. This allows serving
  files from a CDN to decrease page load times and reduce server load.

* Attempt to exit cleanly on `SIGHUP`. Stop accepting incoming
  connections, kill DDP connections, and finish all outstanding requests
  for static assets.

* In the HTTP server, only keep sockets with no active HTTP requests alive for 5
  seconds.

* Fix handling of `fields` option in minimongo when only `_id` is present. [#1651](https://github.com/meteor/meteor/issues/1651)

* Fix issue where setting `process.env.MAIL_URL` in app code would not
  alter where mail was sent. This was a regression in 0.6.6 from 0.6.5. [#1649](https://github.com/meteor/meteor/issues/1649)

* Use stderr instead of stdout (for easier automation in shell scripts) when
  prompting for passwords and when downloading the dev bundle. [#1600](https://github.com/meteor/meteor/issues/1600)

* Ensure more downtime during file watching.  [#1506](https://github.com/meteor/meteor/issues/1506)

* Fix `meteor run` with settings files containing non-ASCII characters.  [#1497](https://github.com/meteor/meteor/issues/1497)

* Support `EJSON.clone` for `Meteor.Error`. As a result, they are properly
  stringified in DDP even if thrown through a `Future`.  [#1482](https://github.com/meteor/meteor/issues/1482)

* Fix passing `transform: null` option to `collection.allow()` to disable
  transformation in validators.  [#1659](https://github.com/meteor/meteor/issues/1659)

* Fix livedata error on `this.removed` during session shutdown. [#1540](https://github.com/meteor/meteor/issues/1540) [#1553](https://github.com/meteor/meteor/issues/1553)

* Fix incompatibility with Phusion Passenger by removing an unused line. [#1613](https://github.com/meteor/meteor/issues/1613)

* Ensure install script creates /usr/local on machines where it does not
  exist (eg. fresh install of OSX Mavericks).

* Set x-forwarded-* headers in `meteor run`.

* Clean up package dirs containing only ".build".

* Check for matching hostname before doing end-of-oauth redirect.

* Only count files that actually go in the cache towards the `appcache`
  size check. [#1653](https://github.com/meteor/meteor/issues/1653).

* Increase the maximum size spiderable will return for a page from 200kB
  to 5MB.

* Upgraded dependencies:
  * SockJS server from 0.3.7 to 0.3.8, including new faye-websocket module.
  * Node from 0.10.21 to 0.10.22
  * MongoDB from 2.4.6 to 2.4.8
  * clean-css from 1.1.2 to 2.0.2
  * uglify-js from a fork of 2.4.0 to 2.4.7
  * handlebars npm module no longer available outside of handlebars package

Patches contributed by GitHub users AlexeyMK, awwx, dandv, DenisGorbachev,
emgee3, FooBarWidget, mitar, mcbain, rzymek, and sdarnell.


## v0.6.6.3, 2013-11-04

* Fix error when publish function callbacks are called during session
  shutdown.  [#1540](https://github.com/meteor/meteor/issues/1540) [#1553](https://github.com/meteor/meteor/issues/1553)

* Improve `meteor run` CPU usage in projects with many
  directories.  [#1506](https://github.com/meteor/meteor/issues/1506)


## v0.6.6.2, 2013-10-21

* Upgrade Node from 0.10.20 to 0.10.21 (security update).


## v0.6.6.1, 2013-10-12

* Fix file watching on OSX. Work around Node issue [#6251](https://github.com/meteor/meteor/issues/6251) by not using
  fs.watch. [#1483](https://github.com/meteor/meteor/issues/1483)


## v0.6.6, 2013-10-10


#### Security

* Add `browser-policy` package for configuring and sending
  Content-Security-Policy and X-Frame-Options HTTP headers.
  [See the docs](http://docs.meteor.com/#browserpolicy) for more.

* Use cryptographically strong pseudorandom number generators when available.

#### MongoDB

* Add upsert support. `Collection.update` now supports the `{upsert:
  true}` option. Additionally, add a `Collection.upsert` method which
  returns the newly inserted object id if applicable.

* `update` and `remove` now return the number of documents affected.  [#1046](https://github.com/meteor/meteor/issues/1046)

* `$near` operator for `2d` and `2dsphere` indices.

* The `fields` option to the collection methods `find` and `findOne` now works
  on the client as well.  (Operators such as `$elemMatch` and `$` are not yet
  supported in `fields` projections.) [#1287](https://github.com/meteor/meteor/issues/1287)

* Pass an index and the cursor itself to the callbacks in `cursor.forEach` and
  `cursor.map`, just like the corresponding `Array` methods.  [#63](https://github.com/meteor/meteor/issues/63)

* Support `c.find(query, {limit: N}).count()` on the client.  [#654](https://github.com/meteor/meteor/issues/654)

* Improve behavior of `$ne`, `$nin`, and `$not` selectors with objects containing
  arrays.  [#1451](https://github.com/meteor/meteor/issues/1451)

* Fix various bugs if you had two documents with the same _id field in
  String and ObjectID form.

#### Accounts

* [Behavior Change] Expire login tokens periodically. Defaults to 90
  days. Use `Accounts.config({loginExpirationInDays: null})` to disable
  token expiration.

* [Behavior Change] Write dates generated by Meteor Accounts to Mongo as
  Date instead of number; existing data can be converted by passing it
  through `new Date()`. [#1228](https://github.com/meteor/meteor/issues/1228)

* Log out and close connections for users if they are deleted from the
  database.

* Add Meteor.logoutOtherClients() for logging out other connections
  logged in as the current user.

* `restrictCreationByEmailDomain` option in `Accounts.config` to restrict new
  users to emails of specific domain (eg. only users with @meteor.com emails) or
  a custom validator. [#1332](https://github.com/meteor/meteor/issues/1332)

* Support OAuth1 services that require request token secrets as well as
  authentication token secrets.  [#1253](https://github.com/meteor/meteor/issues/1253)

* Warn if `Accounts.config` is only called on the client.  [#828](https://github.com/meteor/meteor/issues/828)

* Fix bug where callbacks to login functions could be called multiple
  times when the client reconnects.

#### DDP

* Fix infinite loop if a client disconnects while a long yielding method is
  running.

* Unfinished code to support DDP session resumption has been removed. Meteor
  servers now stop processing messages from clients and reclaim memory
  associated with them as soon as they are disconnected instead of a few minutes
  later.

#### Tools

* The pre-0.6.5 `Package.register_extension` API has been removed. Use
  `Package._transitional_registerBuildPlugin` instead, which was introduced in
  0.6.5. (A bug prevented the 0.6.5 reimplementation of `register_extension`
  from working properly anyway.)

* Support using an HTTP proxy in the `meteor` command line tool. This
  allows the `update`, `deploy`, `logs`, and `mongo` commands to work
  behind a proxy. Use the standard `http_proxy` environment variable to
  specify your proxy endpoint.  [#429](https://github.com/meteor/meteor/issues/429), [#689](https://github.com/meteor/meteor/issues/689), [#1338](https://github.com/meteor/meteor/issues/1338)

* Build Linux binaries on an older Linux machine. Meteor now supports
  running on Linux machines with glibc 2.9 or newer (Ubuntu 10.04+, RHEL
  and CentOS 6+, Fedora 10+, Debian 6+). Improve error message when running
  on Linux with unsupported glibc, and include Mongo stderr if it fails
  to start.

* Install NPM modules with `--force` to avoid corrupted local caches.

* Rebuild NPM modules in packages when upgrading to a version of Meteor that
  uses a different version of Node.

* Disable the Mongo http interface. This lets you run meteor on two ports
  differing by 1000 at the same time.

#### Misc

* [Known issue] Breaks support for pre-release OSX 10.9 'Mavericks'.
  Will be addressed shortly. See issues:
  https://github.com/joyent/node/issues/6251
  https://github.com/joyent/node/issues/6296

* `EJSON.stringify` now takes options:
  - `canonical` causes objects keys to be stringified in sorted order
  - `indent` allows formatting control over the EJSON stringification

* EJSON now supports `Infinity`, `-Infinity` and `NaN`.

* Check that the argument to `EJSON.parse` is a string.  [#1401](https://github.com/meteor/meteor/issues/1401)

* Better error from functions that use `Meteor._wrapAsync` (eg collection write
  methods and `HTTP` methods) and in DDP server message processing.  [#1387](https://github.com/meteor/meteor/issues/1387)

* Support `appcache` on Chrome for iOS.

* Support literate CoffeeScript files with the extension `.coffee.md` (in
  addition to the already-supported `.litcoffee` extension). [#1407](https://github.com/meteor/meteor/issues/1407)

* Make `madewith` package work again (broken in 0.6.5).  [#1448](https://github.com/meteor/meteor/issues/1448)

* Better error when passing a string to `{{#each}}`. [#722](https://github.com/meteor/meteor/issues/722)

* Add support for JSESSIONID cookies for sticky sessions. Set the
  `USE_JSESSIONID` environment variable to enable placing a JSESSIONID
  cookie on sockjs requests.

* Simplify the static analysis used to detect package-scope variables.

* Upgraded dependencies:
  * Node from 0.8.24 to 0.10.20
  * MongoDB from 2.4.4 to 2.4.6
  * MongoDB driver from 1.3.17 to 1.3.19
  * http-proxy from 0.10.1 to a pre-release of 1.0.0
  * stylus from 0.30.1 to 0.37.0
  * nib from 0.8.2 to 1.0.0
  * optimist from 0.3.5 to 0.6.0
  * semver from 1.1.0 to 2.1.0
  * request from 2.12.0 to 2.27.0
  * keypress from 0.1.0 to 0.2.1
  * underscore from 1.5.1 to 1.5.2
  * fstream from 0.1.21 to 0.1.24
  * tar from 0.1.14 to 0.1.18
  * source-map from 0.1.26 to 0.1.30
  * source-map-support from a fork of 0.1.8 to 0.2.3
  * escope from a fork of 0.0.15 to 1.0.0
  * estraverse from 1.1.2-1 to 1.3.1
  * simplesmtp from 0.1.25 to 0.3.10
  * stream-buffers from 0.2.3 to 0.2.5
  * websocket from 1.0.7 to 1.0.8
  * cli-color from 0.2.2 to 0.2.3
  * clean-css from 1.0.11 to 1.1.2
  * UglifyJS2 from a fork of 2.3.6 to a different fork of 2.4.0
  * connect from 2.7.10 to 2.9.0
  * send from 0.1.0 to 0.1.4
  * useragent from 2.0.1 to 2.0.7
  * replaced byline with eachline 2.3.3

Patches contributed by GitHub users ansman, awwx, codeinthehole, jacott,
Maxhodges, meawoppl, mitar, mizzao, mquandalle, nathan-muir, RobertLowe, ryw,
sdarnell, and timhaines.


## v0.6.5.3, 2014-12-09 (backport)

* Fix a security issue in allow/deny rules that could result in data
  loss. If your app uses allow/deny rules, or uses packages that use
  allow/deny rules, we recommend that you update immediately.
  Backport from 1.0.1.


## v0.6.5.2, 2013-10-21

* Upgrade Node from 0.8.24 to 0.8.26 (security patch)


## v0.6.5.1, 2013-08-28

* Fix syntax errors on lines that end with a backslash. [#1326](https://github.com/meteor/meteor/issues/1326)

* Fix serving static files with special characters in their name. [#1339](https://github.com/meteor/meteor/issues/1339)

* Upgrade `esprima` JavaScript parser to fix bug parsing complex regexps.

* Export `Spiderable` from `spiderable` package to allow users to set
  `Spiderable.userAgentRegExps` to control what user agents are treated
  as spiders.

* Add EJSON to standard-app-packages. [#1343](https://github.com/meteor/meteor/issues/1343)

* Fix bug in d3 tab character parsing.

* Fix regression when using Mongo ObjectIDs in Spark templates.


## v0.6.5, 2013-08-14

* New package system with package compiler and linker:

  * Each package now has it own namespace for variable
    declarations. Global variables used in a package are limited to
    package scope.

  * Packages must explicitly declare which symbols they export with
    `api.export` in `package.js`.

  * Apps and packages only see the exported symbols from packages they
    explicitly use. For example, if your app uses package A which in
    turn depends on package B, only package A's symbols will be
    available in the app.

  * Package names can only contain alphanumeric characters, dashes, and
    dots. Packages with spaces and underscores must be renamed.

  * Remove hardcoded list of required packages. New default
    `standard-app-packages` package adds dependencies on the core Meteor
    stack. This package can be removed to make an app with only parts of
    the Meteor stack. `standard-app-packages` will be automatically
    added to a project when it is updated to Meteor 0.6.5.

  * Custom app packages in the `packages` directory are no longer
    automatically used. They must be explicitly added to the app with
    `meteor add <packagename>`. To help with the transition, all
    packages in the `packages` directory will be automatically added to
    the project when it is updated to Meteor 0.6.5.

  * New "unipackage" on-disk format for built packages. Compiled packages are
    cached and rebuilt only when their source or dependencies change.

  * Add "unordered" and "weak" package dependency modes to allow
    circular package dependencies and conditional code inclusion.

  * New API (`_transitional_registerBuildPlugin`) for declaring
    compilers, preprocessors, and file extension handlers. These new
    build plugins are full compilation targets in their own right, and
    have their own namespace, source files, NPM requirements, and package
    dependencies. The old `register_extension` API is deprecated. Please
    note that the `package.js` format and especially
    `_transitional_registerBuildPlugin` are not frozen interfaces and
    are subject to change in future releases.

  * Add `api.imply`, which allows one package to "imply" another. If
    package A implies package B, then anything that depends on package
    A automatically depends on package B as well (and receives package
    B's imports). This is useful for creating umbrella packages
    (`standard-app-packages`) or sometimes for factoring common code
    out of related packages (`accounts-base`).

* Move HTTP serving out of the server bootstrap and into the `webapp`
  package. This allows building Meteor apps that are not web servers
  (eg. command line tools, DDP clients, etc.). Connect middlewares can
  now be registered on the new `WebApp.connectHandlers` instead of the
  old `__meteor_bootstrap__.app`.

* The entire Meteor build process now has first-class source map
  support. A source map is maintained for every source file as it
  passes through the build pipeline. Currently, the source maps are
  only served in development mode. Not all web browsers support source
  maps yet and for those that do, you may have to turn on an option to
  enable them. Source maps will always be used when reporting
  exceptions on the server.

* Update the `coffeescript` package to generate source maps.

* Add new `Assets` API and `private` subdirectory for including and
  accessing static assets on the server. http://docs.meteor.com/#assets

* Add `Meteor.disconnect`. Call this to disconnect from the
  server and stop all live data updates. [#1151](https://github.com/meteor/meteor/issues/1151)

* Add `Match.Integer` to `check` for 32-bit signed integers.

* `Meteor.connect` has been renamed to `DDP.connect` and is now fully
  supported on the server. Server-to-server DDP connections use
  websockets, and can be used for both method calls and subscriptions.

* Rename `Meteor.default_connection` to `Meteor.connection` and
  `Meteor.default_server` to `Meteor.server`.

* Rename `Meteor.http` to `HTTP`.

* `ROOT_URL` may now have a path part. This allows serving multiple
  Meteor apps on the same domain.

* Support creating named unmanaged collections with
  `new Meteor.Collection("name", {connection: null})`.

* New `Log` function in the `logging` package which prints with
  timestamps, color, filenames and linenumbers.

* Include http response in errors from oauth providers. [#1246](https://github.com/meteor/meteor/issues/1246)

* The `observe` callback `movedTo` now has a fourth argument `before`.

* Move NPM control files for packages from `.npm` to
  `.npm/package`. This is to allow build plugins such as `coffeescript`
  to depend on NPM packages. Also, when removing the last NPM
  dependency, clean up the `.npm` dir.

* Remove deprecated `Meteor.is_client` and `Meteor.is_server` variables.

* Implement "meteor bundle --debug" [#748](https://github.com/meteor/meteor/issues/748)

* Add `forceApprovalPrompt` option to `Meteor.loginWithGoogle`. [#1226](https://github.com/meteor/meteor/issues/1226)

* Make server-side Mongo `insert`s, `update`s, and `remove`s run
  asynchronously when a callback is passed.

* Improve memory usage when calling `findOne()` on the server.

* Delete login tokens from server when user logs out.

* Rename package compatibility mode option to `add_files` from `raw` to
  `bare`.

* Fix Mongo selectors of the form: {$regex: /foo/}.

* Fix Spark memory leak.  [#1157](https://github.com/meteor/meteor/issues/1157)

* Fix EPIPEs during dev mode hot code reload.

* Fix bug where we would never quiesce if we tried to revive subs that errored
  out (5e7138d)

* Fix bug where `this.fieldname` in handlebars template might refer to a
  helper instead of a property of the current data context. [#1143](https://github.com/meteor/meteor/issues/1143)

* Fix submit events on IE8. [#1191](https://github.com/meteor/meteor/issues/1191)

* Handle `Meteor.loginWithX` being called with a callback but no options. [#1181](https://github.com/meteor/meteor/issues/1181)

* Work around a Chrome bug where hitting reload could cause a tab to
  lose the DDP connection and never recover. [#1244](https://github.com/meteor/meteor/issues/1244)

* Upgraded dependencies:
  * Node from 0.8.18 to 0.8.24
  * MongoDB from 2.4.3 to 2.4.4, now with SSL support
  * CleanCSS from 0.8.3 to 1.0.11
  * Underscore from 1.4.4 to 1.5.1
  * Fibers from 1.0.0 to 1.0.1
  * MongoDB Driver from 1.3.7 to 1.3.17

Patches contributed by GitHub users btipling, mizzao, timhaines and zol.


## v0.6.4.1, 2013-07-19

* Update mongodb driver to use version 0.2.1 of the bson module.


## v0.6.4, 2013-06-10

* Separate OAuth flow logic from Accounts into separate packages. The
  `facebook`, `github`, `google`, `meetup`, `twitter`, and `weibo`
  packages can be used to perform an OAuth exchange without creating an
  account and logging in.  [#1024](https://github.com/meteor/meteor/issues/1024)

* If you set the `DISABLE_WEBSOCKETS` environment variable, browsers will not
  attempt to connect to your app using Websockets. Use this if you know your
  server environment does not properly proxy Websockets to reduce connection
  startup time.

* Make `Meteor.defer` work in an inactive tab in iOS.  [#1023](https://github.com/meteor/meteor/issues/1023)

* Allow new `Random` instances to be constructed with specified seed. This
  can be used to create repeatable test cases for code that picks random
  values.  [#1033](https://github.com/meteor/meteor/issues/1033)

* Fix CoffeeScript error reporting to include source file and line
  number again.  [#1052](https://github.com/meteor/meteor/issues/1052)

* Fix Mongo queries which nested JavaScript RegExp objects inside `$or`.  [#1089](https://github.com/meteor/meteor/issues/1089)

* Upgraded dependencies:
  * Underscore from 1.4.2 to 1.4.4  [#776](https://github.com/meteor/meteor/issues/776)
  * http-proxy from 0.8.5 to 0.10.1  [#513](https://github.com/meteor/meteor/issues/513)
  * connect from 1.9.2 to 2.7.10
  * Node mongodb client from 1.2.13 to 1.3.7  [#1060](https://github.com/meteor/meteor/issues/1060)

Patches contributed by GitHub users awwx, johnston, and timhaines.


## v0.6.3, 2013-05-15

* Add new `check` package for ensuring that a value matches a required
  type and structure. This is used to validate untrusted input from the
  client. See http://docs.meteor.com/#match for details.

* Use Websockets by default on supported browsers. This reduces latency
  and eliminates the constant network spinner on iOS devices.

* With `autopublish` on, publish many useful fields on `Meteor.users`.

* Files in the `client/compatibility/` subdirectory of a Meteor app do
  not get wrapped in a new variable scope. This is useful for
  third-party libraries which expect `var` statements at the outermost
  level to be global.

* Add synthetic `tap` event for use on touch enabled devices. This is a
  replacement for `click` that fires immediately.

* When using the `http` package synchronously on the server, errors
  are thrown rather than passed in `result.error`

* The `manager` option to the `Meteor.Collection` constructor is now called
  `connection`. The old name still works for now.  [#987](https://github.com/meteor/meteor/issues/987)

* The `localstorage-polyfill` smart package has been replaced by a
  `localstorage` package, which defines a `Meteor._localStorage` API instead of
  trying to replace the DOM `window.localStorage` facility. (Now, apps can use
  the existence of `window.localStorage` to detect if the full localStorage API
  is supported.)  [#979](https://github.com/meteor/meteor/issues/979)

* Upgrade MongoDB from 2.2.1 to 2.4.3.

* Upgrade CoffeeScript from 1.5.0 to 1.6.2.  [#972](https://github.com/meteor/meteor/issues/972)

* Faster reconnects when regaining connectivity.  [#696](https://github.com/meteor/meteor/issues/696)

* `Email.send` has a new `headers` option to set arbitrary headers.  [#963](https://github.com/meteor/meteor/issues/963)

* Cursor transform functions on the server no longer are required to return
  objects with correct `_id` fields.  [#974](https://github.com/meteor/meteor/issues/974)

* Rework `observe()` callback ordering in minimongo to improve fiber
  safety on the server. This makes subscriptions on server to server DDP
  more usable.

* Use binary search in minimongo when updating ordered queries.  [#969](https://github.com/meteor/meteor/issues/969)

* Fix EJSON base64 decoding bug.  [#1001](https://github.com/meteor/meteor/issues/1001)

* Support `appcache` on Chromium.  [#958](https://github.com/meteor/meteor/issues/958)

Patches contributed by GitHub users awwx, jagill, spang, and timhaines.


## v0.6.2.1, 2013-04-24

* When authenticating with GitHub, include a user agent string. This
  unbreaks "Sign in with GitHub"

Patch contributed by GitHub user pmark.


## v0.6.2, 2013-04-16

* Better error reporting:
  * Capture real stack traces for `Meteor.Error`.
  * Report better errors with misconfigured OAuth services.

* Add per-package upgrade notices to `meteor update`.

* Experimental server-to-server DDP support: `Meteor.connect` on the
  server will connect to a remote DDP endpoint via WebSockets. Method
  calls should work fine, but subscriptions and minimongo on the server
  are still a work in progress.

* Upgrade d3 from 2.x to 3.1.4. See
  https://github.com/mbostock/d3/wiki/Upgrading-to-3.0 for compatibility notes.

* Allow CoffeeScript to set global variables when using `use strict`. [#933](https://github.com/meteor/meteor/issues/933)

* Return the inserted documented ID from `LocalCollection.insert`. [#908](https://github.com/meteor/meteor/issues/908)

* Add Weibo token expiration time to `services.weibo.expiresAt`.

* `Spiderable.userAgentRegExps` can now be modified to change what user agents
  are treated as spiders by the `spiderable` package.

* Prevent observe callbacks from affecting the arguments to identical
  observes. [#855](https://github.com/meteor/meteor/issues/855)

* Fix meteor command line tool when run from a home directory with
  spaces in its name. If you previously installed meteor release 0.6.0
  or 0.6.1 you'll need to uninstall and reinstall meteor to support
  users with spaces in their usernames (see
  https://github.com/meteor/meteor/blob/master/README.md#uninstalling-meteor)

Patches contributed by GitHub users andreas-karlsson, awwx, jacott,
joshuaconner, and timhaines.


## v0.6.1, 2013-04-08

* Correct NPM behavior in packages in case there is a `node_modules` directory
  somewhere above the app directory. [#927](https://github.com/meteor/meteor/issues/927)

* Small bug fix in the low-level `routepolicy` package.

Patches contributed by GitHub users andreas-karlsson and awwx.


## v0.6.0, 2013-04-04

* Meteor has a brand new distribution system! In this new system, code-named
  Engine, packages are downloaded individually and on demand. All of the
  packages in each official Meteor release are prefetched and cached so you can
  still use Meteor while offline. You can have multiple releases of Meteor
  installed simultaneously; apps are pinned to specific Meteor releases.
  All `meteor` commands accept a `--release` argument to specify which release
  to use; `meteor update` changes what release the app is pinned to.
  Inside an app, the name of the release is available at `Meteor.release`.
  When running Meteor directly from a git checkout, the release is ignored.

* Variables declared with `var` at the outermost level of a JavaScript
  source file are now private to that file. Remove the `var` to share
  a value between files.

* Meteor now supports any x86 (32- or 64-bit) Linux system, not just those which
  use Debian or RedHat package management.

* Apps may contain packages inside a top-level directory named `packages`.

* Packages may depend on [NPM modules](https://npmjs.org), using the new
  `Npm.depends` directive in their `package.js` file. (Note: if the NPM module
  has architecture-specific binary components, bundles built with `meteor
  bundle` or `meteor deploy` will contain the components as built for the
  developer's platform and may not run on other platforms.)

* Meteor's internal package tests (as well as tests you add to your app's
  packages with the unsupported `Tinytest` framework) are now run with the new
  command `meteor test-packages`.

* `{{#each}}` helper can now iterate over falsey values without throwing an
  exception. [#815](https://github.com/meteor/meteor/issues/815), [#801](https://github.com/meteor/meteor/issues/801)

* `{{#with}}` helper now only includes its block if its argument is not falsey,
  and runs an `{{else}}` block if provided if the argument is falsey. [#770](https://github.com/meteor/meteor/issues/770), [#866](https://github.com/meteor/meteor/issues/866)

* Twitter login now stores `profile_image_url` and `profile_image_url_https`
  attributes in the `user.services.twitter` namespace. [#788](https://github.com/meteor/meteor/issues/788)

* Allow packages to register file extensions with dots in the filename.

* When calling `this.changed` in a publish function, it is no longer an error to
  clear a field which was never set. [#850](https://github.com/meteor/meteor/issues/850)

* Deps API
  * Add `dep.depend()`, deprecate `Deps.depend(dep)` and
    `dep.addDependent()`.
  * If first run of `Deps.autorun` throws an exception, stop it and don't
    rerun.  This prevents a Spark exception when template rendering fails
    ("Can't call 'firstNode' of undefined").
  * If an exception is thrown during `Deps.flush` with no stack, the
    message is logged instead. [#822](https://github.com/meteor/meteor/issues/822)

* When connecting to MongoDB, use the JavaScript BSON parser unless specifically
  requested in `MONGO_URL`; the native BSON parser sometimes segfaults. (Meteor
  only started using the native parser in 0.5.8.)

* Calls to the `update` collection function in untrusted code may only use a
  whitelisted list of modifier operators.

Patches contributed by GitHub users awwx, blackcoat, cmather, estark37,
mquandalle, Primigenus, raix, reustle, and timhaines.


## v0.5.9, 2013-03-14

* Fix regression in 0.5.8 that prevented users from editing their own
  profile. [#809](https://github.com/meteor/meteor/issues/809)

* Fix regression in 0.5.8 where `Meteor.loggingIn()` would not update
  reactively. [#811](https://github.com/meteor/meteor/issues/811)


## v0.5.8, 2013-03-13

* Calls to the `update` and `remove` collection functions in untrusted code may
  no longer use arbitrary selectors. You must specify a single document ID when
  invoking these functions from the client (other than in a method stub).

  You may still use other selectors when calling `update` and `remove` on the
  server and from client method stubs, so you can replace calls that are no
  longer supported (eg, in event handlers) with custom method calls.

  The corresponding `update` and `remove` callbacks passed to `allow` and `deny`
  now take a single document instead of an array.

* Add new `appcache` package. Add this package to your project to speed
  up page load and make hot code reload smoother using the HTML5
  AppCache API. See http://docs.meteor.com/#appcache for details.

* Rewrite reactivity library. `Meteor.deps` is now `Deps` and has a new
  API. `Meteor.autorun` and `Meteor.flush` are now called `Deps.autorun` and
  `Deps.flush` (the old names still work for now). The other names under
  `Meteor.deps` such as `Context` no longer exist. The new API is documented at
  http://docs.meteor.com/#deps

* You can now provide a `transform` option to collections, which is a
  function that documents coming out of that collection are passed
  through. `find`, `findOne`, `allow`, and `deny` now take `transform` options,
  which may override the Collection's `transform`.  Specifying a `transform`
  of `null` causes you to receive the documents unmodified.

* Publish functions may now return an array of cursors to publish. Currently,
  the cursors must all be from different collections. [#716](https://github.com/meteor/meteor/issues/716)

* User documents have id's when `onCreateUser` and `validateNewUser` hooks run.

* Encode and store custom EJSON types in MongoDB.

* Support literate CoffeeScript files with the extension `.litcoffee`. [#766](https://github.com/meteor/meteor/issues/766)

* Add new login service provider for Meetup.com in `accounts-meetup` package.

* If you call `observe` or `observeChanges` on a cursor created with the
  `reactive: false` option, it now only calls initial add callbacks and
  does not continue watching the query. [#771](https://github.com/meteor/meteor/issues/771)

* In an event handler, if the data context is falsey, default it to `{}`
  rather than to the global object. [#777](https://github.com/meteor/meteor/issues/777)

* Allow specifying multiple event handlers for the same selector. [#753](https://github.com/meteor/meteor/issues/753)

* Revert caching header change from 0.5.5. This fixes image flicker on redraw.

* Stop making `Session` available on the server; it's not useful there. [#751](https://github.com/meteor/meteor/issues/751)

* Force URLs in stack traces in browser consoles to be hyperlinks. [#725](https://github.com/meteor/meteor/issues/725)

* Suppress spurious `changed` callbacks with empty `fields` from
  `Cursor.observeChanges`.

* Fix logic bug in template branch matching. [#724](https://github.com/meteor/meteor/issues/724)

* Make `spiderable` user-agent test case insensitive. [#721](https://github.com/meteor/meteor/issues/721)

* Fix several bugs in EJSON type support:
  * Fix `{$type: 5}` selectors for binary values on browsers that do
    not support `Uint8Array`.
  * Fix EJSON equality on falsey values.
  * Fix for returning a scalar EJSON type from a method. [#731](https://github.com/meteor/meteor/issues/731)

* Upgraded dependencies:
  * mongodb driver to version 1.2.13 (from 0.1.11)
  * mime module removed (it was unused)


Patches contributed by GitHub users awwx, cmather, graemian, jagill,
jmhredsox, kevinxucs, krizka, mitar, raix, and rasmuserik.


## v0.5.7, 2013-02-21

* The DDP wire protocol has been redesigned.

  * The handshake message is now versioned. This breaks backwards
    compatibility between sites with `Meteor.connect()`. Older meteor
    apps can not talk to new apps and vice versa. This includes the
    `madewith` package, apps using `madewith` must upgrade.

  * New [EJSON](http://docs.meteor.com/#ejson) package allows you to use
    Dates, Mongo ObjectIDs, and binary data in your collections and
    Session variables.  You can also add your own custom datatypes.

  * Meteor now correctly represents empty documents in Collections.

  * There is an informal specification in `packages/livedata/DDP.md`.


* Breaking API changes

  * Changed the API for `observe`.  Observing with `added`, `changed`
    and `removed` callbacks is now unordered; for ordering information
    use `addedAt`, `changedAt`, `removedAt`, and `movedTo`. Full
    documentation is in the [`observe` docs](http://docs.meteor.com/#observe).
    All callers of `observe` need to be updated.

  * Changed the API for publish functions that do not return a cursor
    (ie functions that call `this.set` and `this.unset`). See the
    [`publish` docs](http://docs.meteor.com/#meteor_publish) for the new
    API.


* New Features

  * Added new [`observeChanges`](http://docs.meteor.com/#observe_changes)
    API for keeping track of the contents of a cursor more efficiently.

  * There is a new reactive function on subscription handles: `ready()`
    returns true when the subscription has received all of its initial
    documents.

  * Added `Session.setDefault(key, value)` so you can easily provide
    initial values for session variables that will not be clobbered on
    hot code push.

  * You can specify that a collection should use MongoDB ObjectIDs as
    its `_id` fields for inserts instead of strings. This allows you to
    use Meteor with existing MongoDB databases that have ObjectID
    `_id`s. If you do this, you must use `EJSON.equals()` for comparing
    equality instead of `===`. See http://docs.meteor.com/#meteor_collection.

  * New [`random` package](http://docs.meteor.com/#random) provides
    several functions for generating random values. The new
    `Random.id()` function is used to provide shorter string IDs for
    MongoDB documents. `Meteor.uuid()` is deprecated.

  * `Meteor.status()` can return the status `failed` if DDP version
    negotiation fails.


* Major Performance Enhancements

  * Rewrote subscription duplication detection logic to use a more
    efficient algorithm. This significantly reduces CPU usage on the
    server during initial page load and when dealing with large amounts
    of data.

  * Reduced unnecessary MongoDB re-polling of live queries. Meteor no
    longer polls for changes on queries that specify `_id` when
    updates for a different specific `_id` are processed. This
    drastically improves performance when dealing with many
    subscriptions and updates to individual objects, such as those
    generated by the `accounts-base` package on the `Meteor.users`
    collection.


* Upgraded UglifyJS2 to version 2.2.5


Patches contributed by GitHub users awwx and michaelglenadams.


## v0.5.6, 2013-02-15

* Fix 0.5.5 regression: Minimongo selectors matching subdocuments under arrays
  did not work correctly.

* Some Bootstrap icons should have appeared white.

Patches contributed by GitHub user benjaminchelli.

## v0.5.5, 2013-02-13

* Deprecate `Meteor.autosubscribe`. `Meteor.subscribe` now works within
  `Meteor.autorun`.

* Allow access to `Meteor.settings.public` on the client. If the JSON
  file you gave to `meteor --settings` includes a field called `public`,
  that field will be available on the client as well as the server.

* `@import` works in `less`. Use the `.lessimport` file extension to
  make a less file that is ignored by preprocessor so as to avoid double
  processing. [#203](https://github.com/meteor/meteor/issues/203)

* Upgrade Fibers to version 1.0.0. The `Fiber` and `Future` symbols are
  no longer exposed globally. To use fibers directly you can use:
   `var Fiber = __meteor_bootstrap__.require('fibers');` and
   `var Future = __meteor_bootstrap__.require('fibers/future');`

* Call version 1.1 of the Twitter API when authenticating with
  OAuth. `accounts-twitter` users have until March 5th, 2013 to
  upgrade before Twitter disables the old API. [#527](https://github.com/meteor/meteor/issues/527)

* Treat Twitter ids as strings, not numbers, as recommended by
  Twitter. [#629](https://github.com/meteor/meteor/issues/629)

* You can now specify the `_id` field of a document passed to `insert`.
  Meteor still auto-generates `_id` if it is not present.

* Expose an `invalidated` flag on `Meteor.deps.Context`.

* Populate user record with additional data from Facebook and Google. [#664](https://github.com/meteor/meteor/issues/664)

* Add Facebook token expiration time to `services.facebook.expiresAt`. [#576](https://github.com/meteor/meteor/issues/576)

* Allow piping a password to `meteor deploy` on `stdin`. [#623](https://github.com/meteor/meteor/issues/623)

* Correctly type cast arguments to handlebars helper. [#617](https://github.com/meteor/meteor/issues/617)

* Fix leaked global `userId` symbol.

* Terminate `phantomjs` properly on error when using the `spiderable`
  package. [#571](https://github.com/meteor/meteor/issues/571)

* Stop serving non-cachable files with caching headers. [#631](https://github.com/meteor/meteor/issues/631)

* Fix race condition if server restarted between page load and initial
  DDP connection. [#653](https://github.com/meteor/meteor/issues/653)

* Resolve issue where login methods sometimes blocked future methods. [#555](https://github.com/meteor/meteor/issues/555)

* Fix `Meteor.http` parsing of JSON responses on Firefox. [#553](https://github.com/meteor/meteor/issues/553)

* Minimongo no longer uses `eval`. [#480](https://github.com/meteor/meteor/issues/480)

* Serve 404 for `/app.manifest`. This allows experimenting with the
  upcoming `appcache` smart package. [#628](https://github.com/meteor/meteor/issues/628)

* Upgraded many dependencies, including:
  * node.js to version 0.8.18
  * jquery-layout to version 1.3.0RC
  * Twitter Bootstrap to version 2.3.0
  * Less to version 1.3.3
  * Uglify to version 2.2.3
  * useragent to version 2.0.1

Patches contributed by GitHub users awwx, bminer, bramp, crunchie84,
danawoodman, dbimmler, Ed-von-Schleck, geoffd123, jperl, kevee,
milesmatthias, Primigenus, raix, timhaines, and xenolf.


## v0.5.4, 2013-01-08

* Fix 0.5.3 regression: `meteor run` could fail on OSX 10.8 if environment
  variables such as `DYLD_LIBRARY_PATH` are set.


## v0.5.3, 2013-01-07

* Add `--settings` argument to `meteor deploy` and `meteor run`. This
  allows you to specify deployment-specific information made available
  to server code in the variable `Meteor.settings`.

* Support unlimited open tabs in a single browser. Work around the
  browser per-hostname connection limit by using randomized hostnames
  for deployed apps. [#131](https://github.com/meteor/meteor/issues/131)

* minimongo improvements:
  * Allow observing cursors with `skip` or `limit`.  [#528](https://github.com/meteor/meteor/issues/528)
  * Allow sorting on `dotted.sub.keys`.  [#533](https://github.com/meteor/meteor/issues/533)
  * Allow querying specific array elements (`foo.1.bar`).
  * `$and`, `$or`, and `$nor` no longer accept empty arrays (for consistency
    with Mongo)

* Re-rendering a template with Spark no longer reverts changes made by
  users to a `preserve`d form element. Instead, the newly rendered value
  is only applied if it is different from the previously rendered value.
  Additionally, `<INPUT>` elements with type other than TEXT can now have
  reactive values (eg, the labels on submit buttons can now be
  reactive).  [#510](https://github.com/meteor/meteor/issues/510) [#514](https://github.com/meteor/meteor/issues/514) [#523](https://github.com/meteor/meteor/issues/523) [#537](https://github.com/meteor/meteor/issues/537) [#558](https://github.com/meteor/meteor/issues/558)

* Support JavaScript RegExp objects in selectors in Collection write
  methods on the client, eg `myCollection.remove({foo: /bar/})`.  [#346](https://github.com/meteor/meteor/issues/346)

* `meteor` command-line improvements:
  * Improve error message when mongod fails to start.
  * The `NODE_OPTIONS` environment variable can be used to pass command-line
    flags to node (eg, `--debug` or `--debug-brk` to enable the debugger).
  * Die with error if an app name is mistakenly passed to `meteor reset`.

* Add support for "offline" access tokens with Google login. [#464](https://github.com/meteor/meteor/issues/464) [#525](https://github.com/meteor/meteor/issues/525)

* Don't remove `serviceData` fields from previous logins when logging in
  with an external service.

* Improve `OAuth1Binding` to allow making authenticated API calls to
  OAuth1 providers (eg Twitter).  [#539](https://github.com/meteor/meteor/issues/539)

* New login providers automatically work with `{{loginButtons}}` without
  needing to edit the `accounts-ui-unstyled` package.  [#572](https://github.com/meteor/meteor/issues/572)

* Use `Content-Type: application/json` by default when sending JSON data
  with `Meteor.http`.

* Improvements to `jsparse`: hex literals, keywords as property names, ES5 line
  continuations, trailing commas in object literals, line numbers in error
  messages, decimal literals starting with `.`, regex character classes with
  slashes.

* Spark improvements:
  * Improve rendering of `<SELECT>` elements on IE.  [#496](https://github.com/meteor/meteor/issues/496)
  * Don't lose nested data contexts in IE9/10 after two seconds.  [#458](https://github.com/meteor/meteor/issues/458)
  * Don't print a stack trace if DOM nodes are manually removed
    from the document without calling `Spark.finalize`.  [#392](https://github.com/meteor/meteor/issues/392)

* Always use the `autoReconnect` flag when connecting to Mongo.  [#425](https://github.com/meteor/meteor/issues/425)

* Fix server-side `observe` with no `added` callback.  [#589](https://github.com/meteor/meteor/issues/589)

* Fix re-sending method calls on reconnect.  [#538](https://github.com/meteor/meteor/issues/538)

* Remove deprecated `/sockjs` URL support from `Meteor.connect`.

* Avoid losing a few bits of randomness in UUID v4 creation.  [#519](https://github.com/meteor/meteor/issues/519)

* Update clean-css package from 0.8.2 to 0.8.3, fixing minification of `0%`
  values in `hsl` colors.  [#515](https://github.com/meteor/meteor/issues/515)

Patches contributed by GitHub users Ed-von-Schleck, egtann, jwulf, lvbreda,
martin-naumann, meawoppl, nwmartin, timhaines, and zealoushacker.


## v0.5.2, 2012-11-27

* Fix 0.5.1 regression: Cursor `observe` works during server startup.  [#507](https://github.com/meteor/meteor/issues/507)

## v0.5.1, 2012-11-20

* Speed up server-side subscription handling by avoiding redundant work
  when the same Mongo query is observed multiple times concurrently (eg,
  by multiple users subscribing to the same subscription), and by using
  a simpler "unordered" algorithm.

* Meteor now waits to invoke method callbacks until all the data written by the
  method is available in the local cache. This way, method callbacks can see the
  full effects of their writes. This includes the callbacks passed to
  `Meteor.call` and `Meteor.apply`, as well as to the `Meteor.Collection`
  `insert`/`update`/`remove` methods.

  If you want to process the method's result as soon as it arrives from the
  server, even if the method's writes are not available yet, you can now specify
  an `onResultReceived` callback to `Meteor.apply`.

* Rework latency compensation to show server data changes sooner. Previously, as
  long as any method calls were in progress, Meteor would buffer all data
  changes sent from the server until all methods finished. Meteor now only
  buffers writes to documents written by client stubs, and applies the writes as
  soon as all methods that wrote that document have finished.

* `Meteor.userLoaded()` and `{{currentUserLoaded}}` have been removed.
  Previously, during the login process on the client, `Meteor.userId()` could be
  set but the document at `Meteor.user()` could be incomplete. Meteor provided
  the function `Meteor.userLoaded()` to differentiate between these states. Now,
  this in-between state does not occur: when a user logs in, `Meteor.userId()`
  only is set once `Meteor.user()` is fully loaded.

* New reactive function `Meteor.loggingIn()` and template helper
  `{{loggingIn}}`; they are true whenever some login method is in progress.
  `accounts-ui` now uses this to show an animation during login.

* The `sass` CSS preprocessor package has been removed. It was based on an
  unmaintained NPM module which did not implement recent versions of the Sass
  language and had no error handling.  Consider using the `less` or `stylus`
  packages instead.  [#143](https://github.com/meteor/meteor/issues/143)

* `Meteor.setPassword` is now called `Accounts.setPassword`, matching the
  documentation and original intention.  [#454](https://github.com/meteor/meteor/issues/454)

* Passing the `wait` option to `Meteor.apply` now waits for all in-progress
  method calls to finish before sending the method, instead of only guaranteeing
  that its callback occurs after the callbacks of in-progress methods.

* New function `Accounts.callLoginMethod` which should be used to call custom
  login handlers (such as those registered with
  `Accounts.registerLoginHandler`).

* The callbacks for `Meteor.loginWithToken` and `Accounts.createUser` now match
  the other login callbacks: they are called with error on error or with no
  arguments on success.

* Fix bug where method calls could be dropped during a brief disconnection. [#339](https://github.com/meteor/meteor/issues/339)

* Prevent running the `meteor` command-line tool and server on unsupported Node
  versions.

* Fix Minimongo query bug with nested objects.  [#455](https://github.com/meteor/meteor/issues/455)

* In `accounts-ui`, stop page layout from changing during login.

* Use `path.join` instead of `/` in paths (helpful for the unofficial Windows
  port) [#303](https://github.com/meteor/meteor/issues/303)

* The `spiderable` package serves pages to
  [`facebookexternalhit`](https://www.facebook.com/externalhit_uatext.php) [#411](https://github.com/meteor/meteor/issues/411)

* Fix error on Firefox with DOM Storage disabled.

* Avoid invalidating listeners if setUserId is called with current value.

* Upgrade many dependencies, including:
  * MongoDB 2.2.1 (from 2.2.0)
  * underscore 1.4.2 (from 1.3.3)
  * bootstrap 2.2.1 (from 2.1.1)
  * jQuery 1.8.2 (from 1.7.2)
  * less 1.3.1 (from 1.3.0)
  * stylus 0.30.1 (from 0.29.0)
  * coffee-script 1.4.0 (from 1.3.3)

Patches contributed by GitHub users ayal, dandv, possibilities, TomWij,
tmeasday, and workmad3.

## v0.5.0, 2012-10-17

* This release introduces Meteor Accounts, a full-featured auth system that supports
  - fine-grained user-based control over database reads and writes
  - federated login with any OAuth provider (with built-in support for
    Facebook, GitHub, Google, Twitter, and Weibo)
  - secure password login
  - email validation and password recovery
  - an optional set of UI widgets implementing standard login/signup/password
    change/logout flows

  When you upgrade to Meteor 0.5.0, existing apps will lose the ability to write
  to the database from the client. To restore this, either:
  - configure each of your collections with
    [`collection.allow`](http://docs.meteor.com/#allow) and
    [`collection.deny`](http://docs.meteor.com/#deny) calls to specify which
    users can perform which write operations, or
  - add the `insecure` smart package (which is included in new apps by default)
    to restore the old behavior where anyone can write to any collection which
    has not been configured with `allow` or `deny`

  For more information on Meteor Accounts, see
  http://docs.meteor.com/#dataandsecurity and
  http://docs.meteor.com/#accounts_api

* The new function `Meteor.autorun` allows you run any code in a reactive
  context. See http://docs.meteor.com/#meteor_autorun

* Arrays and objects can now be stored in the `Session`; mutating the value you
  retrieve with `Session.get` does not affect the value in the session.

* On the client, `Meteor.apply` takes a new `wait` option, which ensures that no
  further method calls are sent to the server until this method is finished; it
  is used for login and logout methods in order to keep the user ID
  well-defined. You can also specifiy an `onReconnect` handler which is run when
  re-establishing a connection; Meteor Accounts uses this to log back in on
  reconnect.

* Meteor now provides a compatible replacement for the DOM `localStorage`
  facility that works in IE7, in the `localstorage-polyfill` smart package.

* Meteor now packages the D3 library for manipulating documents based on data in
  a smart package called `d3`.

* `Meteor.Collection` now takes its optional `manager` argument (used to
  associate a collection with a server you've connected to with
  `Meteor.connect`) as a named option. (The old call syntax continues to work
  for now.)

* Fix a bug where trying to immediately resubscribe to a record set after
  unsubscribing could fail silently.

* Better error handling for failed Mongo writes from inside methods; previously,
  errors here could cause clients to stop processing data from the server.


Patches contributed by GitHub users bradens, dandv, dybskiy, possibilities,
zhangcheng, and 75lb.


## v0.4.2, 2012-10-02

* Fix connection failure on iOS6. SockJS 0.3.3 includes this fix.

* The new `preserve-inputs` package, included by default in new Meteor apps,
  restores the pre-v0.4.0 behavior of "preserving" all form input elements by ID
  and name during re-rendering; users who want more precise control over
  preservation can still use the APIs added in v0.4.0.

* A few changes to the `Meteor.absoluteUrl` function:
  - Added a `replaceLocalhost` option.
  - The `ROOT_URL` environment variable is respected by `meteor run`.
  - It is now included in all apps via the `meteor` package. Apps that
    explicitly added the now-deprecated `absolute-url` smart package will log a
    deprecation warning.

* Upgrade Node from 0.8.8 to 0.8.11.

* If a Handlebars helper function `foo` returns null, you can now run do
  `{{foo.bar}}` without error, just like when `foo` is a non-existent property.

* If you pass a non-scalar object to `Session.set`, an error will now be thrown
  (matching the behavior of `Session.equals`). [#215](https://github.com/meteor/meteor/issues/215)

* HTML pages are now served with a `charset=utf-8` Content-Type header. [#264](https://github.com/meteor/meteor/issues/264)

* The contents of `<select>` tags can now be reactive even in IE 7 and 8.

* The `meteor` tool no longer gets confused if a parent directory of your
  project is named `public`. [#352](https://github.com/meteor/meteor/issues/352)

* Fix a race condition in the `spiderable` package which could include garbage
  in the spidered page.

* The REPL run by `admin/node.sh` no longer crashes Emacs M-x shell on exit.

* Refactor internal `reload` API.

* New internal `jsparse` smart package. Not yet exposed publicly.


Patch contributed by GitHub user yanivoliver.


## v0.4.1, 2012-09-24

* New `email` smart package, with [`Email.send`](http://docs.meteor.com/#email)
  API.

* Upgrade Node from 0.6.17 to 0.8.8, as well as many Node modules in the dev
  bundle; those that are user-exposed are:
  * coffee-script: 1.3.3 (from 1.3.1)
  * stylus: 0.29.0 (from 0.28.1)
  * nib: 0.8.2 (from 0.7.0)

* All publicly documented APIs now use `camelCase` rather than
  `under_scores`. The old spellings continue to work for now. New names are:
  - `Meteor.isClient`/`isServer`
  - `this.isSimulation` inside a method invocation
  - `Meteor.deps.Context.onInvalidate`
  - `Meteor.status().retryCount`/`retryTime`

* Spark improvements
  * Optimize selector matching for event maps.
  * Fix `Spark._currentRenderer` behavior in timer callbacks.
  * Fix bug caused by interaction between `Template.foo.preserve` and
    `{{#constant}}`. [#323](https://github.com/meteor/meteor/issues/323)
  * Allow `{{#each}}` over a collection of objects without `_id`. [#281](https://github.com/meteor/meteor/issues/281)
  * Spark now supports Firefox 3.6.
  * Added a script to build a standalone spark.js that does not depend on
    Meteor (it depends on jQuery or Sizzle if you need IE7 support,
    and otherwise is fully standalone).

* Database writes from within `Meteor.setTimeout`/`setInterval`/`defer` will be
  batched with other writes from the current method invocation if they start
  before the method completes.

* Make `Meteor.Cursor.forEach` fully synchronous even if the user's callback
  yields. [#321](https://github.com/meteor/meteor/issues/321).

* Recover from exceptions thrown in `Meteor.publish` handlers.

* Upgrade bootstrap to version 2.1.1. [#336](https://github.com/meteor/meteor/issues/336), [#337](https://github.com/meteor/meteor/issues/337), [#288](https://github.com/meteor/meteor/issues/288), [#293](https://github.com/meteor/meteor/issues/293)

* Change the implementation of the `meteor deploy` password prompt to not crash
  Emacs M-x shell.

* Optimize `LocalCollection.remove(id)` to be O(1) rather than O(n).

* Optimize client-side database performance when receiving updated data from the
  server outside of method calls.

* Better error reporting when a package in `.meteor/packages` does not exist.

* Better error reporting for coffeescript. [#331](https://github.com/meteor/meteor/issues/331)

* Better error handling in `Handlebars.Exception`.


Patches contributed by GitHub users fivethirty, tmeasday, and xenolf.


## v0.4.0, 2012-08-30

* Merge Spark, a new live page update engine
  * Breaking API changes
     * Input elements no longer preserved based on `id` and `name`
       attributes. Use [`preserve`](http://docs.meteor.com/#template_preserve)
       instead.
     * All `Meteor.ui` functions removed. Use `Meteor.render`,
       `Meteor.renderList`, and
       [Spark](https://github.com/meteor/meteor/wiki/Spark) functions instead.
     * New template functions (eg. `created`, `rendered`, etc) may collide with
       existing helpers. Use `Template.foo.helpers()` to avoid conflicts.
     * New syntax for declaring event maps. Use
       `Template.foo.events({...})`. For backwards compatibility, both syntaxes
       are allowed for now.
  * New Template features
     * Allow embedding non-Meteor widgets (eg. Google Maps) using
       [`{{#constant}}`](http://docs.meteor.com/#constant)
     * Callbacks when templates are rendered. See
       http://docs.meteor.com/#template_rendered
     * Explicit control of which nodes are preserved during re-rendering. See
       http://docs.meteor.com/#template_preserve
     * Easily find nodes within a template in event handlers and callbacks. See
       http://docs.meteor.com/#template_find
     * Allow parts of a template to be independently reactive with the
       [`{{#isolate}}`](http://docs.meteor.com/#isolate) block helper.

* Use PACKAGE_DIRS environment variable to override package location. [#227](https://github.com/meteor/meteor/issues/227)

* Add `absolute-url` package to construct URLs pointing to the application.

* Allow modifying documents returned by `observe` callbacks. [#209](https://github.com/meteor/meteor/issues/209)

* Fix periodic crash after client disconnect. [#212](https://github.com/meteor/meteor/issues/212)

* Fix minimingo crash on dotted queries with undefined keys. [#126](https://github.com/meteor/meteor/issues/126)


## v0.3.9, 2012-08-07

* Add `spiderable` package to allow web crawlers to index Meteor apps.

* `meteor deploy` uses SSL to protect application deployment.

* Fix `stopImmediatePropagation()`. [#205](https://github.com/meteor/meteor/issues/205)


## v0.3.8, 2012-07-12

* HTTPS support
  * Add `force-ssl` package to require site to load over HTTPS.
  * Use HTTPS for install script and `meteor update`.
  * Allow runtime configuration of default DDP endpoint.

* Handlebars improvements
  * Implement dotted path traversal for helpers and methods.
  * Allow functions in helper arguments.
  * Change helper nesting rules to allow functions as arguments.
  * Fix `{{this.foo}}` to never invoke helper `foo`.
  * Make event handler `this` reflect the node that matched the selector instead
    of the event target node.
  * Fix keyword arguments to helpers.

* Add `nib` support to stylus package. [#175](https://github.com/meteor/meteor/issues/175)

* Upgrade bootstrap to version 2.0.4. [#173](https://github.com/meteor/meteor/issues/173)

* Print changelog after `meteor update`.

* Fix mouseenter and mouseleave events. [#224](https://github.com/meteor/meteor/issues/224)

* Fix issue with spurious heartbeat failures on busy connections.

* Fix exception in minimongo when matching non-arrays using `$all`. [#183](https://github.com/meteor/meteor/issues/183)

* Fix serving an empty file when no cacheable assets exist. [#179](https://github.com/meteor/meteor/issues/179)


## v0.3.7, 2012-06-06

* Better parsing of `.html` template files
  * Allow HTML comments (`<!-- -->`) at top level
  * Allow whitespace anywhere in open/close tag
  * Provide names and line numbers on error
  * More helpful error messages

* Form control improvements
  * Fix reactive radio buttons in Internet Explorer.
  * Fix reactive textareas to update consistently across browsers, matching text
    field behavior.

* `http` package bug fixes:
  * Send correct Content-Type when POSTing `params` from the server. [#172](https://github.com/meteor/meteor/issues/172)
  * Correctly detect JSON response Content-Type when a charset is present.

* Support `Handlebars.SafeString`. [#160](https://github.com/meteor/meteor/issues/160)

* Fix intermittent "Cursor is closed" mongo error.

* Fix "Cannot read property 'nextSibling' of null" error in certain nested
  templates. [#142](https://github.com/meteor/meteor/issues/142)

* Add heartbeat timer on the client to notice when the server silently goes
  away.


## v0.3.6, 2012-05-16

* Rewrite event handling. `this` in event handlers now refers to the data
  context of the element that generated the event, *not* the top-level data
  context of the template where the event is declared.

* Add /websocket endpoint for raw websockets. Pass websockets through
  development mode proxy.

* Simplified API for Meteor.connect, which now receives a URL to a Meteor app
  rather than to a sockjs endpoint.

* Fix livedata to support subscriptions with overlapping documents.

* Update node.js to 0.6.17 to fix potential security issue.


## v0.3.5, 2012-04-28

* Fix 0.3.4 regression: Call event map handlers on bubbled events. [#107](https://github.com/meteor/meteor/issues/107)


## v0.3.4, 2012-04-27

* Add Twitter `bootstrap` package. [#84](https://github.com/meteor/meteor/issues/84)

* Add packages for `sass` and `stylus` CSS pre-processors. [#40](https://github.com/meteor/meteor/issues/40), [#50](https://github.com/meteor/meteor/issues/50)

* Bind events correctly on top level elements in a template.

* Fix dotted path selectors in minimongo. [#88](https://github.com/meteor/meteor/issues/88)

* Make `backbone` package also run on the server.

* Add `bare` option to coffee-script compilation so variables can be shared
  between multiple coffee-script file. [#85](https://github.com/meteor/meteor/issues/85)

* Upgrade many dependency versions. User visible highlights:
 * node.js 0.6.15
 * coffee-script 1.3.1
 * less 1.3.0
 * sockjs 0.3.1
 * underscore 1.3.3
 * backbone 0.9.2

* Several documentation fixes and test coverage improvements.


## v0.3.3, 2012-04-20

* Add `http` package for making HTTP requests to remote servers.

* Add `madewith` package to put a live-updating Made with Meteor badge on apps.

* Reduce size of mongo database on disk (--smallfiles).

* Prevent unnecessary hot-code pushes on deployed apps during server migration.

* Fix issue with spaces in directory names. [#39](https://github.com/meteor/meteor/issues/39)

* Workaround browser caching issues in development mode by using query
  parameters on all JavaScript and CSS requests.

* Many documentation and test fixups.


## v0.3.2, 2012-04-10

* Initial public launch<|MERGE_RESOLUTION|>--- conflicted
+++ resolved
@@ -1,6 +1,5 @@
 ## v.NEXT
 
-<<<<<<< HEAD
 ## v1.5.2, TBD
 
 * The `meteor-babel` package has been upgraded to version 0.23.1.
@@ -20,12 +19,11 @@
 
 * The `meteor-promise` package has been upgraded to version 0.8.5,
   and the `promise` polyfill package has been upgraded to 8.0.1.
-=======
+
 * `Accounts.config` no longer mistakenly allows tokens to expire when
   the `loginExpirationInDays` option is set to `null`.
   [Issue #5121](https://github.com/meteor/meteor/issues/5121)
   [PR #8917](https://github.com/meteor/meteor/pull/8917)
->>>>>>> 607f2922
 
 ## v1.5.1, 2017-07-12
 
