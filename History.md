--- conflicted
+++ resolved
@@ -1,10 +1,7 @@
-## v.REALLY NEXT
+## v.NEXT
 
 * Upgraded dependencies:
   - less: 1.7.1 (from 1.6.1)
-
-
-## v.NEXT
 
 
 ## v0.8.2
@@ -167,40 +164,6 @@
 * Avoid exceptions when accessing localStorage in certain Internet
   Explorer configurations. #1291, #1688.
 
-<<<<<<< HEAD
-* Add `UI._templateInstance()` for accessing the current template
-  instance from within a block helper.
-
-* Add `UI._parentData(n)` for accessing parent data contexts from
-  within a block helper.
-
-* Stop not updating form controls if they're focused. If a field is
-  edited by one user while another user is focused on it, it will just
-  lose its value but maintain its focus. #1965
-
-* Add tentative API for registering hooks to run when Blaze intends to
-  insert, move, or remove DOM elements. XXX more detail
-
-* Export the function that serves the HTTP response at the end of an
-  OAuth flow as `OAuth._endOfLoginResponse`. This function can be
-  overridden to make the OAuth popup flow work in certain mobile
-  environments where `window.opener` is not supported.
-
-* Remove support for OAuth redirect URLs where a `redirect` query
-  parameter. This OAuth flow was never documented and never fully
-  worked.
-
-* Add `_nestInCurrentComputation` option to `UI.render`, fixing a bug in
-  {{#each}} when an item is added inside a computation that subsequently
-  gets invalidated. #2156
-
-* Fix bug where "=" was not allowed in helper arguments. #2157
-
-* Fix bug when a template tag immediately follows a Spacebars block
-  comment. #2175
-
-=======
->>>>>>> 0787e2f5
 * Make `handle.ready()` reactively stop, where `handle` is a
   subscription handle.
 
