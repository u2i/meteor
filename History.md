## v.NEXT

<<<<<<< HEAD
## v1.9

### Breaking changes

* Because Node.js 12 no longer supports 32-bit Linux, Meteor 1.9 has also
  dropped support for 32-bit Linux. In other words, Meteor 1.9 supports
  64-bit Mac, Windows, and Linux, as well as 32-bit Windows.

### Migration Steps
N/A

### Changes

* Node.js has been updated to version
  [12.13.0](https://nodejs.org/en/blog/release/v12.13.0/), which includes
  several major Node.js versions since 8.16.0 (used by Meteor 1.8.2):
  * [12.0.0](https://nodejs.org/en/blog/release/v12.0.0/)
  * [11.0.0](https://nodejs.org/en/blog/release/v10.0.0/)
  * [10.0.0](https://nodejs.org/en/blog/release/v10.0.0/)
  * [9.0.0](https://nodejs.org/en/blog/release/v9.0.0/)

* The `fibers` npm package has been updated to version 4.0.1.

* The `pathwatcher` npm package has been updated to use a fork of version
  8.0.2, with [PR #128](https://github.com/atom/node-pathwatcher/pull/128)
  applied.

* The `sqlite3` npm package has been updated to version 4.1.0.

* The `node-gyp` npm package has been updated to version 4.0.0, and
  `node-pre-gyp` has been updated to version 0.13.0.
=======
### Changes

* The `meteor-babel` npm package has been updated to version 7.7.4.
>>>>>>> c071e110

## v1.8.2, 2019-11-14

### Breaking changes

* Module-level variable declarations named `require` or `exports` are no
  longer automatically renamed, so they may collide with module function
  parameters of the same name, leading to errors like
  `Uncaught SyntaxError: Identifier 'exports' has already been declared`.
  See [this comment](https://github.com/meteor/meteor/pull/10522#issuecomment-535535056)
  by [@SimonSimCity](https://github.com/SimonSimCity).

### Migration Steps

* Be sure to update the `@babel/runtime` npm package to its latest version
  (currently 7.7.2):
  ```sh
  meteor npm install @babel/runtime@latest
  ```

* New Meteor applications now depend on `meteor-node-stubs@1.0.0`, so it
  may be a good idea to update to the same major version:
  ```sh
  meteor npm install meteor-node-stubs@next
  ```

* If you are the author of any Meteor packages, and you encounter errors
  when using those packages in a Meteor 1.8.2 application (for example,
  `module.watch` being undefined), we recommend that you bump the minor
  version of your package and republish it using Meteor 1.8.2, so
  Meteor 1.8.2 applications will automatically use the new version of the
  package, as compiled by Meteor 1.8.2:
  ```sh
  cd path/to/your/package
  # Add api.versionsFrom("1.8.2") to Package.onUse in package.js...
  meteor --release 1.8.2 publish
  ```
  This may not be necessary for all packages, especially those that have
  been recently republished using Meteor 1.8.1, or local packages in the
  `packages/` directory (which are always recompiled from source).
  However, republishing packages is a general solution to a wide variety
  of package versioning and compilation problems, and package authors can
  make their users' lives easier by handling these issues proactively.

### Changes

* Node has been updated to version
  [8.16.2](https://nodejs.org/en/blog/release/v8.16.2/).

* The `npm` npm package has been updated to version 6.13.0, and our
  [fork](https://github.com/meteor/pacote/tree/v9.5.9-meteor) of its
  `pacote` dependency has been updated to version 9.5.9.

* New Meteor applications now include an official `typescript` package,
  supporting TypeScript compilation of `.ts` and `.tsx` modules, which can
  be added to existing apps by running `meteor add typescript`.

* New TypeScript-based Meteor applications can be created by running
  ```sh
  meteor create --typescript new-typescript-app
  ```
  This app skeleton contains a recommended tsconfig.json file, and should
  serve as a reference for how to make TypeScript and Meteor work together
  (to the best of our current knowledge).
  [PR #10695](https://github.com/meteor/meteor/pull/10695)

* When bundling modern client code, the Meteor module system now prefers
  the `"module"` field in `package.json` (if defined) over the `"main"`
  field, which should unlock various `import`/`export`-based optimizations
  such as tree shaking in future versions of Meteor. As before, server
  code uses only the `"main"` field, like Node.js, and legacy client code
  prefers `"browser"`, `"main"`, and then `"module"`.
  [PR #10541](https://github.com/meteor/meteor/pull/10541),
  [PR #10765](https://github.com/meteor/meteor/pull/10765).

* ECMAScript module syntax (`import`, `export`, and dynamic `import()`) is
  now supported by default everywhere, including in modules imported from
  `node_modules`, thanks to the [Reify](https://github.com/benjamn/reify)
  compiler.

* If you need to import code from `node_modules` that uses modern syntax
  beyond module syntax, it is now possible to enable recompilation for
  specific npm packages using the `meteor.nodeModules.recompile` option in
  your application's `package.json` file.
  See [PR #10603](https://github.com/meteor/meteor/pull/10603) for further
  explanation.

* The Meteor build process is now able to detect whether files changed in
  development were actually used by the server bundle, so that a full
  server restart can be avoided when no files used by the server bundle
  have changed. Client-only refreshes are typically much faster than
  server restarts. Run `meteor add autoupdate` to enable client refreshes,
  if you are not already using the `autoupdate` package.
  [Issue #10449](https://github.com/meteor/meteor/issues/10449)
  [PR #10686](https://github.com/meteor/meteor/pull/10686)

* The `mongodb` npm package used by the `npm-mongo` Meteor package has
  been updated to version 3.2.7.

* The `meteor-babel` npm package has been updated to version 7.7.0,
  enabling compilation of the `meteor/tools` codebase with TypeScript
  (specifically, version 3.7.2 of the `typescript` npm package).

* The `reify` npm package has been updated to version 0.20.12.

* The `core-js` npm package used by `ecmascript-runtime-client` and
  `ecmascript-runtime-server` has been updated to version 3.2.1.

* The `terser` npm package used by `minifier-js` (and indirectly by
  `standard-minifier-js`) has been updated to version 4.3.1.

* The `node-gyp` npm package has been updated to version 5.0.1, and
  `node-pre-gyp` has been updated to 0.13.0.

* The `optimism` npm package has been updated to version 0.11.3, which
  enables caching of thrown exceptions as well as ordinary results, in
  addition to performance improvements.

* The `pathwatcher` npm package has been updated to version 8.1.0.

* The `underscore` npm package installed in the Meteor dev bundle (for use
  by the `meteor/tools` codebase) has been updated from version 1.5.2 to
  version 1.9.1, and `@types/underscore` has been installed for better
  TypeScript support.

* In addition to the `.js` and `.jsx` file extensions, the `ecmascript`
  compiler plugin now automatically handles JavaScript modules with the
  `.mjs` file extension.

* Add `--cordova-server-port` option to override local port where Cordova will 
  serve static resources, which is useful when multiple Cordova apps are built
  from the same application source code, since by default the port is generated
  using the ID from the application's `.meteor/.id` file.

* The `--test-app-path <directory>` option for `meteor test-packages` and
  `meteor test` now accepts relative paths as well as absolute paths.

## v1.8.1, 2019-04-03

### Breaking changes

* Although we are not aware of any specific backwards incompatibilities,
  the major upgrade of `cordova-android` from 6.4.0 to 7.1.4 likely
  deserves extra attention, if you use Cordova to build Android apps.

### Migration Steps
N/A

### Changes

* Node has been updated from version 8.11.4 to version
  [8.15.1](https://nodejs.org/en/blog/release/v8.15.1/), an important
  [security release](https://nodejs.org/en/blog/vulnerability/february-2019-security-releases/),
  which includes the changes from four other minor releases:
  * [8.15.0](https://nodejs.org/en/blog/release/v8.15.0/)
  * [8.14.0](https://nodejs.org/en/blog/release/v8.14.0/), an important
    [security release](https://nodejs.org/en/blog/vulnerability/november-2018-security-releases/)
  * [8.12.0](https://nodejs.org/en/blog/release/v8.12.0/)
  * [8.13.0](https://nodejs.org/en/blog/release/v8.13.0/)

  > Note: While Node 8.12.0 included changes that may improve the
  performance of Meteor apps, there have been reports of CPU usage spikes
  in production due to excessive garbage collection, so this version of
  Meteor should be considered experimental until those problems have been
  fixed. [Issue #10216](https://github.com/meteor/meteor/issues/10216)

* The `npm` tool has been upgraded to version
  [6.9.0](https://github.com/npm/cli/releases/tag/v6.9.0), and our
  [fork](https://github.com/meteor/pacote/tree/v9.5.0-meteor) of its
  `pacote` dependency has been updated to version 9.5.0.

* Mongo has been upgraded to version 4.0.6 for 64-bit systems (was 4.0.2),
  and 3.2.22 for 32-bit systems (was 3.2.19). The `mongodb` npm package
  used by `npm-mongo` has been updated to version 3.1.13 (was 3.1.6).

* The `fibers` npm package has been updated to version 3.1.1, a major
  update from version 2.0.0. Building this version of `fibers` requires a
  C++11 compiler, unlike previous versions. If you deploy your Meteor app
  manually (without using Galaxy), you may need to update the version of
  `g++` used when running `npm install` in the `bundle/programs/server`
  directory.

* The `meteor-babel` npm package has been updated to version 7.3.4.

* Cordova Hot Code Push mechanism is now switching versions explicitly with
  call to `WebAppLocalServer.switchToPendingVersion` instead of trying to 
  switch every time a browser reload is detected. If you use any third 
  party package or have your own HCP routines implemented be sure to call
  it before forcing a browser reload. If you use the automatic reload from
  the `Reload` meteor package you do not need to do anything.
  [cordova-plugin-meteor-webapp PR #62](https://github.com/meteor/cordova-plugin-meteor-webapp/pull/62) 

* Multiple Cordova-related bugs have been fixed, including Xcode 10 build
  incompatibilities and hot code push errors due to duplicated
  images/assets. [PR #10339](https://github.com/meteor/meteor/pull/10339)

* The `cordova-android` and `cordova-ios` npm dependencies have been
  updated to 7.1.4 (from 6.4.0) and 4.5.5 (from 4.5.4), respectively.

* Build performance has improved (especially on Windows) thanks to
  additional caching implemented by [@zodern](https://github.com/zodern)
  in PRs [#10399](https://github.com/meteor/meteor/pull/10399),
  [#10452](https://github.com/meteor/meteor/pull/10452),
  [#10453](https://github.com/meteor/meteor/pull/10453), and
  [#10454](https://github.com/meteor/meteor/pull/10454).

* The `meteor mongo` command no longer uses the `--quiet` option, so the
  normal startup text will be displayed, albeit without the banner about
  Mongo's free monitoring service. See this
  [MongoDB Jira issue](https://jira.mongodb.org/browse/SERVER-38862)
  for more details.

* In Meteor packages, `client/` and `server/` directories no longer have
  any special meaning. In application code, `client/` directories are
  ignored during the server build, and `server/` directories are ignored
  during the client build, as before. This special behavior previously
  applied to packages as well, but has now been removed.
  [Issue #10393](https://github.com/meteor/meteor/issues/10393)
  [PR #10414](https://github.com/meteor/meteor/pull/10414)

* If your application is using Git for version control, the current Git
  commit hash will now be exposed via the `Meteor.gitCommitHash` property
  while the app is running (in both server and client code), and also via
  the `"gitCommitHash"` property in the `star.json` file located in the
  root directory of builds produced by `meteor build`, for consumption by
  deployment tools. If you are not using Git, neither property will be
  defined. [PR #10442](https://github.com/meteor/meteor/pull/10442)

* The Meteor Tool now uses a more reliable method (the MongoDB
  [`isMaster` command](https://docs.mongodb.com/manual/reference/command/isMaster/))
  to detect when the local development database has started and is ready to
  accept read and write operations.
  [PR #10500](https://github.com/meteor/meteor/pull/10500)

* Setting the `x-no-compression` request header will prevent the `webapp`
  package from compressing responses with `gzip`, which may be useful if
  your Meteor app is behind a proxy that compresses resources with another
  compression algorithm, such as [brotli](https://github.com/google/brotli).
  [PR #10378](https://github.com/meteor/meteor/pull/10378)

## v1.8.0.2, 2019-01-07

### Breaking changes
N/A

### Migration steps
N/A

### Changes

* The [React tutorial](https://www.meteor.com/tutorials/react/creating-an-app)
  has been updated to address a number of inaccuracies due to changes in
  recent Meteor releases that were not fully incorporated back into the
  tutorial. As a reminder, Meteor now supports a `meteor create --react`
  command that can be used to create a new React-based app quickly.

* Fixed a bug where modules named with `*.app-tests.js` (or `*.tests.js`)
  file extensions sometimes could not be imported by the
  `meteor.testModule` entry point when running the `meteor test` command
  (or `meteor test --full-app`).
  [PR #10402](https://github.com/meteor/meteor/pull/10402)

* The `meteor-promise` package has been updated to version 0.8.7, which
  includes a [commit](https://github.com/meteor/promise/commit/bbe4f0d20b70417950381aea112993c4cc8c1168)
  that should prevent memory leaks when excess fibers are discarded from
  the `Fiber` pool.

* The `meteor-babel` npm package has been updated to version 7.2.0,
  improving source maps for applications with custom `.babelrc` files.

## v1.8.0.1, 2018-11-23

### Breaking changes
N/A

### Migration steps
N/A

### Changes

* The `useragent` npm package used by `webapp` and (indirectly) by the
  `modern-browsers` package has been updated from 2.2.1 to 2.3.0. The
  `chromium` browser name has been aliased to use the same minimum modern
  version as `chrome`, and browser names are now processed
  case-insensitively by the `modern-browsers` package.
  [PR #10334](https://github.com/meteor/meteor/pull/10334)

* Fixed a module caching bug that allowed `findImportedModuleIdentifiers`
  to return the same identifiers for the modern and legacy versions of a
  given module, even if the set of imported modules is different (for
  example, because Babel injects fewer `@babel/runtime/...` imports into
  modern code). Now the caching is always based on the SHA-1 hash of the
  _generated_ code, rather than trusting the hash provided by compiler
  plugins. [PR #10330](https://github.com/meteor/meteor/pull/10330)

## v1.8, 2018-10-08

### Breaking changes
N/A

### Migration Steps

* Update the `@babel/runtime` npm package to version 7.0.0 or later:
  ```sh
  meteor npm install @babel/runtime@latest
  ```

### Changes

* Although Node 8.12.0 has been released, Meteor 1.8 still uses Node
  8.11.4, due to concerns about excessive garbage collection and CPU usage
  in production. To enable Galaxy customers to use Node 8.12.0, we are
  planning a quick follow-up Meteor 1.8.1 release, which can be obtained
  by running the command
  ```bash
  meteor update --release 1.8.1-beta.n
  ```
  where `-beta.n` is the latest beta release according to the
  [releases](https://github.com/meteor/meteor/releases) page (currently
  `-beta.6`).
  [Issue #10216](https://github.com/meteor/meteor/issues/10216)
  [PR #10248](https://github.com/meteor/meteor/pull/10248)

* Meteor 1.7 introduced a new client bundle called `web.browser.legacy` in
  addition to the `web.browser` (modern) and `web.cordova` bundles.
  Naturally, this extra bundle increased client (re)build times. Since
  developers spend most of their time testing the modern bundle in
  development, and the legacy bundle mostly provides a safe fallback in
  production, Meteor 1.8 cleverly postpones building the legacy bundle
  until just after the development server restarts, so that development
  can continue as soon as the modern bundle has finished building. Since
  the legacy build happens during a time when the build process would
  otherwise be completely idle, the impact of the legacy build on server
  performance is minimal. Nevertheless, the legacy bundle still gets
  rebuilt regularly, so any legacy build errors will be surfaced in a
  timely fashion, and legacy clients can test the new legacy bundle by
  waiting a bit longer than modern clients. Applications using the
  `autoupdate` or `hot-code-push` packages will reload modern and legacy
  clients independently, once each new bundle becomes available.
  [Issue #9948](https://github.com/meteor/meteor/issues/9948)
  [PR #10055](https://github.com/meteor/meteor/pull/10055)

* Compiler plugins that call `inputFile.addJavaScript` or
  `inputFile.addStylesheet` may now delay expensive compilation work by
  passing partial options (`{ path, hash }`) as the first argument,
  followed by a callback function as the second argument, which will be
  called by the build system once it knows the module will actually be
  included in the bundle. For example, here's the old implementation of
  `BabelCompiler#processFilesForTarget`:
  ```js
  processFilesForTarget(inputFiles) {
    inputFiles.forEach(inputFile => {
      var toBeAdded = this.processOneFileForTarget(inputFile);
      if (toBeAdded) {
        inputFile.addJavaScript(toBeAdded);
      }
    });
  }
  ```
  and here's the new version:
  ```js
  processFilesForTarget(inputFiles) {
    inputFiles.forEach(inputFile => {
      if (inputFile.supportsLazyCompilation) {
        inputFile.addJavaScript({
          path: inputFile.getPathInPackage(),
          hash: inputFile.getSourceHash(),
        }, function () {
          return this.processOneFileForTarget(inputFile);
        });
      } else {
        var toBeAdded = this.processOneFileForTarget(inputFile);
        if (toBeAdded) {
          inputFile.addJavaScript(toBeAdded);
        }
      }
    });
  }
  ```
  If you are an author of a compiler plugin, we strongly recommend using
  this new API, since unnecessary compilation of files that are not
  included in the bundle can be a major source of performance problems for
  compiler plugins. Although this new API is only available in Meteor 1.8,
  you can use `inputFile.supportsLazyCompilation` to determine dynamically
  whether the new API is available, so you can support older versions of
  Meteor without having to publish multiple versions of your package. [PR
  #9983](https://github.com/meteor/meteor/pull/9983)

* New [React](https://reactjs.org/)-based Meteor applications can now be
  created using the command
  ```bash
  meteor create --react new-react-app
  ```
  Though relatively simple, this application template reflects the ideas
  of many contributors, especially [@dmihal](https://github.com/dmihal)
  and [@alexsicart](https://github.com/alexsicart), and it will no doubt
  continue to evolve in future Meteor releases.
  [Feature #182](https://github.com/meteor/meteor-feature-requests/issues/182)
  [PR #10149](https://github.com/meteor/meteor/pull/10149)

* The `.meteor/packages` file supports a new syntax for overriding
  problematic version constraints from packages you do not control.

  If a package version constraint in `.meteor/packages` ends with a `!`
  character, any other (non-`!`) constraints on that package elsewhere in
  the application will be _weakened_ to allow any version greater than or
  equal to the constraint, even if the major/minor versions do not match.

  For example, using both CoffeeScript 2 and `practicalmeteor:mocha` used
  to be impossible (or at least very difficult) because of this
  [`api.versionsFrom("1.3")`](https://github.com/practicalmeteor/meteor-mocha/blob/3a2658070a920f8846df48bb8d8c7b678b8c6870/package.js#L28)
  statement, which unfortunately constrained the `coffeescript` package to
  version 1.x. In Meteor 1.8, if you want to update `coffeescript` to
  2.x, you can relax the `practicalmeteor:mocha` constraint by putting
  ```
  coffeescript@2.2.1_1! # note the !
  ```
  in your `.meteor/packages` file. The `coffeescript` version still needs
  to be at least 1.x, so that `practicalmeteor:mocha` can count on that
  minimum. However, `practicalmeteor:mocha` will no longer constrain the
  major version of `coffeescript`, so `coffeescript@2.2.1_1` will work.

  [Feature #208](https://github.com/meteor/meteor-feature-requests/issues/208)
  [Commit 4a70b12e](https://github.com/meteor/meteor/commit/4a70b12eddef00b6700f129e90018a6076cb1681)
  [Commit 9872a3a7](https://github.com/meteor/meteor/commit/9872a3a71df033e4cf6290b75fea28f44427c0c2)

* The `npm` package has been upgraded to version 6.4.1, and our
  [fork](https://github.com/meteor/pacote/tree/v8.1.6-meteor) of its
  `pacote` dependency has been rebased against version 8.1.6.

* The `node-gyp` npm package has been updated to version 3.7.0, and the
  `node-pre-gyp` npm package has been updated to version 0.10.3.

* Scripts run via `meteor npm ...` can now use the `meteor` command more
  safely, since the `PATH` environment variable will now be set so that
  `meteor` always refers to the same `meteor` used to run `meteor npm`.
  [PR #9941](https://github.com/meteor/meteor/pull/9941)

* Minimongo's behavior for sorting fields containing an array
  is now compatible with the behavior of [Mongo 3.6+](https://docs.mongodb.com/manual/release-notes/3.6-compatibility/#array-sort-behavior).
  Note that this means it is now incompatible with the behavior of earlier MongoDB versions.
  [PR #10214](https://github.com/meteor/meteor/pull/10214)

* Meteor's `self-test` has been updated to use "headless" Chrome rather
  than PhantomJS for browser tests. PhantomJS can still be forced by
  passing the `--phantom` flag to the `meteor self-test` command.
  [PR #9814](https://github.com/meteor/meteor/pull/9814)

* Importing a directory containing an `index.*` file now works for
  non-`.js` file extensions. As before, the list of possible extensions is
  defined by which compiler plugins you have enabled.
  [PR #10027](https://github.com/meteor/meteor/pull/10027)

* Any client (modern or legacy) may now request any static JS or CSS
  `web.browser` or `web.browser.legacy` resource, even if it was built for
  a different architecture, which greatly simplifies CDN setup if your CDN
  does not forward the `User-Agent` header to the origin.
  [Issue #9953](https://github.com/meteor/meteor/issues/9953)
  [PR #9965](https://github.com/meteor/meteor/pull/9965)

* Cross-origin dynamic `import()` requests will now succeed in more cases.
  [PR #9954](https://github.com/meteor/meteor/pull/9954)

* Dynamic CSS modules (which are compiled to JS and handled like any other
  JS module) will now be properly minified in production and source mapped
  in development. [PR #9998](https://github.com/meteor/meteor/pull/9998)

* While CSS is only minified in production, CSS files must be merged
  together into a single stylesheet in both development and production.
  This merging is [cached by `standard-minifier-css`](https://github.com/meteor/meteor/blob/183d5ff9500d908d537f58d35ce6cd6d780ab270/packages/standard-minifier-css/plugin/minify-css.js#L58-L62)
  so that it does not happen on every rebuild in development, but not all
  CSS minifier packages use the same caching techniques. Thanks to
  [1ed095c36d](https://github.com/meteor/meteor/pull/9942/commits/1ed095c36d7b2915872eb0c943dae0c4f870d7e4),
  this caching is now performed within the Meteor build tool, so it works
  the same way for all CSS minifier packages, which may eliminate a few
  seconds of rebuild time for projects with lots of CSS.

* The `meteor-babel` npm package used by `babel-compiler` has been updated
  to version 7.1.0. **Note:** This change _requires_ also updating the
  `@babel/runtime` npm package to version 7.0.0-beta.56 or later:
  ```sh
  meteor npm install @babel/runtime@latest
  ```
  [`meteor-babel` issue #22](https://github.com/meteor/babel/issues/22)

* The `@babel/preset-env` and `@babel/preset-react` presets will be
  ignored by Meteor if included in a `.babelrc` file, since Meteor already
  provides equivalent/superior functionality without them. However, you
  should feel free to leave these plugins in your `.babelrc` file if they
  are needed by external tools.

* The `install` npm package used by `modules-runtime` has been updated to
  version 0.12.0.

* The `reify` npm package has been updated to version 0.17.3, which
  introduces the `module.link(id, {...})` runtime method as a replacement
  for `module.watch(require(id), {...})`. Note: in future versions of
  `reify` and Meteor, the `module.watch` runtime API will be removed, but
  for now it still exists (and is used to implement `module.link`), so
  that existing code will continue to work without recompilation.

* The `uglify-es` npm package used by `minifier-js` has been replaced with
  [`terser@3.9.2`](https://www.npmjs.com/package/terser), a fork of
  `uglify-es` that appears to be (more actively) maintained.
  [Issue #10042](https://github.com/meteor/meteor/issues/10042)

* Mongo has been updated to version 4.0.2 and the `mongodb` npm package
  used by `npm-mongo` has been updated to version 3.1.6.
  [PR #10058](https://github.com/meteor/meteor/pull/10058)
  [Feature Request #269](https://github.com/meteor/meteor-feature-requests/issues/269)

* When a Meteor application uses a compiler plugin to process files with a
  particular file extension (other than `.js` or `.json`), those file
  extensions should be automatically appended to imports that do not
  resolve as written. However, this behavior was not previously enabled
  for modules inside `node_modules`. Thanks to
  [8b04c25390](https://github.com/meteor/meteor/pull/9942/commits/8b04c253900e4ca2a194d2fcaf6fc2ce9a9085e7),
  the same file extensions that are applied to modules outside the
  `node_modules` directory will now be applied to those within it, though
  `.js` and `.json` will always be tried first.

* As foreshadowed in this [talk](https://youtu.be/vpCotlPieIY?t=29m18s)
  about Meteor 1.7's modern/legacy bundling system
  ([slides](https://slides.com/benjamn/meteor-night-may-2018#/46)), Meteor
  now provides an isomorphic implementation of the [WHATWG `fetch()`
  API](https://fetch.spec.whatwg.org/), which can be installed by running
  ```sh
  meteor add fetch
  ```
  This package is a great demonstration of the modern/legacy bundling
  system, since it has very different implementations in modern
  browsers, legacy browsers, and Node.
  [PR #10029](https://github.com/meteor/meteor/pull/10029)

* The [`bundle-visualizer`
  package](https://github.com/meteor/meteor/tree/release-1.7.1/packages/non-core/bundle-visualizer)
  has received a number of UI improvements thanks to work by
  [@jamesmillerburgess](https://github.com/jamesmillerburgess) in
  [PR #10025](https://github.com/meteor/meteor/pull/10025).
  [Feature #310](https://github.com/meteor/meteor-feature-requests/issues/310)

* Sub-resource integrity hashes (sha512) can now be enabled for static CSS
  and JS assets by calling `WebAppInternals.enableSubresourceIntegrity()`.
  [PR #9933](https://github.com/meteor/meteor/pull/9933)
  [PR #10050](https://github.com/meteor/meteor/pull/10050)

* The environment variable `METEOR_PROFILE=milliseconds` now works for the
  build portion of the `meteor build` and `meteor deploy` commands.
  [Feature #239](https://github.com/meteor/meteor-feature-requests/issues/239)

* Babel compiler plugins will now receive a `caller` option of the
  following form:
  ```js
  { name: "meteor", arch }
  ```
  where `arch` is the target architecture, e.g. `os.*`, `web.browser`,
  `web.cordova`, or `web.browser.legacy`.
  [PR #10211](https://github.com/meteor/meteor/pull/10211)

## v1.7.0.5, 2018-08-16

### Breaking changes
N/A

### Migration Steps
N/A

### Changes

* Node has been updated to version
  [8.11.4](https://nodejs.org/en/blog/release/v8.11.4/), an important
  [security release](https://nodejs.org/en/blog/vulnerability/august-2018-security-releases/).

## v1.7.0.4, 2018-08-07

### Breaking changes
N/A

### Migration Steps
N/A

### Changes

* The npm package `@babel/runtime`, which is depended on by most Meteor
  apps, introduced a breaking change in version `7.0.0-beta.56` with the
  removal of the `@babel/runtime/helpers/builtin` directory. While this
  change has clear benefits in the long term, in the short term it has
  been disruptive for Meteor 1.7.0.x applications that accidentally
  updated to the latest version of `@babel/runtime`. Meteor 1.7.0.4 is a
  patch release that provides better warnings about this problem, and
  ensures newly created Meteor applications do not use `7.0.0-beta.56`.
  [PR #10134](https://github.com/meteor/meteor/pull/10134)

* The `npm` package has been upgraded to version 6.3.0, and our
  [fork](https://github.com/meteor/pacote/tree/v8.1.6-meteor) of its
  `pacote` dependency has been rebased against version 8.1.6.
  [Issue #9940](https://github.com/meteor/meteor/issues/9940)

* The `reify` npm package has been updated to version 0.16.4.

## v1.7.0.3, 2018-06-13

### Breaking changes
N/A

### Migration Steps
N/A

### Changes

* Fixed [Issue #9991](https://github.com/meteor/meteor/issues/9991),
  introduced in
  [Meteor 1.7.0.2](https://github.com/meteor/meteor/pull/9990)
  by [PR #9977](https://github.com/meteor/meteor/pull/9977).

## v1.7.0.2, 2018-06-13

### Breaking changes
N/A

### Migration Steps
N/A

### Changes

* Node has been updated to version
  [8.11.3](https://nodejs.org/en/blog/release/v8.11.3/), an important
  [security release](https://nodejs.org/en/blog/vulnerability/june-2018-security-releases/).

* The `meteor-babel` npm package has been updated to version
  [7.0.0-beta.51](https://github.com/babel/babel/releases/tag/v7.0.0-beta.51).

* Meteor apps created with `meteor create` or `meteor create --minimal`
  will now have a directory called `tests/` rather than `test/`, so that
  test code will not be eagerly loaded if you decide to remove the
  `meteor.mainModule` configuration from `package.json`, thanks to
  [PR #9977](https://github.com/meteor/meteor/pull/9977) by
  [@robfallows](https://github.com/robfallows).
  [Issue #9961](https://github.com/meteor/meteor/issues/9961)

## v1.7.0.1, 2018-05-29

### Breaking changes

* The `aggregate` method of raw Mongo collections now returns an
  `AggregationCursor` rather than returning the aggregation result
  directly. To obtain an array of aggregation results, you will need to
  call the `.toArray()` method of the cursor:
  ```js
  // With MongoDB 2.x, callback style:
  rawCollection.aggregate(
    pipeline,
    (error, results) => {...}
  );

  // With MongoDB 2.x, wrapAsync style:
  const results = Meteor.wrapAsync(
    rawCollection.aggregate,
    rawCollection
  )(pipeline);

  // With MongoDB 3.x, callback style:
  rawCollection.aggregate(
    pipeline,
    (error, aggregationCursor) => {
      ...
      const results = aggregationCursor.toArray();
      ...
    }
  );

  // With MongoDB 3.x, wrapAsync style:
  const results = Meteor.wrapAsync(
    rawCollection.aggregate,
    rawCollection
  )(pipeline).toArray();
  ```
  [Issue #9936](https://github.com/meteor/meteor/issues/9936)

### Migration Steps

* Update `@babel/runtime` (as well as other Babel-related packages) and 
  `meteor-node-stubs` to their latest versions:
  ```sh
  meteor npm install @babel/runtime@latest meteor-node-stubs@latest
  ```

### Changes

* Reverted an [optimization](https://github.com/meteor/meteor/pull/9825)
  introduced in Meteor 1.7 to stop scanning `node_modules` for files that
  might be of interest to compiler plugins, since the intended workarounds
  (creating symlinks) did not satisfy all existing use cases. We will
  revisit this optimization in Meteor 1.8.
  [mozfet/meteor-autoform-materialize#43](https://github.com/mozfet/meteor-autoform-materialize/issues/43)

* After updating to Meteor 1.7 or 1.7.0.1, you should update the
  `@babel/runtime` npm package (as well as other Babel-related packages)
  to their latest versions, along with the `meteor-node-stubs` package,
  by running the following command:
  ```sh
  meteor npm install @babel/runtime@latest meteor-node-stubs@latest
  ```

## v1.7, 2018-05-28

### Breaking changes
N/A

### Migration Steps
N/A

### Changes

* More than 80% of internet users worldwide have access to a web browser
  that natively supports the latest ECMAScript features and keeps itself
  updated automatically, which means new features become available almost
  as soon as they ship. In other words, the future we envisioned when we
  first began [compiling code with
  Babel](https://blog.meteor.com/how-much-does-ecmascript-2015-cost-2ded41d70914)
  is finally here, yet most web frameworks and applications still compile
  a single client-side JavaScript bundle that must function simultaneously
  in the oldest and the newest browsers the application developer wishes
  to support.

  That choice is understandable, because the alternative is daunting: not
  only must you build multiple JavaScript and CSS bundles for different
  browsers, with different dependency graphs and compilation rules and
  webpack configurations, but your server must also be able to detect the
  capabilities of each visiting client, so that it can deliver the
  appropriate assets at runtime. Testing a matrix of different browsers
  and application versions gets cumbersome quickly, so it's no surprise
  that responsible web developers would rather ship a single, well-tested
  bundle, and forget about taking advantage of modern features until
  legacy browsers have disappeared completely.

  With Meteor 1.7, this awkward balancing act is no longer necessary,
  because Meteor now automatically builds two sets of client-side assets,
  one tailored to the capabilities of modern browsers, and the other
  designed to work in all supported browsers, thus keeping legacy browsers
  working exactly as they did before. Best of all, the entire Meteor
  community relies on the same system, so any bugs or differences in
  behavior can be identified and fixed quickly.

  In this system, a "modern" browser can be loosely defined as one with
  full native support for `async` functions and `await` expressions, which
  includes more than 80% of the world market, and 85% of the US market
  ([source](https://caniuse.com/#feat=async-functions)). This standard may
  seem extremely strict, since `async`/`await` was [just finalized in
  ECMAScript 2017](http://2ality.com/2016/10/async-function-tips.html),
  but the statistics clearly justify it. As another example, any modern
  browser can handle native `class` syntax, though newer syntax like class
  fields may still need to be compiled for now, whereas a legacy browser
  will need compilation for both advanced and basic `class` syntax. And of
  course you can safely assume that any modern browser has a native
  `Promise` implementation, because `async` functions must return
  `Promise`s. The list goes on and on.

  This boundary between modern and legacy browsers is designed to be tuned
  over time, not only by the Meteor framework itself but also by each
  individual Meteor application. For example, here's how the minimum
  versions for native ECMAScript `class` support might be expressed:

  ```js
  import { setMinimumBrowserVersions } from "meteor/modern-browsers";

  setMinimumBrowserVersions({
    chrome: 49,
    firefox: 45,
    edge: 12,
    ie: Infinity, // Sorry, IE11.
    mobile_safari: [9, 2], // 9.2.0+
    opera: 36,
    safari: 9,
    electron: 1,
  }, "classes");
  ```

  The minimum modern version for each browser is simply the maximum of all
  versions passed to `setMinimumBrowserVersions` for that browser. The
  Meteor development server decides which assets to deliver to each client
  based on the `User-Agent` string of the HTTP request. In production,
  different bundles are named with unique hashes, which prevents cache
  collisions, though Meteor also sets the `Vary: User-Agent` HTTP response
  header to let well-behaved clients know they should cache modern and
  legacy resources separately.

  For the most part, the modern/legacy system will transparently determine
  how your code is compiled, bundled, and delivered&mdash;and yes, it
  works with every existing part of Meteor, including dynamic `import()`
  and even [the old `appcache`
  package](https://github.com/meteor/meteor/pull/9776). However, if you're
  writing dynamic code that depends on modern features, you can use the
  boolean `Meteor.isModern` flag to detect the status of the current
  environment (Node 8 is modern, too, of course). If you're writing a
  Meteor package, you can call `api.addFiles(files, "legacy")` in your
  `package.js` configuration file to add extra files to the legacy bundle,
  or `api.addFiles(files, "client")` to add files to all client bundles,
  or `api.addFiles(files, "web.browser")` to add files only to the modern
  bundle, and the same rules apply to `api.mainModule`. Just be sure to
  call `setMinimumBrowserVersions` (in server startup code) to enforce
  your assumptions about ECMAScript feature support.

  We think this modern/legacy system is one of the most powerful features
  we've added since we first introduced the `ecmascript` package in Meteor
  1.2, and we look forward to other frameworks attempting to catch up.

  [PR #9439](https://github.com/meteor/meteor/pull/9439)

* Although Meteor does not recompile packages installed in `node_modules`
  by default, compilation of specific npm packages (for example, to
  support older browsers that the package author neglected) can now be
  enabled in one of two ways:

  * Clone the package repository into your application's `imports`
    directory, make any modifications necessary, then use `npm install` to
    link `the-package` into `node_modules`:
    ```sh
    meteor npm install imports/the-package
    ```
    Meteor will compile the contents of the package exposed via
    `imports/the-package`, and this compiled code will be used when you
    import `the-package` in any of the usual ways:
    ```js
    import stuff from "the-package"
    require("the-package") === require("/imports/the-package")
    import("the-package").then(...)
    ```
    This reuse of compiled code is the critical new feature that was added
    in Meteor 1.7.

  * Install the package normally with `meteor npm install the-package`,
    then create a symbolic link *to* the installed package elsewhere in
    your application, outside of `node_modules`:
    ```sh
    meteor npm install the-package
    cd imports
    ln -s ../node_modules/the-package .
    ```
    Again, Meteor will compile the contents of the package because they
    are exposed outside of `node_modules`, and the compiled code will be
    used whenever `the-package` is imported from `node_modules`.

    > Note: this technique also works if you create symbolic links to
      individual files, rather than linking the entire package directory.

  In both cases, Meteor will compile the exposed code as if it was part of
  your application, using whatever compiler plugins you have installed.
  You can influence this compilation using `.babelrc` files or any other
  techniques you would normally use to configure compilation of
  application code. [PR #9771](https://github.com/meteor/meteor/pull/9771)
  [Feature #6](https://github.com/meteor/meteor-feature-requests/issues/6)

  > ~Note: since compilation of npm packages can now be enabled using the
    techniques described above, Meteor will no longer automatically scan
    `node_modules` directories for modules that can be compiled by
    compiler plugins. If you have been using that functionality to import
    compiled-to-JS modules from `node_modules`, you should start using the
    symlinking strategy instead.~ **Follow-up note: this optimization was
    reverted in Meteor 1.7.0.1 (see [above](#v1701-2018-05-29)).**

* Node has been updated to version
  [8.11.2](https://nodejs.org/en/blog/release/v8.11.2/), officially fixing
  a [cause](https://github.com/nodejs/node/issues/19274) of frequent
  segmentation faults in Meteor applications that was introduced in Node
  8.10.0. Meteor 1.6.1.1 shipped with a custom build of Node that patched
  this problem, but that approach was never intended to be permanent.

* The `npm` package has been upgraded to version 5.10.0, and our
  [fork](https://github.com/meteor/pacote/tree/v7.6.1-meteor) of its
  `pacote` dependency has been rebased against version 7.6.1.

* Applications may now specify client and server entry point modules in a
  newly-supported `"meteor"` section of `package.json`:
  ```js
  "meteor": {
    "mainModule": {
      "client": "client/main.js",
      "server": "server/main.js"
    }
  }
  ```
  When specified, these entry points override Meteor's default module
  loading semantics, rendering `imports` directories unnecessary. If
  `mainModule` is left unspecified for either client or server, the
  default rules will apply for that architecture, as before. To disable
  eager loading of modules on a given architecture, simply provide a
  `mainModule` value of `false`:
  ```js
  "meteor": {
    "mainModule": {
      "client": false,
      "server": "server/main.js"
    }
  }
  ```
  [Feature #135](https://github.com/meteor/meteor-feature-requests/issues/135)
  [PR #9690](https://github.com/meteor/meteor/pull/9690)

* In addition to `meteor.mainModule`, the `"meteor"` section of
  `package.json` may also specify `meteor.testModule` to control which
  test modules are loaded by `meteor test` or `meteor test --full-app`:
  ```js
  "meteor": {
    "mainModule": {...},
    "testModule": "tests.js"
  }
  ```
  If your client and server test files are different, you can expand the
  `testModule` configuration using the same syntax as `mainModule`:
  ```js
  "meteor": {
    "testModule": {
      "client": "client/tests.js",
      "server": "server/tests.js"
    }
  }
  ```
  The same test module will be loaded whether or not you use the
  `--full-app` option. Any tests that need to detect `--full-app` should
  check `Meteor.isAppTest`. The module(s) specified by `meteor.testModule`
  can import other test modules at runtime, so you can still distribute
  test files across your codebase; just make sure you import the ones you
  want to run. [PR #9714](https://github.com/meteor/meteor/pull/9714)

* The `meteor create` command now supports a `--minimal` option, which
  creates an app with as few Meteor packages as possible, in order to
  minimize client bundle size while still demonstrating advanced features
  such as server-side rendering. This starter application is a solid
  foundation for any application that doesn't need Mongo or DDP.

* The `meteor-babel` npm package has been updated to version
  7.0.0-beta.49-1. Note: while Babel has recently implemented support for
  a new kind of `babel.config.js` configuration file (see [this
  PR](https://github.com/babel/babel/pull/7358)), and future versions of
  Meteor will no doubt embrace this functionality, Meteor 1.7 supports
  only `.babelrc` files as a means of customizing the default Babel
  configuration provided by Meteor. In other words, if your project
  contains a `babel.config.js` file, it will be ignored by Meteor 1.7.

* The `reify` npm package has been updated to version 0.16.2.

* The `meteor-node-stubs` package, which provides stub implementations for
  any Node built-in modules used by the client (such as `path` and
  `http`), has a new minor version (0.4.1) that may help with Windows
  installation problems. To install the new version, run
  ```sh
  meteor npm install meteor-node-stubs@latest
  ```

* The `optimism` npm package has been updated to version 0.6.3.

* The `minifier-js` package has been updated to use `uglify-es` 3.3.9.

* Individual Meteor `self-test`'s can now be skipped by adjusting their
  `define` call to be prefixed by `skip`. For example,
  `selftest.skip.define('some test', ...` will skip running "some test".
  [PR #9579](https://github.com/meteor/meteor/pull/9579)

* Mongo has been upgraded to version 3.6.4 for 64-bit systems, and 3.2.19
  for 32-bit systems. [PR #9632](https://github.com/meteor/meteor/pull/9632)

  **NOTE:** After upgrading an application to use Mongo 3.6.4, it has been
  observed ([#9591](https://github.com/meteor/meteor/issues/9591))
  that attempting to run that application with an older version of
  Meteor (via `meteor --release X`), that uses an older version of Mongo, can
  prevent the application from starting. This can be fixed by either
  running `meteor reset`, or by repairing the Mongo database. To repair the
  database, find the `mongod` binary on your system that lines up with the
  Meteor release you're jumping back to, and run
  `mongodb --dbpath your-apps-db --repair`. For example:
  ```sh
  ~/.meteor/packages/meteor-tool/1.6.0_1/mt-os.osx.x86_64/dev_bundle/mongodb/bin/mongod --dbpath /my-app/.meteor/local/db --repair
  ```
  [PR #9632](https://github.com/meteor/meteor/pull/9632)

* The `mongodb` driver package has been updated from version 2.2.34 to
  version 3.0.7. [PR #9790](https://github.com/meteor/meteor/pull/9790)
  [PR #9831](https://github.com/meteor/meteor/pull/9831)
  [Feature #268](https://github.com/meteor/meteor-feature-requests/issues/268)

* The `cordova-plugin-meteor-webapp` package depended on by the Meteor
  `webapp` package has been updated to version 1.6.0.
  [PR #9761](https://github.com/meteor/meteor/pull/9761)

* Any settings read from a JSON file passed with the `--settings` option
  during Cordova run/build/deploy will be exposed in `mobile-config.js`
  via the `App.settings` property, similar to `Meteor.settings`.
  [PR #9873](https://github.com/meteor/meteor/pull/9873)

* The `@babel/plugin-proposal-class-properties` plugin provided by
  `meteor-babel` now runs with the `loose:true` option, as required by
  other (optional) plugins like `@babel/plugin-proposal-decorators`.
  [Issue #9628](https://github.com/meteor/meteor/issues/9628)

* The `underscore` package has been removed as a dependency from `meteor-base`.
  This opens up the possibility of removing 14.4 kb from production bundles.
  Since this would be a breaking change for any apps that may have been
  using `_` without having any packages that depend on `underscore`
  besides `meteor-base`, we have added an upgrader that will automatically
  add `underscore` to the `.meteor/packages` file of any project which
  lists `meteor-base`, but not `underscore`. Apps which do not require this
  package can safely remove it using `meteor remove underscore`.
  [PR #9596](https://github.com/meteor/meteor/pull/9596)

* Meteor's `promise` package has been updated to support
  [`Promise.prototype.finally`](https://github.com/tc39/proposal-promise-finally).
  [Issue 9639](https://github.com/meteor/meteor/issues/9639)
  [PR #9663](https://github.com/meteor/meteor/pull/9663)

* Assets made available via symlinks in the `public` and `private` directories
  of an application are now copied into Meteor application bundles when
  using `meteor build`. This means npm package assets that need to be made
  available publicly can now be symlinked from their `node_modules` location,
  in the `public` directory, and remain available in production bundles.
  [Issue #7013](https://github.com/meteor/meteor/issues/7013)
  [PR #9666](https://github.com/meteor/meteor/pull/9666)

* The `facts` package has been split into `facts-base` and `facts-ui`. The
  original `facts` package has been deprecated.
  [PR #9629](https://github.com/meteor/meteor/pull/9629)

* If the new pseudo tag `<meteor-bundled-css />` is used anywhere in the
  `<head />` of an app, it will be replaced by the `link` to Meteor's bundled
  CSS. If the new tag isn't used, the bundle will be placed at the top of
  the `<head />` section as before (for backwards compatibility).
  [Feature #24](https://github.com/meteor/meteor-feature-requests/issues/24)
  [PR #9657](https://github.com/meteor/meteor/pull/9657)

## v1.6.1.4, 2018-08-16

### Breaking changes
N/A

### Migration Steps
N/A

### Changes

* Node has been updated to version
  [8.11.4](https://nodejs.org/en/blog/release/v8.11.4/), an important
  [security release](https://nodejs.org/en/blog/vulnerability/august-2018-security-releases/).

## v1.6.1.3, 2018-06-16

### Breaking changes
N/A

### Migration Steps
N/A

### Changes

* Node has been updated to version
  [8.11.3](https://nodejs.org/en/blog/release/v8.11.3/), an important
  [security release](https://nodejs.org/en/blog/vulnerability/june-2018-security-releases/).

## v1.6.1.2, 2018-05-28

### Breaking changes
N/A

### Migration Steps
N/A

### Changes

* Meteor 1.6.1.2 is a very small release intended to fix
  [#9863](https://github.com/meteor/meteor/issues/9863) by making
  [#9887](https://github.com/meteor/meteor/pull/9887) available to Windows
  users without forcing them to update to Meteor 1.7 (yet). Thanks very
  much to [@zodern](https://github.com/zodern) for identifying a solution
  to this problem. [PR #9910](https://github.com/meteor/meteor/pull/9910)

## v1.6.1.1, 2018-04-02

### Breaking changes
N/A

### Migration Steps
* Update `@babel/runtime` npm package and any custom Babel plugin enabled in 
`.babelrc`
  ```sh
  meteor npm install @babel/runtime@latest
  ```

### Changes

* Node has been updated to version
  [8.11.1](https://nodejs.org/en/blog/release/v8.11.1/), an important
  [security release](https://nodejs.org/en/blog/vulnerability/march-2018-security-releases/),
  with a critical [patch](https://github.com/nodejs/node/pull/19477)
  [applied](https://github.com/meteor/node/commits/v8.11.1-meteor) to
  solve a segmentation fault
  [problem](https://github.com/nodejs/node/issues/19274) that was
  introduced in Node 8.10.0.

* The `meteor-babel` npm package has been updated to version
  7.0.0-beta.42, which may require updating any custom Babel plugins
  you've enabled in a `.babelrc` file, and/or running the following
  command to update `@babel/runtime`:
  ```sh
  meteor npm install @babel/runtime@latest
  ```

## v1.6.1, 2018-01-19

### Breaking changes

* Meteor's Node Mongo driver is now configured with the
  [`ignoreUndefined`](http://mongodb.github.io/node-mongodb-native/2.2/api/MongoClient.html#connect)
  connection option set to `true`, to make sure fields with `undefined`
  values are not first converted to `null`, when inserted/updated. `undefined`
  values are now removed from all Mongo queries and insert/update documents.

  This is a potentially breaking change if you are upgrading an existing app 
  from an earlier version of Meteor.

  For example:
  ```js
  // return data pertaining to the current user
  db.privateUserData.find({
      userId: currentUser._id // undefined
  });
  ```
  Assuming there are no documents in the `privateUserData` collection with 
  `userId: null`, in Meteor versions prior to 1.6.1 this query will return 
  zero documents. From Meteor 1.6.1 onwards, this query will now return 
  _every_ document in the collection. It is highly recommend you review all 
  your existing queries to ensure that any potential usage of `undefined` in 
  query objects won't lead to problems.

### Migration Steps
N/A

### Changes

* Node has been updated to version
  [8.9.4](https://nodejs.org/en/blog/release/v8.9.4/).

* The `meteor-babel` npm package (along with its Babel-related
  dependencies) has been updated to version 7.0.0-beta.38, a major
  update from Babel 6. Thanks to the strong abstraction of the
  `meteor-babel` package, the most noticeable consequence of the Babel 7
  upgrade is that the `babel-runtime` npm package has been replaced by
  `@babel/runtime`, which can be installed by running
  ```js
  meteor npm install @babel/runtime
  ```
  in your application directory. There's a good chance that the old
  `babel-runtime` package can be removed from your `package.json`
  dependencies, though there's no harm in leaving it there. Please see
  [this blog post](https://babeljs.io/blog/2017/09/12/planning-for-7.0)
  for general information about updating to Babel 7 (note especially any
  changes to plugins you've been using in any `.babelrc` files).
  [PR #9440](https://github.com/meteor/meteor/pull/9440)

* Because `babel-compiler@7.0.0` is a major version bump for a core
  package, any package that explicitly depends on `babel-compiler` with
  `api.use` or `api.imply` will need to be updated and republished in
  order to remain compatible with Meteor 1.6.1. One notable example is the
  `practicalmeteor:mocha` package. If you have been using this test-driver
  package, we strongly recommend switching to `meteortesting:mocha`
  instead. If you are the author of a package that depends on
  `babel-compiler`, we recommend publishing your updated version using a
  new major or minor version, so that you can continue releasing patch
  updates compatible with older versions of Meteor, if necessary.

* Meteor's Node Mongo driver is now configured with the
  [`ignoreUndefined`](http://mongodb.github.io/node-mongodb-native/2.2/api/MongoClient.html#connect)
  connection option set to `true`, to make sure fields with `undefined`
  values are not first converted to `null`, when inserted/updated. `undefined`
  values are now removed from all Mongo queries and insert/update documents.
  [Issue #6051](https://github.com/meteor/meteor/issues/6051)
  [PR #9444](https://github.com/meteor/meteor/pull/9444)

* The `server-render` package now supports passing a `Stream` object to
  `ServerSink` methods that previously expected a string, which enables
  [streaming server-side rendering with React
  16](https://hackernoon.com/whats-new-with-server-side-rendering-in-react-16-9b0d78585d67):
  ```js
  import React from "react";
  import { renderToNodeStream } from "react-dom/server";
  import { onPageLoad } from "meteor/server-render";
  import App from "/imports/Server.js";

  onPageLoad(sink => {
    sink.renderIntoElementById("app", renderToNodeStream(
      <App location={sink.request.url} />
    ));
  });
  ```
  [PR #9343](https://github.com/meteor/meteor/pull/9343)

* The [`cordova-lib`](https://github.com/apache/cordova-cli) package has
  been updated to version 7.1.0,
  [`cordova-android`](https://github.com/apache/cordova-android/) has been
  updated to version 6.4.0 (plus one additional
  [commit](https://github.com/meteor/cordova-android/commit/317db7df0f7a054444197bc6d28453cf4ab23280)),
  and [`cordova-ios`](https://github.com/apache/cordova-ios/) has been
  updated to version 4.5.4. The cordova plugins `cordova-plugin-console`,
  `cordova-plugin-device-motion`, and `cordova-plugin-device-orientation`
  have been [deprecated](https://cordova.apache.org/news/2017/09/22/plugins-release.html)
  and will likely be removed in a future Meteor release.
  [Feature Request #196](https://github.com/meteor/meteor-feature-requests/issues/196)
  [PR #9213](https://github.com/meteor/meteor/pull/9213)
  [Issue #9447](https://github.com/meteor/meteor/issues/9447)
  [PR #9448](https://github.com/meteor/meteor/pull/9448)

* The previously-served `/manifest.json` application metadata file is now
  served from `/__browser/manifest.json` for web browsers, to avoid
  confusion with other kinds of `manifest.json` files. Cordova clients
  will continue to load the manifest file from `/__cordova/manifest.json`,
  as before. [Issue #6674](https://github.com/meteor/meteor/issues/6674)
  [PR #9424](https://github.com/meteor/meteor/pull/9424)

* The bundled version of MongoDB used by `meteor run` in development
  on 64-bit architectures has been updated to 3.4.10. 32-bit architectures
  will continue to use MongoDB 3.2.x versions since MongoDB is no longer
  producing 32-bit versions of MongoDB for newer release tracks.
  [PR #9396](https://github.com/meteor/meteor/pull/9396)

* Meteor's internal `minifier-css` package has been updated to use `postcss`
  for CSS parsing and minifying, instead of the abandoned `css-parse` and
  `css-stringify` packages. Changes made to the `CssTools` API exposed by the
  `minifier-css` package are mostly backwards compatible (the
  `standard-minifier-css` package that uses it didn't have to change for
  example), but now that we're using `postcss` the AST accepted and returned
  from certain functions is different. This could impact developers who are
  tying into Meteor's internal `minifier-css` package directly. The AST based
  function changes are:

  * `CssTools.parseCss` now returns a PostCSS
    [`Root`](http://api.postcss.org/Root.html) object.
  * `CssTools.stringifyCss` expects a PostCSS `Root` object as its first
    parameter.
  * `CssTools.mergeCssAsts` expects an array of PostCSS `Root` objects as its
    first parameter.
  * `CssTools.rewriteCssUrls` expects a PostCSS `Root` object as its first
    parameter.

  [PR #9263](https://github.com/meteor/meteor/pull/9263)

* The `_` variable will once again remain bound to `underscore` (if
  installed) in `meteor shell`, fixing a regression introduced by Node 8.
  [PR #9406](https://github.com/meteor/meteor/pull/9406)

* Dynamically `import()`ed modules will now be fetched from the
  application server using an HTTP POST request, rather than a WebSocket
  message. This strategy has all the benefits of the previous strategy,
  except that it does not require establishing a WebSocket connection
  before fetching dynamic modules, in exchange for slightly higher latency
  per request. [PR #9384](https://github.com/meteor/meteor/pull/9384)

* To reduce the total number of HTTP requests for dynamic modules, rapid
  sequences of `import()` calls within the same tick of the event loop
  will now be automatically batched into a single HTTP request. In other
  words, the following code will result in only one HTTP request:
  ```js
  const [
    React,
    ReactDOM
  ] = await Promise.all([
    import("react"),
    import("react-dom")
  ]);
  ```

* Thanks to a feature request and pull request from
  [@CaptainN](https://github.com/CaptainN), all available dynamic modules
  will be automatically prefetched after page load and permanently cached
  in IndexedDB when the `appcache` package is in use, ensuring that
  dynamic `import()` will work for offline apps. Although the HTML5
  Application Cache was deliberately *not* used for this prefetching, the
  new behavior matches the spirit/intention of the `appcache` package.
  [Feature Request #236](https://github.com/meteor/meteor-feature-requests/issues/236)
  [PR #9482](https://github.com/meteor/meteor/pull/9482)
  [PR #9434](https://github.com/meteor/meteor/pull/9434)

* The `es5-shim` library is no longer included in the initial JavaScript
  bundle, but is instead injected using a `<script>` tag in older browsers
  that may be missing full support for ECMAScript 5. For the vast majority
  of modern browsers that do not need `es5-shim`, this change will reduce
  the bundle size by about 10KB (minified, pre-gzip). For testing
  purposes, the `<script>` tag injection can be triggered in any browser
  by appending `?force_es5_shim=1` to the application URL.
  [PR #9360](https://github.com/meteor/meteor/pull/9360)

* The `Tinytest.addAsync` API now accepts test functions that return
  `Promise` objects, making the `onComplete` callback unnecessary:
  ```js
  Tinytest.addAsync("some async stuff", async function (test) {
    test.equal(shouldReturnFoo(), "foo");
    const bar = await shouldReturnBarAsync();
    test.equal(bar, "bar");
  });
  ```
  [PR #9409](https://github.com/meteor/meteor/pull/9409)

* Line number comments are no longer added to bundled JavaScript files on
  the client or the server. Several years ago, before all major browsers
  supported source maps, we felt it was important to provide line number
  information in generated files using end-of-line comments like
  ```js
  some.code(1234); // 123
  more.code(5, 6); // 124
  ```
  Adding all these comments was always slower than leaving the code
  unmodified, but recently the comments have begun interacting badly with
  certain newer ECMAScript syntax, such as multi-line template strings.
  Since source maps are well supported in most browsers that developers
  are likely to be using for development, and the line number comments are
  now causing substantive problems beyond the performance cost, we
  concluded it was time to stop using them.
  [PR #9323](https://github.com/meteor/meteor/pull/9323)
  [Issue #9160](https://github.com/meteor/meteor/issues/9160)

* Since Meteor 1.3, Meteor has supported string-valued `"browser"` fields
  in `package.json` files, to enable alternate entry points for packages
  in client JavaScript bundles. In Meteor 1.6.1, we are expanding support
  to include object-valued `"browser"` fields, according to this
  unofficial and woefully incomplete (but widely-implemented) "[spec
  document](https://github.com/defunctzombie/package-browser-field-spec)."
  We are only supporting the "relative style" of browser replacements,
  however, and not the "package style" (as detailed in this
  [comment](https://github.com/meteor/meteor/issues/6890#issuecomment-339817703)),
  because supporting the package style would have imposed an unacceptable
  runtime cost on all imports (not just those overridden by a `"browser"`
  field).
  [PR #9311](https://github.com/meteor/meteor/pull/9311)
  [Issue #6890](https://github.com/meteor/meteor/issues/6890)

* The `Boilerplate#toHTML` method from the `boilerplate-generator` package
  has been deprecated in favor of `toHTMLAsync` (which returns a `Promise`
  that resolves to a string of HTML) or `toHTMLStream` (which returns a
  `Stream` of HTML). Although direct usage of `toHTML` is unlikely, please
  update any code that calls this method if you see deprecation warnings
  in development. [Issue #9521](https://github.com/meteor/meteor/issues/9521).

* The `npm` package has been upgraded to version 5.6.0, and our fork of
  its `pacote` dependency has been rebased against version 7.0.2.

* The `reify` npm package has been updated to version 0.13.7.

* The `minifier-js` package has been updated to use `uglify-es` 3.2.2.

* The `request` npm package used by both the `http` package and the
  `meteor` command-line tool has been upgraded to version 2.83.0.

* The `kexec` npm package has been updated to version 3.0.0.

* The `moment` npm package has been updated to version 2.20.1.

* The `rimraf` npm package has been updated to version 2.6.2.

* The `glob` npm package has been updated to version 7.1.2.

* The `ignore` npm package has been updated to version 3.3.7.

* The `escope` npm package has been updated to version 3.6.0.

* The `split2` npm package has been updated to version 2.2.0.

* The `multipipe` npm package has been updated to version 2.0.1.

* The `pathwatcher` npm package has been updated to version 7.1.1.

* The `lru-cache` npm package has been updated to version 4.1.1.

* The deprecated `Meteor.http` object has been removed. If your
  application is still using `Meteor.http`, you should now use `HTTP`
  instead:
  ```js
  import { HTTP } from "meteor/http";
  HTTP.call("GET", url, ...);
  ```

* The deprecated `Meteor.uuid` function has been removed. If your
  application is still using `Meteor.uuid`, you should run
  ```sh
  meteor npm install uuid
  ```
  to install the widely used [`uuid`](https://www.npmjs.com/package/uuid)
  package from npm. Example usage:
  ```js
  import uuid from "uuid";
  console.log(uuid());
  ```

* The log-suppressing flags on errors in `ddp-client` and `ddp-server` have been
  changed from `expected` to `_expectedByTest` in order to avoid inadvertently
  silencing errors in production.
  [Issue #6912](https://github.com/meteor/meteor/issues/6912)
  [PR #9515](https://github.com/meteor/meteor/pull/9515)

* Provide basic support for [iPhone X](https://developer.apple.com/ios/update-apps-for-iphone-x/)
  status bar and launch screens, which includes updates to
  [`cordova-plugin-statusbar@2.3.0`](https://github.com/apache/cordova-plugin-statusbar/blob/master/RELEASENOTES.md#230-nov-06-2017)
  and [`cordova-plugin-splashscreen@4.1.0`](https://github.com/apache/cordova-plugin-splashscreen/blob/master/RELEASENOTES.md#410-nov-06-2017).
  [Issue #9041](https://github.com/meteor/meteor/issues/9041)
  [PR #9375](https://github.com/meteor/meteor/pull/9375)

* Fixed an issue preventing the installation of scoped Cordova packages.
  For example,
  ```sh
  meteor add cordova:@somescope/some-cordova-plugin@1.0.0
  ```
  will now work properly.
  [Issue #7336](https://github.com/meteor/meteor/issues/7336)
  [PR #9334](https://github.com/meteor/meteor/pull/9334)

* iOS icons and launch screens have been updated to support iOS 11
  [Issue #9196](https://github.com/meteor/meteor/issues/9196)
  [PR #9198](https://github.com/meteor/meteor/pull/9198)

* Enables passing `false` to `cursor.count()` on the client to prevent skip
  and limit from having an effect on the result.
  [Issue #1201](https://github.com/meteor/meteor/issues/1201)
  [PR #9205](https://github.com/meteor/meteor/pull/9205)

* An `onExternalLogin` hook has been added to the accounts system, to allow
  the customization of OAuth user profile updates.
  [PR #9042](https://github.com/meteor/meteor/pull/9042)

* `Accounts.config` now supports a `bcryptRounds` option that
  overrides the default 10 rounds currently used to secure passwords.
  [PR #9044](https://github.com/meteor/meteor/pull/9044)

* Developers running Meteor from an interactive shell within Emacs should
  notice a substantial performance improvement thanks to automatic
  disabling of the progress spinner, which otherwise reacts slowly.
  [PR #9341](https://github.com/meteor/meteor/pull/9341)

* `Npm.depends` can now specify any `http` or `https` URL.
  [Issue #9236](https://github.com/meteor/meteor/issues/9236)
  [PR #9237](https://github.com/meteor/meteor/pull/9237)

* Byte order marks included in `--settings` files will no longer crash the
  Meteor Tool.
  [Issue #5180](https://github.com/meteor/meteor/issues/5180)
  [PR #9459](https://github.com/meteor/meteor/pull/9459)

* The `accounts-ui-unstyled` package has been updated to use `<form />` and
  `<button />` tags with its login/signup form, instead of `<div />`'s. This
  change helps browser's notice login/signup requests, allowing them to
  trigger their "remember your login/password" functionality.

  > **Note:** If your application is styling the login/signup form using a CSS
    path that includes the replaced `div` elements (e.g.
    `div.login-form { ...` or `div.login-button { ...`), your styles will
    break. You can either update your CSS to use `form.` / `button.` or
    adjust your CSS specificity by styling on `class` / `id` attributes
    only.

  [Issue #1746](https://github.com/meteor/meteor/issues/1746)
  [PR #9442](https://github.com/meteor/meteor/pull/9442)

* The `stylus` package has been deprecated and will no longer be
  supported/maintained.
  [PR #9445](https://github.com/meteor/meteor/pull/9445)

* Support for the `meteor admin get-machine` command has been removed, and
  the build farm has been discontinued. Ever since Meteor 1.4, packages
  with binary dependencies have been automatically (re)compiled when they
  are installed in an application, assuming the target machine has a basic
  compiler toolchain. To see the requirements for this compilation step,
  consult the [platform requirements for
  `node-gyp`](https://github.com/nodejs/node-gyp#installation).

* Client side `Accounts.onLogin` callbacks now receive a login details
  object, with the attempted login type (e.g. `{ type: password }` after a
  successful password based login, `{ type: resume }` after a DDP reconnect,
  etc.).
  [Issue #5127](https://github.com/meteor/meteor/issues/5127)
  [PR #9512](https://github.com/meteor/meteor/pull/9512)

## v1.6.0.1, 2017-12-08

* Node has been upgraded to version
  [8.9.3](https://nodejs.org/en/blog/release/v8.9.3/), an important
  [security release](https://nodejs.org/en/blog/vulnerability/december-2017-security-releases/).

* The `npm` package has been upgraded to version 5.5.1, which supports
  several new features, including two-factor authentication, as described
  in the [release notes](https://github.com/npm/npm/blob/latest/CHANGELOG.md#v551-2017-10-04).

## v1.6, 2017-10-30

* **Important note for package maintainers:**

  With the jump to Node 8, some packages published using Meteor 1.6 may no
  longer be compatible with older Meteor versions. In order to maintain
  compatibility with Meteor 1.5 apps when publishing your package, you can
  specify a release version with the meteor publish command:

  ```
  meteor --release 1.5.3 publish
  ```

  If you're interested in taking advantage of Meteor 1.6 while still
  supporting older Meteor versions, you can consider publishing for Meteor
  1.6 from a new branch, with your package's minor or major version bumped.
  You can then continue to publish for Meteor 1.5 from the original branch.
  Note that the 1.6 branch version bump is important so that you can continue
  publishing patch updates for Meteor 1.5 from the original branch.

  [Issue #9308](https://github.com/meteor/meteor/issues/9308)

* Node.js has been upgraded to version 8.8.1, which will be entering
  long-term support (LTS) coverage on 31 October 2017, lasting through
  December 2019 ([full schedule](https://github.com/nodejs/Release#nodejs-release-working-group)).
  This is a *major* upgrade from the previous version of Node.js used by
  Meteor, 4.8.4.

* The `npm` npm package has been upgraded to version 5.4.2, a major
  upgrade from 4.6.1. While this update should be backwards-compatible for
  existing Meteor apps and packages, if you are the maintainer of any
  Meteor packages, pay close attention to your `npm-shrinkwrap.json` files
  when first using this version of `npm`. For normal Meteor application
  development, this upgrade primarily affects the version of `npm` used by
  `meteor npm ...` commands. A functional installation of `git` may be
  required to support GitHub repository and/or tarball URLs.
  [Troubleshooting](https://docs.npmjs.com/troubleshooting/common-errors).
  [PR #8835](https://github.com/meteor/meteor/pull/8835)

* In addition to `meteor node` and `meteor npm`, which are convenient
  shorthands for `node` and `npm`, `meteor npx <command>` can be used to
  execute commands from a local `node_modules/.bin` directory or from the
  `npm` cache. Any packages necessary to run the command will be
  automatically downloaded. [Read](https://www.npmjs.com/package/npx)
  about it, or just try some commands:
  ```sh
  meteor npx cowsay mooooo
  meteor npx uuid
  meteor npx nyancat
  meteor npx yarn
  ```

* The `meteor debug` command has been superseded by the more flexible
  `--inspect` and `--inspect-brk` command-line flags, which work for any
  `run`, `test`, or `test-packages` command.

  The syntax of these flags is the same as the equivalent Node.js
  [flags](https://nodejs.org/en/docs/inspector/#command-line-options),
  with two notable differences:

  * The flags affect the server process spawned by the build process,
    rather than affecting the build process itself.

  * The `--inspect-brk` flag causes the server process to pause just after
    server code has loaded but before it begins to execute, giving the
    developer a chance to set breakpoints in server code.

  [Feature Request #194](https://github.com/meteor/meteor-feature-requests/issues/194)

* On Windows, Meteor can now be installed or reinstalled from scratch
  using the command `choco install meteor`, using the
  [Chocolatey](https://chocolatey.org/) package manager. This method of
  installation replaces the old `InstallMeteor.exe` installer, which had a
  number of shortcomings, and will no longer be supported.

* Fresh installs of Meteor 1.6 on 64-bit Windows machines will now use
  native 64-bit Node.js binaries, rather than a 32-bit version of Node.js.
  In addition to being faster, native 64-bit support will enable Windows
  developers to debug asynchronous stack traces more easily in the new
  Node.js inspector, which is only fully supported by native 64-bit
  architectures. Note that merely running `meteor update` from a 32-bit
  version of Meteor will still install a 32-bit version of Meteor 1.6, so
  you should use `choco install meteor` to get a fresh 64-bit version.
  [PR #9218](https://github.com/meteor/meteor/pull/9218)

* To support developers running on a 32-bit OS, Meteor now supports both 32-
  and 64-bit versions of Mongo. Mongo 3.2 is the last 32-bit version available
  from Mongo. Meteor running on a 32-bit OS will use a 32-bit version of Mongo
  3.2 and 64-bit platforms will receive newer Mongo versions in future releases.
  [PR #9173](https://github.com/meteor/meteor/pull/9173)

* After several reliability improvements, native file watching has been
  un-disabled on Windows. Though native file change notifications will
  probably never work with network or shared virtual file systems (e.g.,
  NTFS or Vagrant-mounted disks), Meteor uses an efficient prioritized
  polling system as a fallback for those file systems.

* Various optimizations have reduced the on-disk size of the `meteor-tool`
  package from 545MB (1.5.2.2) to 219MB.

* The `meteor-babel` package has been upgraded to version 0.24.6, to take
  better advantage of native language features in Node 8.

* The `reify` npm package has been upgraded to version 0.12.3.

* The `meteor-promise` package has been upgraded to version 0.8.6, to
  enable better handling of `UnhandledPromiseRejectionWarning`s.

* The `node-gyp` npm package has been upgraded to version 3.6.2.

* The `node-pre-gyp` npm package has been updated to version 0.6.36.

* The `fibers` npm package has been upgraded to version 2.0.0.

* The `pathwatcher` npm package has been upgraded to version 7.1.0.

* The `http-proxy` npm package has been upgraded to version 1.16.2.

* The `semver` npm package has been upgraded to version 5.4.1.

* When running Meteor tool tests (i.e. `./meteor self-test`) during the
  course of developing Meteor itself, it is no longer necessary to
  `./meteor npm install -g phantomjs-prebuilt browserstack-webdriver`.
  These will now be installed automatically upon their use.

* You can now run `meteor test --driver-package user:package` without
  first running `meteor add user:package`.

* iOS icons and launch screens have been updated to support iOS 11
  [Issue #9196](https://github.com/meteor/meteor/issues/9196)
  [PR #9198](https://github.com/meteor/meteor/pull/9198)

## v1.5.4.2, 2018-04-02

* Node has been upgraded to version
  [4.9.0](https://nodejs.org/en/blog/release/v4.9.0/), an important
  [security release](https://nodejs.org/en/blog/vulnerability/march-2018-security-releases/).

## v1.5.4.1, 2017-12-08

* Node has been upgraded to version
  [4.8.7](https://nodejs.org/en/blog/release/v4.8.7/), an important
  [security release](https://nodejs.org/en/blog/vulnerability/december-2017-security-releases/).

## v1.5.4, 2017-11-08

* Node has been updated to version 4.8.6. This release officially
  includes our fix of a faulty backport of garbage collection-related
  logic in V8 and ends Meteor's use of a custom Node with that patch.
  In addition, it includes small OpenSSL updates as announced on the
  Node blog: https://nodejs.org/en/blog/release/v4.8.6/.
  [Issue #8648](https://github.com/meteor/meteor/issues/8648)

## v1.5.3, 2017-11-04

* Node has been upgraded to version 4.8.5, a recommended security
  release: https://nodejs.org/en/blog/release/v4.8.5/. While it was
  expected that Node 4.8.5 would also include our fix of a faulty
  backport of garbage collection-related logic in V8, the timing
  of this security release has caused that to be delayed until 4.8.6.
  Therefore, this Node still includes our patch for this issue.
  [Issue #8648](https://github.com/meteor/meteor/issues/8648)

* Various backports from Meteor 1.6, as detailed in the
  [PR for Meteor 1.5.3](https://github.com/meteor/meteor/pull/9266).
  Briefly, these involve fixes for:
  * Child imports of dynamically imported modules within packages.
    [#9182](https://github.com/meteor/meteor/issues/9182)
  * Unresolved circular dependencies.
    [#9176](https://github.com/meteor/meteor/issues/9176)
  * Windows temporary directory handling.

## v1.5.2.2, 2017-10-02

* Fixes a regression in 1.5.2.1 which resulted in the macOS firewall
  repeatedly asking to "accept incoming network connections". While the
  `node` binary in 1.5.2.1 was functionally the same as 1.5.2, it had
  been recompiled on our build farm (which re-compiles all architectures
  at the same time) to ensure compatibility with older (but still
  supported) Linux distributions. Unfortunately, macOS took issue with
  the binary having a different 'signature' (but same 'identifier') as
  one it had already seen, and refused to permanently "allow" it in the
  firewall. Our macOS `node` binaries are now signed with a certificate,
  hopefully preventing this from occurring again.
  [Issue #9139](https://github.com/meteor/meteor/issues/9139)

* Fixes a regression in `accounts-base` caused by changes to the (now
  deprecated) `connection.onReconnect` function which caused users to be
  logged out shortly after logging in.
  [Issue #9140](https://github.com/meteor/meteor/issues/9140)
  [PR #](https://github.com/meteor/meteor/pull/9148)

* [`cordova-ios`](https://github.com/apache/cordova-ios) has been updated to
  version 4.5.1, to add in iOS 11 / Xcode 9 compatibility.
  [Issue #9098](https://github.com/meteor/meteor/issues/9098)
  [Issue #9126](https://github.com/meteor/meteor/issues/9126)
  [PR #9137](https://github.com/meteor/meteor/pull/9137)

* Includes a follow-up change to the (not commonly necessary)
  `Npm.require` which ensures built-in modules are loaded first, which
  was necessary after a change in 1.5.2.1 which reduced its scope.
  This resolves "Cannot find module crypto" and similar errors.
  [Issue #9136](https://github.com/meteor/meteor/issues/9136)

* A bug that prevented building some binary npm packages on Windows has
  been fixed. [Issue #9153](https://github.com/meteor/meteor/issues/9153)

## v1.5.2.1, 2017-09-26

* Updating to Meteor 1.5.2.1 will automatically patch a security
  vulnerability in the `allow-deny` package, since `meteor-tool@1.5.2_1`
  requires `allow-deny@1.0.9` or later. If for any reason you are not
  ready or able to update to Meteor 1.5.2.1 by running `meteor update`,
  please at least run
  ```sh
  meteor update allow-deny
  ```
  instead. More details about the security vulnerability can be found on
  the Meteor forums.

* The command-line `meteor` tool no longer invokes `node` with the
  `--expose-gc` flag. Although this flag allowed the build process to be
  more aggressive about collecting garbage, it was also a source of
  problems in Meteor 1.5.2 and Node 4.8.4, from increased segmentation
  faults during (the more frequent) garbage collections to occasional
  slowness in rebuilding local packages. The flag is likely to return in
  Meteor 1.6, where it has not exhibited any of the same problems.

* Meteor now supports `.meteorignore` files, which cause the build system
  to ignore certain files and directories using the same pattern syntax as
  [`.gitignore` files](https://git-scm.com/docs/gitignore). These files
  may appear in any directory of your app or package, specifying rules for
  the directory tree below them. Of course, `.meteorignore` files are also
  fully integrated with Meteor's file watching system, so they can be
  added, removed, or modified during development.
  [Feature request #5](https://github.com/meteor/meteor-feature-requests/issues/5)

* DDP's `connection.onReconnect = func` feature has been deprecated. This
  functionality was previously supported as a way to set a function to be
  called as the first step of reconnecting. This approach has proven to be
  inflexible as only one function can be defined to be called when
  reconnecting. Meteor's accounts system was already setting an
  `onReconnect` callback to be used internally, which means anyone setting
  their own `onReconnect` callback was inadvertently overwriting code used
  internally. Moving forward the `DDP.onReconnect(callback)` method should be
  used to register callbacks to call when a connection reconnects. The
  connection that is reconnecting is passed as the only argument to
  `callback`. This is used by the accounts system to re-login on reconnects
  without interfering with other code that uses `connection.onReconnect`.
  [Issue #5665](https://github.com/meteor/meteor/issues/5665)
  [PR #9092](https://github.com/meteor/meteor/pull/9092)

* `reactive-dict` now supports `destroy`. `destroy` will clear the `ReactiveDict`s
  data and unregister the `ReactiveDict` from data migration.
  i.e. When a `ReactiveDict` is instantiated with a name on the client and the
  `reload` package is present in the project.
  [Feature Request #76](https://github.com/meteor/meteor-feature-requests/issues/76)
  [PR #9063](https://github.com/meteor/meteor/pull/9063)

* The `webapp` package has been updated to support UNIX domain sockets. If a
  `UNIX_SOCKET_PATH` environment variable is set with a valid
  UNIX socket file path (e.g. `UNIX_SOCKET_PATH=/tmp/socktest.sock`), Meteor's
  HTTP server will use that socket file for inter-process communication,
  instead of TCP. This can be useful in cases like using Nginx to proxy
  requests back to an internal Meteor application. Leveraging UNIX domain
  sockets for inter-process communication reduces the sometimes unnecessary
  overhead required by TCP based communication.
  [Issue #7392](https://github.com/meteor/meteor/issues/7392)
  [PR #8702](https://github.com/meteor/meteor/pull/8702)

* The `fastclick` package (previously included by default in Cordova
  applications through the `mobile-experience` package) has been deprecated.
  This package is no longer maintained and has years of outstanding
  unresolved issues, some of which are impacting Meteor users. Most modern
  mobile web browsers have removed the 300ms tap delay that `fastclick` worked
  around, as long as the following `<head />` `meta` element is set (which
  is generally considered a mobile best practice regardless, and which the
  Meteor boilerplate generator already sets by default for Cordova apps):
  `<meta name="viewport" content="width=device-width">`
  If anyone is still interested in using `fastclick` with their application,
  it can be installed from npm directly (`meteor npm install --save fastclick`).
  Reference:
  [Mobile Chrome](https://developers.google.com/web/updates/2013/12/300ms-tap-delay-gone-away)
  [Mobile Safari](https://bugs.webkit.org/show_bug.cgi?id=150604)
  [PR #9039](https://github.com/meteor/meteor/pull/9039)

* Minimongo cursors are now JavaScript iterable objects and can now be iterated over
  using `for...of` loops, spread operator, `yield*`, and destructuring assignments.
  [PR #8888](https://github.com/meteor/meteor/pull/8888)

## v1.5.2, 2017-09-05

* Node 4.8.4 has been patched to include
  https://github.com/nodejs/node/pull/14829, an important PR implemented
  by our own @abernix (:tada:), which fixes a faulty backport of garbage
  collection-related logic in V8 that was causing occasional segmentation
  faults during Meteor development and testing, ever since Node 4.6.2
  (Meteor 1.4.2.3). When Node 4.8.5 is officially released with these
  changes, we will immediately publish a small follow-up release.
  [Issue #8648](https://github.com/meteor/meteor/issues/8648)

* When Meteor writes to watched files during the build process, it no
  longer relies on file watchers to detect the change and invalidate the
  optimistic file system cache, which should fix a number of problems
  related by the symptom of endless rebuilding.
  [Issue #8988](https://github.com/meteor/meteor/issues/8988)
  [Issue #8942](https://github.com/meteor/meteor/issues/8942)
  [PR #9007](https://github.com/meteor/meteor/pull/9007)

* The `cordova-lib` npm package has been updated to 7.0.1, along with
  cordova-android (6.2.3) and cordova-ios (4.4.0), and various plugins.
  [PR #8919](https://github.com/meteor/meteor/pull/8919) resolves the
  umbrella [issue #8686](https://github.com/meteor/meteor/issues/8686), as
  well as several Android build issues:
  [#8408](https://github.com/meteor/meteor/issues/8408),
  [#8424](https://github.com/meteor/meteor/issues/8424), and
  [#8464](https://github.com/meteor/meteor/issues/8464).

* The [`boilerplate-generator`](https://github.com/meteor/meteor/tree/release-1.5.2/packages/boilerplate-generator)
  package responsible for generating initial HTML documents for Meteor
  apps has been refactored by @stevenhao to avoid using the
  `spacebars`-related packages, which means it is now possible to remove
  Blaze as a dependency from the server as well as the client.
  [PR #8820](https://github.com/meteor/meteor/pull/8820)

* The `meteor-babel` package has been upgraded to version 0.23.1.

* The `reify` npm package has been upgraded to version 0.12.0, which
  includes a minor breaking
  [change](https://github.com/benjamn/reify/commit/8defc645e556429283e0b522fd3afababf6525ea)
  that correctly skips exports named `default` in `export * from "module"`
  declarations. If you have any wrapper modules that re-export another
  module's exports using `export * from "./wrapped/module"`, and the
  wrapped module has a `default` export that you want to be included, you
  should now explicitly re-export `default` using a second declaration:
  ```js
  export * from "./wrapped/module";
  export { default } "./wrapped/module";
  ```

* The `meteor-promise` package has been upgraded to version 0.8.5,
  and the `promise` polyfill package has been upgraded to 8.0.1.

* The `semver` npm package has been upgraded to version 5.3.0.
  [PR #8859](https://github.com/meteor/meteor/pull/8859)

* The `faye-websocket` npm package has been upgraded to version 0.11.1,
  and its dependency `websocket-driver` has been upgraded to a version
  containing [this fix](https://github.com/faye/websocket-driver-node/issues/21),
  thanks to [@sdarnell](https://github.com/sdarnell).
  [meteor-feature-requests#160](https://github.com/meteor/meteor-feature-requests/issues/160)

* The `uglify-js` npm package has been upgraded to version 3.0.28.

* Thanks to PRs [#8960](https://github.com/meteor/meteor/pull/8960) and
  [#9018](https://github.com/meteor/meteor/pull/9018) by @GeoffreyBooth, a
  [`coffeescript-compiler`](https://github.com/meteor/meteor/tree/release-1.5.2/packages/non-core/coffeescript-compiler)
  package has been extracted from the `coffeescript` package, similar to
  how the `babel-compiler` package is separate from the `ecmascript`
  package, so that other packages (such as
  [`vue-coffee`](https://github.com/meteor-vue/vue-meteor/tree/master/packages/vue-coffee))
  can make use of `coffeescript-compiler`. All `coffeescript`-related
  packages have been moved to
  [`packages/non-core`](https://github.com/meteor/meteor/tree/release-1.5.2/packages/non-core),
  so that they can be published independently from Meteor releases.

* `meteor list --tree` can now be used to list all transitive package
  dependencies (and versions) in an application. Weakly referenced dependencies
  can also be listed by using the `--weak` option. For more information, run
  `meteor help list`.
  [PR #8936](https://github.com/meteor/meteor/pull/8936)

* The `star.json` manifest created within the root of a `meteor build` bundle
  will now contain `nodeVersion` and `npmVersion` which will specify the exact
  versions of Node.js and npm (respectively) which the Meteor release was
  bundled with.  The `.node_version.txt` file will still be written into the
  root of the bundle, but it may be deprecated in a future version of Meteor.
  [PR #8956](https://github.com/meteor/meteor/pull/8956)

* A new package called `mongo-dev-server` has been created and wired into
  `mongo` as a dependency. As long as this package is included in a Meteor
  application (which it is by default since all new Meteor apps have `mongo`
  as a dependency), a local development MongoDB server is started alongside
  the application. This package was created to provide a way to disable the
  local development Mongo server, when `mongo` isn't needed (e.g. when using
  Meteor as a build system only). If an application has no dependency on
  `mongo`, the `mongo-dev-server` package is not added, which means no local
  development Mongo server is started.
  [Feature Request #31](https://github.com/meteor/meteor-feature-requests/issues/31)
  [PR #8853](https://github.com/meteor/meteor/pull/8853)

* `Accounts.config` no longer mistakenly allows tokens to expire when
  the `loginExpirationInDays` option is set to `null`.
  [Issue #5121](https://github.com/meteor/meteor/issues/5121)
  [PR #8917](https://github.com/meteor/meteor/pull/8917)

* The `"env"` field is now supported in `.babelrc` files.
  [PR #8963](https://github.com/meteor/meteor/pull/8963)

* Files contained by `client/compatibility/` directories or added with
  `api.addFiles(files, ..., { bare: true })` are now evaluated before
  importing modules with `require`, which may be a breaking change if you
  depend on the interleaving of `bare` files with eager module evaluation.
  [PR #8972](https://github.com/meteor/meteor/pull/8972)

* When `meteor test-packages` runs in a browser, uncaught exceptions will
  now be displayed above the test results, along with the usual summary of
  test failures, in case those uncaught errors have something to do with
  later test failures.
  [Issue #4979](https://github.com/meteor/meteor/issues/4979)
  [PR #9034](https://github.com/meteor/meteor/pull/9034)

## v1.5.1, 2017-07-12

* Node has been upgraded to version 4.8.4.

* A new core Meteor package called `server-render` provides generic
  support for server-side rendering of HTML, as described in the package's
  [`README.md`](https://github.com/meteor/meteor/blob/release-1.5.1/packages/server-render/README.md).
  [PR #8841](https://github.com/meteor/meteor/pull/8841)

* To reduce the total number of file descriptors held open by the Meteor
  build system, native file watchers will now be started only for files
  that have changed at least once. This new policy means you may have to
  [wait up to 5000ms](https://github.com/meteor/meteor/blob/6bde360b9c075f1c78c3850eadbdfa7fe271f396/tools/fs/safe-watcher.js#L20-L21)
  for changes to be detected when you first edit a file, but thereafter
  changes will be detected instantaneously. In return for that small
  initial waiting time, the number of open file descriptors will now be
  bounded roughly by the number of files you are actively editing, rather
  than the number of files involved in the build (often thousands), which
  should help with issues like
  [#8648](https://github.com/meteor/meteor/issues/8648). If you need to
  disable the new behavior for any reason, simply set the
  `METEOR_WATCH_PRIORITIZE_CHANGED` environment variable to `"false"`, as
  explained in [PR #8866](https://github.com/meteor/meteor/pull/8866).

* All `observe` and `observeChanges` callbacks are now bound using
  `Meteor.bindEnvironment`.  The same `EnvironmentVariable`s that were
  present when `observe` or `observeChanges` was called are now available
  inside the callbacks. [PR #8734](https://github.com/meteor/meteor/pull/8734)

* A subscription's `onReady` is now fired again during a re-subscription, even
  if the subscription has the same arguments.  Previously, when subscribing
  to a publication the `onReady` would have only been called if the arguments
  were different, creating a confusing difference in functionality.  This may be
  breaking behavior if an app uses the firing of `onReady` as an assumption
  that the data was just received from the server.  If such functionality is
  still necessary, consider using
  [`observe`](https://docs.meteor.com/api/collections.html#Mongo-Cursor-observe)
  or
  [`observeChanges`](https://docs.meteor.com/api/collections.html#Mongo-Cursor-observeChanges)
  [PR #8754](https://github.com/meteor/meteor/pull/8754)
  [Issue #1173](https://github.com/meteor/meteor/issues/1173)

* The `minimongo` and `mongo` packages are now compliant with the upsert behavior
  of MongoDB 2.6 and higher. **As a result support for MongoDB 2.4 has been dropped.**
  This mainly changes the effect of the selector on newly inserted documents.
  [PR #8815](https://github.com/meteor/meteor/pull/8815)

* `reactive-dict` now supports setting initial data when defining a named
  `ReactiveDict`. No longer run migration logic when used on the server,
  this is to prevent duplicate name error on reloads. Initial data is now
  properly serialized.

* `accounts-password` now uses `example.com` as a default "from" address instead
  of `meteor.com`. This change could break account-related e-mail notifications
  (forgot password, activation, etc.) for applications which do not properly
  configure a "from" domain since e-mail providers will often reject mail sent
  from `example.com`. Ensure that `Accounts.emailTemplates.from` is set to a
  proper domain in all applications.
  [PR #8760](https://github.com/meteor/meteor/issues/8760)

* The `accounts-facebook` and `facebook-oauth` packages have been updated to
  use the v2.9 of the Facebook Graph API for the Login Dialog since the v2.2
  version will be deprecated by Facebook in July.  There shouldn't be a problem
  regardless since Facebook simply rolls over to the next active version
  (v2.3, in this case) however this should assist in avoiding deprecation
  warnings and should enable any new functionality which has become available.
  [PR #8858](https://github.com/meteor/meteor/pull/8858)

* Add `DDP._CurrentPublicationInvocation` and `DDP._CurrentMethodInvocation`.
  `DDP._CurrentInvocation` remains for backwards-compatibility. This change
  allows method calls from publications to inherit the `connection` from the
  the publication which called the method.
  [PR #8629](https://github.com/meteor/meteor/pull/8629)

  > Note: If you're calling methods from publications that are using `this.connection`
  > to see if the method was called from server code or not. These checks will now
  > be more restrictive because `this.connection` will now be available when a
  > method is called from a publication.

* Fix issue with publications temporarily having `DDP._CurrentInvocation` set on
  re-run after a user logged in.  This is now provided through
  `DDP._CurrentPublicationInvocation` at all times inside a publication,
  as described above.
  [PR #8031](https://github.com/meteor/meteor/pull/8031)
  [PR #8629](https://github.com/meteor/meteor/pull/8629)

* `Meteor.userId()` and `Meteor.user()` can now be used in both method calls and
  publications.
  [PR #8629](https://github.com/meteor/meteor/pull/8629)

* `this.onStop` callbacks in publications are now run with the publication's
  context and with its `EnvironmentVariable`s bound.
  [PR #8629](https://github.com/meteor/meteor/pull/8629)

* The `minifier-js` package will now replace `process.env.NODE_ENV` with
  its string value (or `"development"` if unspecified).

* The `meteor-babel` npm package has been upgraded to version 0.22.0.

* The `reify` npm package has been upgraded to version 0.11.24.

* The `uglify-js` npm package has been upgraded to version 3.0.18.

* Illegal characters in paths written in build output directories will now
  be replaced with `_`s rather than removed, so that file and directory
  names consisting of only illegal characters do not become empty
  strings. [PR #8765](https://github.com/meteor/meteor/pull/8765).

* Additional "extra" packages (packages that aren't saved in `.meteor/packages`)
  can be included temporarily using the `--extra-packages`
  option.  For example: `meteor run --extra-packages bundle-visualizer`.
  Both `meteor test` and `meteor test-packages` also support the
  `--extra-packages` option and commas separate multiple package names.
  [PR #8769](https://github.com/meteor/meteor/pull/8769)

  > Note: Packages specified using the `--extra-packages` option override
  > version constraints from `.meteor/packages`.

* The `coffeescript` package has been updated to use CoffeeScript version
  1.12.6. [PR #8777](https://github.com/meteor/meteor/pull/8777)

* It's now possible to pipe a series of statements to `meteor shell`,
  whereas previously the input had to be an expression; for example:
  ```sh
  > echo 'import pkg from "babel-runtime/package.json";
  quote> pkg.version' |
  pipe> meteor shell
  "6.23.0"
  ```
  [Issue #8823](https://github.com/meteor/meteor/issues/8823)
  [PR #8833](https://github.com/meteor/meteor/pull/8833)

* Any `Error` thrown by a DDP method with the `error.isClientSafe`
  property set to `true` will now be serialized and displayed to the
  client, whereas previously only `Meteor.Error` objects were considered
  client-safe. [PR #8756](https://github.com/meteor/meteor/pull/8756)

## v1.5, 2017-05-30

* The `meteor-base` package implies a new `dynamic-import` package, which
  provides runtime support for [the proposed ECMAScript dynamic
  `import(...)` syntax](https://github.com/tc39/proposal-dynamic-import),
  enabling asynchronous module fetching or "code splitting." If your app
  does not use the `meteor-base` package, you can use the package by
  simply running `meteor add dynamic-import`. See this [blog
  post](https://blog.meteor.com/meteor-1-5-react-loadable-f029a320e59c)
  and [PR #8327](https://github.com/meteor/meteor/pull/8327) for more
  information about how dynamic `import(...)` works in Meteor, and how to
  use it in your applications.

* The `ecmascript-runtime` package, which provides polyfills for various
  new ECMAScript runtime APIs and language features, has been split into
  `ecmascript-runtime-client` and `ecmascript-runtime-server`, to reflect
  the different needs of browsers versus Node 4. The client runtime now
  relies on the `core-js` library found in the `node_modules` directory of
  the application, rather than a private duplicate installed via
  `Npm.depends`. This is unlikely to be a disruptive change for most
  developers, since the `babel-runtime` npm package is expected to be
  installed, and `core-js` is a dependency of `babel-runtime`, so
  `node_modules/core-js` should already be present. If that's not the
  case, just run `meteor npm install --save core-js` to install it.

* The `npm` npm package has been upgraded to version 4.6.1.

* The `meteor-babel` npm package has been upgraded to version 0.21.4,
  enabling the latest Reify compiler and the transform-class-properties
  plugin, among other improvements.

* The `reify` npm package has been upgraded to version 0.11.21, fixing
  [issue #8595](https://github.com/meteor/meteor/issues/8595) and
  improving compilation and runtime performance.

> Note: With this version of Reify, `import` declarations are compiled to
  `module.watch(require(id), ...)` instead of `module.importSync(id, ...)`
  or the older `module.import(id, ...)`. The behavior of the compiled code
  should be the same as before, but the details seemed different enough to
  warrant a note.

* The `install` npm package has been upgraded to version 0.10.1.

* The `meteor-promise` npm package has been upgraded to version 0.8.4.

* The `uglify-js` npm package has been upgraded to version 3.0.13, fixing
  [#8704](https://github.com/meteor/meteor/issues/8704).

* If you're using the `standard-minifier-js` Meteor package, as most
  Meteor developers do, it will now produce a detailed analysis of package
  and module sizes within your production `.js` bundle whenever you run
  `meteor build` or `meteor run --production`. These data are served by
  the application web server at the same URL as the minified `.js` bundle,
  except with a `.stats.json` file extension instead of `.js`. If you're
  using a different minifier plugin, and would like to support similar
  functionality, refer to
  [these](https://github.com/meteor/meteor/pull/8327/commits/084801237a8c288d99ec82b0fbc1c76bdf1aab16)
  [commits](https://github.com/meteor/meteor/pull/8327/commits/1c8bc7353e9a8d526880634a58c506b423c4a55e)
  for inspiration.

* To visualize the bundle size data produced by `standard-minifier-js`,
  run `meteor add bundle-visualizer` and then start your development
  server in production mode with `meteor run --production`. Be sure to
  remove the `bundle-visualizer` package before actually deploying your
  app, or the visualization will be displayed to your users.

* If you've been developing an app with multiple versions of Meteor, or
  testing with beta versions, and you haven't recently run `meteor reset`,
  your `.meteor/local/bundler-cache` directory may have become quite
  large. This is just a friendly reminder that this directory is perfectly
  safe to delete, and Meteor will repopulate it with only the most recent
  cached bundles.

* Apps created with `meteor create --bare` now use the `static-html`
  package for processing `.html` files instead of `blaze-html-templates`,
  to avoid large unnecessary dependencies like the `jquery` package.

* Babel plugins now receive file paths without leading `/` characters,
  which should prevent confusion about whether the path should be treated
  as absolute. [PR #8610](https://github.com/meteor/meteor/pull/8610)

* It is now possible to override the Cordova iOS and/or Android
  compatibility version by setting the `METEOR_CORDOVA_COMPAT_VERSION_IOS`
  and/or `METEOR_CORDOVA_COMPAT_VERSION_ANDROID` environment variables.
  [PR #8581](https://github.com/meteor/meteor/pull/8581)

* Modules in `node_modules` directories will no longer automatically have
  access to the `Buffer` polyfill on the client, since that polyfill
  contributed more than 22KB of minified JavaScript to the client bundle,
  and was rarely used. If you really need the Buffer API on the client,
  you should now obtain it explicitly with `require("buffer").Buffer`.
  [Issue #8645](https://github.com/meteor/meteor/issues/8645).

* Packages in `node_modules` directories are now considered non-portable
  (and thus may be automatically rebuilt for the current architecture), if
  their `package.json` files contain any of the following install hooks:
  `install`, `preinstall`, or `postinstall`. Previously, a package was
  considered non-portable only if it contained any `.node` binary modules.
  [Issue #8225](https://github.com/meteor/meteor/issues/8225)

## v1.4.4.6, 2018-04-02

* Node has been upgraded to version
  [4.9.0](https://nodejs.org/en/blog/release/v4.9.0/), an important
  [security release](https://nodejs.org/en/blog/vulnerability/march-2018-security-releases/).
  The Node v4.x release line will exit the Node.js Foundation's
  [long-term support (LTS) status](https://github.com/nodejs/LTS) on April 30,
  2018. We strongly advise updating to a version of Meteor using a newer
  version of Node which is still under LTS status, such as Meteor 1.6.x
  which uses Node 8.x.

* The `npm` package has been upgraded to version
  [4.6.1](https://github.com/npm/npm/releases/tag/v4.6.1).

## v1.4.4.5, 2017-12-08

* Node has been upgraded to version
  [4.8.7](https://nodejs.org/en/blog/release/v4.8.7/), an important
  [security release](https://nodejs.org/en/blog/vulnerability/december-2017-security-releases/).

## v1.4.4.4, 2017-09-26

* Updating to Meteor 1.4.4.4 will automatically patch a security
  vulnerability in the `allow-deny` package, since `meteor-tool@1.4.4_4`
  requires `allow-deny@1.0.9` or later. If for any reason you are not
  ready or able to update to Meteor 1.4.4.4 by running `meteor update`,
  please at least run
  ```sh
  meteor update allow-deny
  ```
  instead. More details about the security vulnerability can be found on
  the Meteor forums.

## v1.4.4.3, 2017-05-22

* Node has been upgraded to version 4.8.3.

* A bug in checking body lengths of HTTP responses that was affecting
  Galaxy deploys has been fixed.
  [PR #8709](https://github.com/meteor/meteor/pull/8709).

## v1.4.4.2, 2017-05-02

* Node has been upgraded to version 4.8.2.

* The `npm` npm package has been upgraded to version 4.5.0.
  Note that when using npm `scripts` there has been a change regarding
  what happens when `SIGINT` (Ctrl-C) is received.  Read more
  [here](https://github.com/npm/npm/releases/tag/v4.5.0).

* Fix a regression which prevented us from displaying a helpful banner when
  running `meteor debug` because of a change in Node.js.

* Update `node-inspector` npm to 1.1.1, fixing a problem encountered when trying
  to press "Enter" in the inspector console.
  [Issue #8469](https://github.com/meteor/meteor/issues/8469)

* The `email` package has had its `mailcomposer` npm package swapped with
  a Node 4 fork of `nodemailer` due to its ability to support connection pooling
  in a similar fashion as the original `mailcomposer`.
  [Issue #8591](https://github.com/meteor/meteor/issues/8591)
  [PR #8605](https://github.com/meteor/meteor/pull/8605)

    > Note: The `MAIL_URL` should be configured with a scheme which matches the
    > protocol desired by your e-mail vendor/mail-transport agent.  For
    > encrypted connections (typically listening on port 465), this means
    > using `smtps://`.  Unencrypted connections or those secured through
    > a `STARTTLS` connection upgrade (typically using port 587 and sometimes
    > port 25) should continue to use `smtp://`.  TLS/SSL will be automatically
    > enabled if the mail provider supports it.

* A new `Tracker.inFlush()` has been added to provide a global Tracker
  "flushing" state.
  [PR #8565](https://github.com/meteor/meteor/pull/8565).

* The `meteor-babel` npm package has been upgraded to version 0.20.1, and
  the `reify` npm package has been upgraded to version 0.7.4, fixing
  [issue #8595](https://github.com/meteor/meteor/issues/8595).
  (This was fixed between full Meteor releases, but is being mentioned here.)

## v1.4.4.1, 2017-04-07

* A change in Meteor 1.4.4 to remove "garbage" directories asynchronously
  in `files.renameDirAlmostAtomically` had unintended consequences for
  rebuilding some npm packages, so that change was reverted, and those
  directories are now removed before `files.renameDirAlmostAtomically`
  returns. [PR #8574](https://github.com/meteor/meteor/pull/8574)

## v1.4.4, 2017-04-07

* Node has been upgraded to version 4.8.1.

* The `npm` npm package has been upgraded to version 4.4.4.
  It should be noted that this version reduces extra noise
  previously included in some npm errors.

* The `node-gyp` npm package has been upgraded to 3.6.0 which
  adds support for VS2017 on Windows.

* The `node-pre-gyp` npm package has been updated to 0.6.34.

* Thanks to the outstanding efforts of @sethmurphy18, the `minifier-js`
  package now uses [Babili](https://github.com/babel/babili) instead of
  [UglifyJS](https://github.com/mishoo/UglifyJS2), resolving numerous
  long-standing bugs due to UglifyJS's poor support for ES2015+ syntax.
  [Issue #8378](https://github.com/meteor/meteor/issues/8378)
  [PR #8397](https://github.com/meteor/meteor/pull/8397)

* The `meteor-babel` npm package has been upgraded to version 0.19.1, and
  `reify` has been upgraded to version 0.6.6, fixing several subtle bugs
  introduced by Meteor 1.4.3 (see below), including
  [issue #8461](https://github.com/meteor/meteor/issues/8461).

* The Reify module compiler is now a Babel plugin, making it possible for
  other custom Babel plugins configured in `.babelrc` or `package.json`
  files to run before Reify, fixing bugs that resulted from running Reify
  before other plugins in Meteor 1.4.3.
  [Issue #8399](https://github.com/meteor/meteor/issues/8399)
  [Issue #8422](https://github.com/meteor/meteor/issues/8422)
  [`meteor-babel` issue #13](https://github.com/meteor/babel/issues/13)

* Two new `export ... from ...` syntax extensions are now supported:
  ```js
  export * as namespace from "./module"
  export def from "./module"
  ```
  Read the ECMA262 proposals here:
  * https://github.com/leebyron/ecmascript-export-ns-from
  * https://github.com/leebyron/ecmascript-export-default-from

* When `Meteor.call` is used on the server to invoke a method that
  returns a `Promise` object, the result will no longer be the `Promise`
  object, but the resolved value of the `Promise`.
  [Issue #8367](https://github.com/meteor/meteor/issues/8367)

> Note: if you actually want a `Promise` when calling `Meteor.call` or
  `Meteor.apply` on the server, use `Meteor.callAsync` and/or
  `Meteor.applyAsync` instead.
  [Issue #8367](https://github.com/meteor/meteor/issues/8367),
  https://github.com/meteor/meteor/commit/0cbd25111d1249a61ca7adce23fad5215408c821

* The `mailcomposer` and `smtp-connection` npms have been updated to resolve an
  issue with the encoding of long header lines.
  [Issue #8425](https://github.com/meteor/meteor/issues/8425)
  [PR #8495](https://github.com/meteor/meteor/pull/8495)

* `Accounts.config` now supports an `ambiguousErrorMessages` option which
  enabled generalization of messages produced by the `accounts-*` packages.
  [PR #8520](https://github.com/meteor/meteor/pull/8520)

* A bug which caused account enrollment tokens to be deleted too soon was fixed.
  [Issue #8218](https://github.com/meteor/meteor/issues/8218)
  [PR #8474](https://github.com/meteor/meteor/pull/8474)

* On Windows, bundles built during `meteor build` or `meteor deploy` will
  maintain the executable bit for commands installed in the
  `node_modules\.bin` directory.
  [PR #8503](https://github.com/meteor/meteor/pull/8503)

* On Windows, the upgrades to Node.js, `npm` and `mongodb` are now in-sync with
  other archs again after being mistakenly overlooked in 1.4.3.2.  An admin
  script enhancement has been applied to prevent this from happening again.
  [PR #8505](https://github.com/meteor/meteor/pull/8505)

## v1.4.3.2, 2017-03-14

* Node has been upgraded to version 4.8.0.

* The `npm` npm package has been upgraded to version 4.3.0.

* The `node-gyp` npm package has been upgraded to 3.5.0.

* The `node-pre-gyp` npm package has been updated to 0.6.33.

* The bundled version of MongoDB used by `meteor run` in development
  has been upgraded to 3.2.12.

* The `mongodb` npm package used by the `npm-mongo` Meteor package has
  been updated to version 2.2.24.
  [PR #8453](https://github.com/meteor/meteor/pull/8453)
  [Issue #8449](https://github.com/meteor/meteor/issues/8449)

* The `check` package has had its copy of `jQuery.isPlainObject`
  updated to a newer implementation to resolve an issue where the
  `nodeType` property of an object couldn't be checked, fixing
  [#7354](https://github.com/meteor/meteor/issues/7354).

* The `standard-minifier-js` and `minifier-js` packages now have improved
  error capturing to provide more information on otherwise unhelpful errors
  thrown when UglifyJS encounters ECMAScript grammar it is not familiar with.
  [#8414](https://github.com/meteor/meteor/pull/8414)

* Similar in behavior to `Meteor.loggingIn()`, `accounts-base` now offers a
  reactive `Meteor.loggingOut()` method (and related Blaze helpers,
  `loggingOut` and `loggingInOrOut`).
  [PR #8271](https://github.com/meteor/meteor/pull/8271)
  [Issue #1331](https://github.com/meteor/meteor/issues/1331)
  [Issue #769](https://github.com/meteor/meteor/issues/769)

* Using `length` as a selector field name and with a `Number` as a value
  in a `Mongo.Collection` transformation will no longer cause odd results.
  [#8329](https://github.com/meteor/meteor/issues/8329).

* `observe-sequence` (and thus Blaze) now properly supports `Array`s which were
  created in a vm or across frame boundaries, even if they were sub-classed.
  [Issue #8160](https://github.com/meteor/meteor/issues/8160)
  [PR #8401](https://github.com/meteor/meteor/pull/8401)

* Minimongo now supports `$bitsAllClear`, `$bitsAllSet`, `$bitsAnySet` and
  `$bitsAnyClear`.
  [#8350](https://github.com/meteor/meteor/pull/8350)

* A new [Development.md](DEVELOPMENT.md) document has been created to provide
  an easier path for developers looking to make contributions to Meteor Core
  (that is, the `meteor` tool itself) along with plenty of helpful reminders
  for those that have already done so!
  [#8267](https://github.com/meteor/meteor/pull/8267)

* The suggestion to add a `{oauth-service}-config-ui` package will no longer be
  made on the console if `service-configuration` package is already installed.
  [Issue #8366](https://github.com/meteor/meteor/issues/8366)
  [PR #8429](https://github.com/meteor/meteor/pull/8429)

* `Meteor.apply`'s `throwStubExceptions` option is now properly documented in
  the documentation whereas it was previously only mentioned in the Guide.
  [Issue #8435](https://github.com/meteor/meteor/issues/8435)
  [PR #8443](https://github.com/meteor/meteor/pull/8443)

* `DDPRateLimiter.addRule` now accepts a callback which will be executed after
  a rule is executed, allowing additional actions to be taken if necessary.
  [Issue #5541](https://github.com/meteor/meteor/issues/5541)
  [PR #8237](https://github.com/meteor/meteor/pull/8237)

* `jquery` is no longer a dependency of the `http` package.
  [#8389](https://github.com/meteor/meteor/pull/8389)

* `jquery` is no longer in the default package list after running
  `meteor create`, however is still available thanks to `blaze-html-templates`.
  If you still require jQuery, the recommended approach is to install it from
  npm with `meteor npm install --save jquery` and then `import`-ing it into your
  application.
  [#8388](https://github.com/meteor/meteor/pull/8388)

* The `shell-server` package (i.e. `meteor shell`) has been updated to more
  gracefully handle recoverable errors (such as `SyntaxError`s) in the same
  fashion as the Node REPL.
  [Issue #8290](https://github.com/meteor/meteor/issues/8290)
  [PR #8446](https://github.com/meteor/meteor/pull/8446)

* The `webapp` package now reveals a `WebApp.connectApp` to make it easier to
  provide custom error middleware.
  [#8403](https://github.com/meteor/meteor/pull/8403)

* The `meteor update --all-packages` command has been properly documented in
  command-line help (i.e. `meteor update --help`).
  [PR #8431](https://github.com/meteor/meteor/pull/8431)
  [Issue #8154](https://github.com/meteor/meteor/issues/8154)

* Syntax errors encountered while scanning `package.json` files for binary
  dependencies are now safely and silently ignored.
  [Issue #8427](https://github.com/meteor/meteor/issues/8427)
  [PR #8468](https://github.com/meteor/meteor/pull/8468)

## v1.4.3.1, 2017-02-14

* The `meteor-babel` npm package has been upgraded to version 0.14.4,
  fixing [#8349](https://github.com/meteor/meteor/issues/8349).

* The `reify` npm package has been upgraded to version 0.4.9.

* Partial `npm-shrinkwrap.json` files are now disregarded when
  (re)installing npm dependencies of Meteor packages, fixing
  [#8349](https://github.com/meteor/meteor/issues/8349). Further
  discussion of the new `npm` behavior can be found
  [here](https://github.com/npm/npm/blob/latest/CHANGELOG.md#no-more-partial-shrinkwraps-breaking).

## v1.4.3, 2017-02-13

* Versions of Meteor [core
  packages](https://github.com/meteor/meteor/tree/release-1.4.3/packages)
  are once again constrained by the current Meteor release.

> Before Meteor 1.4, the current release dictated the exact version of
  every installed core package, which meant newer core packages could not
  be installed without publishing a new Meteor release. In order to
  support incremental development of core packages, Meteor 1.4 removed all
  release-based constraints on core package versions
  ([#7084](https://github.com/meteor/meteor/pull/7084)). Now, in Meteor
  1.4.3, core package versions must remain patch-compatible with the
  versions they had when the Meteor release was published. This middle
  ground restores meaning to Meteor releases, yet still permits patch
  updates to core packages.

* The `cordova-lib` npm package has been updated to 6.4.0, along with
  cordova-android (6.1.1) and cordova-ios (4.3.0), and various plugins.
  [#8239](https://github.com/meteor/meteor/pull/8239)

* The `coffeescript` Meteor package has been moved from
  `packages/coffeescript` to `packages/non-core/coffeescript`, so that it
  will not be subject to the constraints described above.

* CoffeeScript source maps should be now be working properly in development.
  [#8298](https://github.com/meteor/meteor/pull/8298)

* The individual account "service" packages (`facebook`, `google`, `twitter`,
  `github`, `meteor-developer`, `meetup` and `weibo`) have been split into:
  - `<service>-oauth` (which interfaces with the `<service>` directly) and
  - `<service>-config-ui` (the Blaze configuration templates for `accounts-ui`)

  This means you can now use `accounts-<service>` without needing Blaze.

  If you are using `accounts-ui` and `accounts-<service>`, you will probably
  need to install the `<service>-config-ui` package if you want to configure it
  using the Accounts UI.

  - [Issue #7715](https://github.com/meteor/meteor/issues/7715)
  - [PR(`facebook`) #7728](https://github.com/meteor/meteor/pull/7728)
  - [PR(`google`) #8275](https://github.com/meteor/meteor/pull/8275)
  - [PR(`twitter`) #8283](https://github.com/meteor/meteor/pull/8283)
  - [PR(`github`) #8303](https://github.com/meteor/meteor/pull/8303)
  - [PR(`meteor-developer`) #8305](https://github.com/meteor/meteor/pull/8305)
  - [PR(`meetup`) #8321](https://github.com/meteor/meteor/pull/8321)
  - [PR(`weibo`) #8302](https://github.com/meteor/meteor/pull/8302)

* The `url` and `http` packages now encode to a less error-prone
  format which more closely resembles that used by PHP, Ruby, `jQuery.param`
  and others. `Object`s and `Array`s can now be encoded, however, if you have
  previously relied on `Array`s passed as `params` being simply `join`-ed with
  commas, you may need to adjust your `HTTP.call` implementations.
  [#8261](https://github.com/meteor/meteor/pull/8261) and
  [#8342](https://github.com/meteor/meteor/pull/8342).

* The `npm` npm package is still at version 4.1.2 (as it was when Meteor
  1.4.3 was originally published), even though `npm` was downgraded to
  3.10.9 in Meteor 1.4.2.7.

* The `meteor-babel` npm package has been upgraded to version 0.14.3,
  fixing [#8021](https://github.com/meteor/meteor/issues/8021) and
  [#7662](https://github.com/meteor/meteor/issues/7662).

* The `reify` npm package has been upgraded to 0.4.7.

* Added support for frame-ancestors CSP option in browser-policy.
  [#7970](https://github.com/meteor/meteor/pull/7970)

* You can now use autoprefixer with stylus files added via packages.
  [#7727](https://github.com/meteor/meteor/pull/7727)

* Restored [#8213](https://github.com/meteor/meteor/pull/8213)
  after those changes were reverted in
  [v1.4.2.5](https://github.com/meteor/meteor/blob/devel/History.md#v1425).

* npm dependencies of Meteor packages will now be automatically rebuilt if
  the npm package's `package.json` file has "scripts" section containing a
  `preinstall`, `install`, or `postinstall` command, as well as when the
  npm package contains any `.node` files. Discussion
  [here](https://github.com/meteor/meteor/issues/8225#issuecomment-275044900).

* The `meteor create` command now runs `meteor npm install` automatically
  to install dependencies specified in the default `package.json` file.
  [#8108](https://github.com/meteor/meteor/pull/8108)

## v1.4.2.7, 2017-02-13

* The `npm` npm package has been *downgraded* from version 4.1.2 back to
  version 3.10.9, reverting the upgrade in Meteor 1.4.2.4.

## v1.4.2.6, 2017-02-08

* Fixed a critical [bug](https://github.com/meteor/meteor/issues/8325)
  that was introduced by the fix for
  [Issue #8136](https://github.com/meteor/meteor/issues/8136), which
  caused some npm packages in nested `node_modules` directories to be
  omitted from bundles produced by `meteor build` and `meteor deploy`.

## v1.4.2.5, 2017-02-03

* Reverted [#8213](https://github.com/meteor/meteor/pull/8213) as the
  change was deemed too significant for this release.

> Note: The decision to revert the above change was made late in the
  Meteor 1.4.2.4 release process, before it was ever recommended but too
  late in the process to avoid the additional increment of the version number.
  See [#8311](https://github.com/meteor/meteor/pull/8311) for additional
  information. This change will still be released in an upcoming version
  of Meteor with a more seamless upgrade.

## v1.4.2.4, 2017-02-02

* Node has been upgraded to version 4.7.3.

* The `npm` npm package has been upgraded from version 3.10.9 to 4.1.2.

> Note: This change was later deemed too substantial for a point release
  and was reverted in Meteor 1.4.2.7.

* Fix for [Issue #8136](https://github.com/meteor/meteor/issues/8136).

* Fix for [Issue #8222](https://github.com/meteor/meteor/issues/8222).

* Fix for [Issue #7849](https://github.com/meteor/meteor/issues/7849).

* The version of 7-zip included in the Windows dev bundle has been
  upgraded from 1602 to 1604 in an attempt to mitigate
  [Issue #7688](https://github.com/meteor/meteor/issues/7688).

* The `"main"` field of `package.json` modules will no longer be
  overwritten with the value of the optional `"browser"` field, now that
  the `install` npm package can make sense of the `"browser"` field at
  runtime. If you experience module resolution failures on the client
  after updating Meteor, make sure you've updated the `modules-runtime`
  Meteor package to at least version 0.7.8.
  [#8213](https://github.com/meteor/meteor/pull/8213)

## v1.4.2.3, 2016-11-17

* Style improvements for `meteor create --full`.
  [#8045](https://github.com/meteor/meteor/pull/8045)

> Note: Meteor 1.4.2.2 was finalized before
  [#8045](https://github.com/meteor/meteor/pull/8045) was merged, but
  those changes were [deemed important
  enough](https://github.com/meteor/meteor/pull/8044#issuecomment-260913739)
  to skip recommending 1.4.2.2 and instead immediately release 1.4.2.3.

## v1.4.2.2, 2016-11-15

* Node has been upgraded to version 4.6.2.

* `meteor create` now has a new `--full` option, which generates an larger app,
  demonstrating development techniques highlighted in the
  [Meteor Guide](http://guide.meteor.com)

  [Issue #6974](https://github.com/meteor/meteor/issues/6974)
  [PR #7807](https://github.com/meteor/meteor/pull/7807)

* Minimongo now supports `$min`, `$max` and partially supports `$currentDate`.

  [Issue #7857](https://github.com/meteor/meteor/issues/7857)
  [PR #7858](https://github.com/meteor/meteor/pull/7858)

* Fix for [Issue #5676](https://github.com/meteor/meteor/issues/5676)
  [PR #7968](https://github.com/meteor/meteor/pull/7968)

* It is now possible for packages to specify a *lazy* main module:
  ```js
  Package.onUse(function (api) {
    api.mainModule("client.js", "client", { lazy: true });
  });
  ```
  This means the `client.js` module will not be evaluated during app
  startup unless/until another module imports it, and will not even be
  included in the client bundle if no importing code is found. **Note 1:**
  packages with lazy main modules cannot use `api.export` to export global
  symbols to other packages/apps. **Note 2:** packages with lazy main
  modules should be restricted to Meteor 1.4.2.2 or later via
  `api.versionsFrom("1.4.2.2")`, since older versions of Meteor cannot
  import lazy main modules using `import "meteor/<package name>"` but must
  explicitly name the module: `import "meteor/<package name>/client.js"`.

## v1.4.2.1, 2016-11-08

* Installing the `babel-runtime` npm package in your application
  `node_modules` directory is now required for most Babel-transformed code
  to work, as the Meteor `babel-runtime` package no longer attempts to
  provide custom implementations of Babel helper functions. To install
  the `babel-runtime` package, simply run the command
  ```sh
  meteor npm install --save babel-runtime
  ```
  in any Meteor application directory. The Meteor `babel-runtime` package
  version has been bumped to 1.0.0 to reflect this major change.
  [#7995](https://github.com/meteor/meteor/pull/7995)

* File system operations performed by the command-line tool no longer use
  fibers unless the `METEOR_DISABLE_FS_FIBERS` environment variable is
  explicitly set to a falsy value. For larger apps, this change results in
  significant build performance improvements due to the creation of fewer
  fibers and the avoidance of unnecessary asyncronous delays.
  https://github.com/meteor/meteor/pull/7975/commits/ca4baed90ae0675e55c93976411d4ed91f12dd63

* Running Meteor as `root` is still discouraged, and results in a fatal
  error by default, but the `--allow-superuser` flag now works as claimed.
  [#7959](https://github.com/meteor/meteor/issues/7959)

* The `dev_bundle\python\python.exe` executable has been restored to the
  Windows dev bundle, which may help with `meteor npm rebuild` commands.
  [#7960](https://github.com/meteor/meteor/issues/7960)

* Changes within linked npm packages now trigger a partial rebuild,
  whereas previously (in 1.4.2) they were ignored.
  [#7978](https://github.com/meteor/meteor/issues/7978)

* Miscellaneous fixed bugs:
  [#2876](https://github.com/meteor/meteor/issues/2876)
  [#7154](https://github.com/meteor/meteor/issues/7154)
  [#7956](https://github.com/meteor/meteor/issues/7956)
  [#7974](https://github.com/meteor/meteor/issues/7974)
  [#7999](https://github.com/meteor/meteor/issues/7999)
  [#8005](https://github.com/meteor/meteor/issues/8005)
  [#8007](https://github.com/meteor/meteor/issues/8007)

## v1.4.2, 2016-10-25

* This release implements a number of rebuild performance optimizations.
  As you edit files in development, the server should restart and rebuild
  much more quickly, especially if you have many `node_modules` files.
  See https://github.com/meteor/meteor/pull/7668 for more details.

> Note: the `METEOR_PROFILE` environment variable now provides data for
  server startup time as well as build time, which should make it easier
  to tell which of your packages are responsible for slow startup times.
  Please include the output of `METEOR_PROFILE=10 meteor run` with any
  GitHub issue about rebuild performance.

* `npm` has been upgraded to version 3.10.9.

* The `cordova-lib` npm package has been updated to 6.3.1, along with
  cordova-android (5.2.2) and cordova-ios (4.2.1), and various plugins.

* The `node-pre-gyp` npm package has been updated to 0.6.30.

* The `lru-cache` npm package has been updated to 4.0.1.

* The `meteor-promise` npm package has been updated to 0.8.0 for better
  asynchronous stack traces.

* The `meteor` tool is now prevented from running as `root` as this is
  not recommended and can cause issues with permissions.  In some environments,
  (e.g. Docker), it may still be desired to run as `root` and this can be
  permitted by passing `--unsafe-perm` to the `meteor` command.
  [#7821](https://github.com/meteor/meteor/pull/7821)

* Blaze-related packages have been extracted to
  [`meteor/blaze`](https://github.com/meteor/blaze), and the main
  [`meteor/meteor`](https://github.com/meteor/meteor) repository now
  refers to them via git submodules (see
  [#7633](https://github.com/meteor/meteor/pull/7633)).
  When running `meteor` from a checkout, you must now update these
  submodules by running
  ```sh
  git submodule update --init --recursive
  ```
  in the root directory of your `meteor` checkout.

* Accounts.forgotPassword and .verifyEmail no longer throw errors if callback is provided. [Issue #5664](https://github.com/meteor/meteor/issues/5664) [Origin PR #5681](https://github.com/meteor/meteor/pull/5681) [Merged PR](https://github.com/meteor/meteor/pull/7117)

* The default content security policy (CSP) for Cordova now includes `ws:`
  and `wss:` WebSocket protocols.
  [#7774](https://github.com/meteor/meteor/pull/7774)

* `meteor npm` commands are now configured to use `dev_bundle/.npm` as the
  npm cache directory by default, which should make npm commands less
  sensitive to non-reproducible factors in the external environment.
  https://github.com/meteor/meteor/pull/7668/commits/3313180a6ff33ee63602f7592a9506012029e919

* The `meteor test` command now supports the `--no-release-check` flag.
  https://github.com/meteor/meteor/pull/7668/commits/7097f78926f331fb9e70a06300ce1711adae2850

* JavaScript module bundles on the server no longer include transitive
  `node_modules` dependencies, since those dependencies can be evaluated
  directly by Node. This optimization should improve server rebuild times
  for apps and packages with large `node_modules` directories.
  https://github.com/meteor/meteor/pull/7668/commits/03c5346873849151cecc3e00606c6e5aa13b3bbc

* The `standard-minifier-css` package now does basic caching for the
  expensive `mergeCss` function.
  https://github.com/meteor/meteor/pull/7668/commits/bfa67337dda1e90610830611fd99dcb1bd44846a

* The `coffeescript` package now natively supports `import` and `export`
  declarations. [#7818](https://github.com/meteor/meteor/pull/7818)

* Due to changes in how Cordova generates version numbers for iOS and Android
  apps, you may experience issues with apps updating on user devices.  To avoid
  this, consider managing the `buildNumber` manually using
  `App.info('buildNumber', 'XXX');` in `mobile-config.js`. There are additional
  considerations if you have been setting `android:versionCode` or
  `ios-CFBundleVersion`.  See
  [#7205](https://github.com/meteor/meteor/issues/7205) and
  [#6978](https://github.com/meteor/meteor/issues/6978) for more information.

## v1.4.1.3, 2016-10-21

* Node has been updated to version 4.6.1:
  https://nodejs.org/en/blog/release/v4.6.1/

* The `mongodb` npm package used by the `npm-mongo` Meteor package has
  been updated to version 2.2.11.
  [#7780](https://github.com/meteor/meteor/pull/7780)

* The `fibers` npm package has been upgraded to version 1.0.15.

* Running Meteor with a different `--port` will now automatically
  reconfigure the Mongo replica set when using the WiredTiger storage
  engine, instead of failing to start Mongo.
  [#7840](https://github.com/meteor/meteor/pull/7840).

* When the Meteor development server shuts down, it now attempts to kill
  the `mongod` process it spawned, in addition to killing any running
  `mongod` processes when the server first starts up.
  https://github.com/meteor/meteor/pull/7668/commits/295d3d5678228f06ee0ab6c0d60139849a0ea192

* The `meteor <command> ...` syntax will now work for any command
  installed in `dev_bundle/bin`, except for Meteor's own commands.

* Incomplete package downloads will now fail (and be retried several
  times) instead of silently succeeding, which was the cause of the
  dreaded `Error: ENOENT: no such file or directory, open... os.json`
  error. [#7806](https://github.com/meteor/meteor/issues/7806)

## v1.4.1.2, 2016-10-04

* Node has been upgraded to version 4.6.0, a recommended security release:
  https://nodejs.org/en/blog/release/v4.6.0/

* `npm` has been upgraded to version 3.10.8.

## v1.4.1.1, 2016-08-24

* Update the version of our Node MongoDB driver to 2.2.8 to fix a bug in
  reconnection logic, leading to some `update` and `remove` commands being
  treated as `insert`s. [#7594](https://github.com/meteor/meteor/issues/7594)

## v1.4.1, 2016-08-18

* Node has been upgraded to 4.5.0.

* `npm` has been upgraded to 3.10.6.

* The `meteor publish-for-arch` command is no longer necessary when
  publishing Meteor packages with binary npm dependencies. Instead, binary
  dependencies will be rebuilt automatically on the installation side.
  Meteor package authors are not responsible for failures due to compiler
  toolchain misconfiguration, and any compilation problems with the
  underlying npm packages should be taken up with the authors of those
  packages. That said, if a Meteor package author really needs or wants to
  continue using `meteor publish-for-arch`, she should publish her package
  using an older release: e.g. `meteor --release 1.4 publish`.
  [#7608](https://github.com/meteor/meteor/pull/7608)

* The `.meteor-last-rebuild-version.json` files that determine if a binary
  npm package needs to be rebuilt now include more information from the
  `process` object, namely `process.{platform,arch,versions}` instead of
  just `process.versions`. Note also that the comparison of versions now
  ignores differences in patch versions, to avoid needless rebuilds.

* The `npm-bcrypt` package now uses a pure-JavaScript implementation by
  default, but will prefer the native `bcrypt` implementation if it is
  installed in the application's `node_modules` directory. In other words,
  run `meteor install --save bcrypt` in your application if you need or
  want to use the native implementation of `bcrypt`.
  [#7595](https://github.com/meteor/meteor/pull/7595)

* After Meteor packages are downloaded from Atmosphere, they will now be
  extracted using native `tar` or `7z.exe` on Windows, instead of the
  https://www.npmjs.com/package/tar library, for a significant performance
  improvement. [#7457](https://github.com/meteor/meteor/pull/7457)

* The npm `tar` package has been upgraded to 2.2.1, though it is now only
  used as a fallback after native `tar` and/or `7z.exe`.

* The progress indicator now distinguishes between downloading,
  extracting, and loading newly-installed Meteor packages, instead of
  lumping all of that work into a "downloading" status message.

* Background Meteor updates will no longer modify the `~/.meteor/meteor`
  symbolic link (or `AppData\Local\.meteor\meteor.bat` on Windows).
  Instead, developers must explicitly type `meteor update` to begin using
  a new version of the `meteor` script.

* Password Reset tokens now expire (after 3 days by default -- can be modified via `Accounts.config({ passwordResetTokenExpirationInDays: ...}`). [PR #7534](https://github.com/meteor/meteor/pull/7534)

* The `google` package now uses the `email` scope as a mandatory field instead
  of the `profile` scope. The `profile` scope is still added by default if the
  `requestPermissions` option is not specified to maintain backward
  compatibility, but it is now possible to pass an empty array to
  `requestPermissions` in order to only request the `email` scope, which
  reduces the amount of permissions requested from the user in the Google
  popup. [PR #6975](https://github.com/meteor/meteor/pull/6975)

* Added `Facebook.handleAuthFromAccessToken` in the case where you get the FB
  accessToken in some out-of-band way. [PR #7550](https://github.com/meteor/meteor/pull/7550)

* `Accounts.onLogout` gets `{ user, connection }` context in a similar fashion
  to `Accounts.onLogin`. [Issue #7397](https://github.com/meteor/meteor/issues/7397) [PR #7433](https://github.com/meteor/meteor/pull/7433)

* The `node-gyp` and `node-pre-gyp` tools will now be installed in
  `bundle/programs/server/node_modules`, to assist with rebuilding binary
  npm packages when deploying an app to Galaxy or elsewhere.
  [#7571](https://github.com/meteor/meteor/pull/7571)

* The `standard-minifier-{js,css}` packages no longer minify .js or .css
  files on the server. [#7572](https://github.com/meteor/meteor/pull/7572)

* Multi-line input to `meteor shell`, which was broken by changes to the
  `repl` module in Node 4, works again.
  [#7562](https://github.com/meteor/meteor/pull/7562)

* The implementation of the command-line `meteor` tool now forbids
  misbehaving polyfill libraries from overwriting `global.Promise`.
  [#7569](https://github.com/meteor/meteor/pull/7569)

* The `oauth-encryption` package no longer depends on the
  `npm-node-aes-gcm` package (or any special npm packages), because the
  Node 4 `crypto` library natively supports the `aes-128-gcm` algorithm.
  [#7548](https://github.com/meteor/meteor/pull/7548)

* The server-side component of the `meteor shell` command has been moved
  into a Meteor package, so that it can be developed independently from
  the Meteor release process, thanks to version unpinning.
  [#7624](https://github.com/meteor/meteor/pull/7624)

* The `meteor shell` command now works when running `meteor test`.

* The `meteor debug` command no longer pauses at the first statement
  in the Node process, yet still reliably stops at custom breakpoints
  it encounters later.

* The `meteor-babel` package has been upgraded to 0.12.0.

* The `meteor-ecmascript-runtime` package has been upgraded to 0.2.9, to
  support several additional [stage 4
  proposals](https://github.com/meteor/ecmascript-runtime/pull/4).

* A bug that prevented @-scoped npm packages from getting bundled for
  deployed apps has been fixed.
  [#7609](https://github.com/meteor/meteor/pull/7609).

* The `meteor update` command now supports an `--all-packages` flag to
  update all packages (including indirect dependencies) to their latest
  compatible versions, similar to passing the names of all your packages
  to the `meteor update` command.
  [#7653](https://github.com/meteor/meteor/pull/7653)

* Background release updates can now be disabled by invoking either
  `meteor --no-release-check` or `METEOR_NO_RELEASE_CHECK=1 meteor`.
  [#7445](https://github.com/meteor/meteor/pull/7445)

## v1.4.0.1, 2016-07-29

* Fix issue with the 1.4 tool springboarding to older releases (see [Issue #7491](https://github.com/meteor/meteor/issues/7491))

* Fix issue with running in development on Linux 32bit [Issue #7511](https://github.com/meteor/meteor/issues/7511)

## v1.4, 2016-07-25

* Node has been upgraded to 4.4.7.

* The `meteor-babel` npm package has been upgraded to 0.11.7.

* The `reify` npm package has been upgraded to 0.3.6.

* The `bcrypt` npm package has been upgraded to 0.8.7.

* Nested `import` declarations are now enabled for package code as well as
  application code. 699cf1f38e9b2a074169515d23983f74148c7223

* Meteor has been upgraded to support Mongo 3.2 by default (the bundled version
  used by `meteor run` has been upgraded). Internally it now uses the 2.2.4
  version of the `mongodb` npm driver, and has been tested against at Mongo 3.2
  server. [Issue #6957](https://github.com/meteor/meteor/issues/6957)

  Mongo 3.2 defaults to the new WiredTiger storage engine. You can update your
  database following the instructions here:
  https://docs.mongodb.com/v3.0/release-notes/3.0-upgrade/.
  In development, you can also just use `meteor reset` to remove your old
  database, and Meteor will create a new WiredTiger database for you. The Mongo
  driver will continue to work with the old MMAPv1 storage engine however.

  The new version of the Mongo driver has been tested with MongoDB versions from
  2.6 up. Mongo 2.4 has now reached end-of-life
  (https://www.mongodb.com/support-policy), and is no longer supported.

  If you are setting `MONGO_OPLOG_URL`, especially in production, ensure you are
  passing in the `replicaSet` argument (see [#7450]
    (https://github.com/meteor/meteor/issues/7450))

* Custom Mongo options can now be specified using the
  `Mongo.setConnectionOptions(options)` API.
  [#7277](https://github.com/meteor/meteor/pull/7277)

* On the server, cursor.count() now takes a single argument `applySkipLimit`
  (see the corresponding [Mongo documentation]
    (http://mongodb.github.io/node-mongodb-native/2.1/api/Cursor.html#count))

* Fix for regression caused by #5837 which incorrectly rewrote
  network-path references (e.g. `//domain.com/image.gif`) in CSS URLs.
  [#7416](https://github.com/meteor/meteor/issues/7416)
* Added Angular2 boilerplate example [#7364](https://github.com/meteor/meteor/pull/7363)

## v1.3.5.1, 2016-07-18

* This release fixed a small bug in 1.3.5 that prevented updating apps
  whose `.meteor/release` files refer to releases no longer installed in
  `~/.meteor/packages/meteor-tool`. [576468eae8d8dd7c1fe2fa381ac51dee5cb792cd](https://github.com/meteor/meteor/commit/576468eae8d8dd7c1fe2fa381ac51dee5cb792cd)

## v1.3.5, 2016-07-16

* Failed Meteor package downloads are now automatically resumed from the
  point of failure, up to ten times, with a five-second delay between
  attempts. [#7399](https://github.com/meteor/meteor/pull/7399)

* If an app has no `package.json` file, all packages in `node_modules`
  will be built into the production bundle. In other words, make sure you
  have a `package.json` file if you want to benefit from `devDependencies`
  pruning. [7b2193188fc9e297eefc841ce6035825164f0684](https://github.com/meteor/meteor/commit/7b2193188fc9e297eefc841ce6035825164f0684)

* Binary npm dependencies of compiler plugins are now automatically
  rebuilt when Node/V8 versions change.
  [#7297](https://github.com/meteor/meteor/issues/7297)

* Because `.meteor/local` is where purely local information should be
  stored, the `.meteor/dev_bundle` link has been renamed to
  `.meteor/local/dev_bundle`.

* The `.meteor/local/dev_bundle` link now corresponds exactly to
  `.meteor/release` even when an app is using an older version of
  Meteor. d732c2e649794f350238d515153f7fb71969c526

* When recompiling binary npm packages, the `npm rebuild` command now
  receives the flags `--update-binary` and `--no-bin-links`, in addition
  to respecting the `$METEOR_NPM_REBUILD_FLAGS` environment variable.
  [#7401](https://github.com/meteor/meteor/issues/7401)

* The last solution found by the package version constraint solver is now
  stored in `.meteor/local/resolver-result-cache.json` so that it need not
  be recomputed every time Meteor starts up.

* If the `$GYP_MSVS_VERSION` environment variable is not explicitly
  provided to `meteor {node,npm}`, the `node-gyp` tool will infer the
  appropriate version (though it still defaults to "2015").

## v1.3.4.4, 2016-07-10

* Fixed [#7374](https://github.com/meteor/meteor/issues/7374).

* The default loglevel for internal `npm` commands (e.g., those related to
  `Npm.depends`) has been set to "error" instead of "warn". Note that this
  change does not affect `meteor npm ...` commands, which can be easily
  configured using `.npmrc` files or command-line flags.
  [0689cae25a3e0da3615a402cdd0bec94ce8455c8](https://github.com/meteor/meteor/commit/0689cae25a3e0da3615a402cdd0bec94ce8455c8)

## v1.3.4.3, 2016-07-08

* Node has been upgraded to 0.10.46.

* `npm` has been upgraded to 3.10.5.

* The `node-gyp` npm package has been upgraded to 3.4.0.

* The `node-pre-gyp` npm package has been upgraded to 0.6.29.

* The `~/.meteor/meteor` symlink (or `AppData\Local\.meteor\meteor.bat` on
  Windows) will now be updated properly after `meteor update` succeeds. This was
  promised in [v1.3.4.2](https://github.com/meteor/meteor/blob/devel/History.md#v1342)
  but [not fully delivered](https://github.com/meteor/meteor/pull/7369#issue-164569763).

* The `.meteor/dev_bundle` symbolic link introduced in
  [v1.3.4.2](https://github.com/meteor/meteor/blob/devel/History.md#v1342)
  is now updated whenever `.meteor/release` is read.

* The `.meteor/dev_bundle` symbolic link is now ignored by
  `.meteor/.gitignore`.

## v1.3.4.2, 2016-07-07

* The `meteor node` and `meteor npm` commands now respect
  `.meteor/release` when resolving which versions of `node` and `npm` to
  invoke. Note that you must `meteor update` to 1.3.4.2 before this logic
  will take effect, but it will work in all app directories after
  updating, even those pinned to older versions.
  [#7338](https://github.com/meteor/meteor/issues/7338)

* The Meteor installer now has the ability to resume downloads, so
  installing Meteor on a spotty internet connection should be more
  reliable. [#7348](https://github.com/meteor/meteor/pull/7348)

* When running `meteor test`, shared directories are symlinked (or
  junction-linked on Windows) into the temporary test directory, not
  copied, leading to much faster test start times after the initial build.
  The directories: `.meteor/local/{bundler-cache,isopacks,plugin-cache}`

* `App.appendToConfig` allows adding custom tags to config.xml.
  [#7307](https://github.com/meteor/meteor/pull/7307)

* When using `ROOT_URL` with a path, relative CSS URLs are rewriten
  accordingly. [#5837](https://github.com/meteor/meteor/issues/5837)

* Fixed bugs:
  [#7149](https://github.com/meteor/meteor/issues/7149)
  [#7296](https://github.com/meteor/meteor/issues/7296)
  [#7309](https://github.com/meteor/meteor/issues/7309)
  [#7312](https://github.com/meteor/meteor/issues/7312)

## v1.3.4.1, 2016-06-23

* Increased the default HTTP timeout for requests made by the `meteor`
  command-line tool to 60 seconds (previously 30), and [disabled the
  timeout completely for Galaxy
  deploys](https://forums.meteor.com/t/1-3-4-breaks-galaxy-deployment-etimedout/25383/).

* Minor bug fixes: [#7281](https://github.com/meteor/meteor/pull/7281)
  [#7276](https://github.com/meteor/meteor/pull/7276)

## v1.3.4, 2016-06-22

* The version of `npm` used by `meteor npm` and when installing
  `Npm.depends` dependencies of Meteor packages has been upgraded from
  2.15.1 to **3.9.6**, which should lead to much flatter node_modules
  dependency trees.

* The `meteor-babel` npm package has been upgraded to 0.11.6, and is now
  installed using `npm@3.9.6`, fixing bugs arising from Windows path
  limits, such as [#7247](https://github.com/meteor/meteor/issues/7247).

* The `reify` npm package has been upgraded to 0.3.4, fixing
  [#7250](https://github.com/meteor/meteor/issues/7250).

* Thanks to caching improvements for the
  `files.{stat,lstat,readdir,realpath}` methods and
  `PackageSource#_findSources`, development server restart times are no
  longer proportional to the number of files in `node_modules`
  directories. [#7253](https://github.com/meteor/meteor/issues/7253)
  [#7008](https://github.com/meteor/meteor/issues/7008)

* When installed via `InstallMeteor.exe` on Windows, Meteor can now be
  easily uninstalled through the "Programs and Features" control panel.

* HTTP requests made by the `meteor` command-line tool now have a timeout
  of 30 seconds, which can be adjusted by the `$TIMEOUT_SCALE_FACTOR`
  environment variable. [#7143](https://github.com/meteor/meteor/pull/7143)

* The `request` npm dependency of the `http` package has been upgraded
  from 2.53.0 to 2.72.0.

* The `--headless` option is now supported by `meteor test` and
  `meteor test-packages`, in addition to `meteor self-test`.
  [#7245](https://github.com/meteor/meteor/pull/7245)

* Miscellaneous fixed bugs:
  [#7255](https://github.com/meteor/meteor/pull/7255)
  [#7239](https://github.com/meteor/meteor/pull/7239)

## v1.3.3.1, 2016-06-17

* Fixed bugs:
  [#7226](https://github.com/meteor/meteor/pull/7226)
  [#7181](https://github.com/meteor/meteor/pull/7181)
  [#7221](https://github.com/meteor/meteor/pull/7221)
  [#7215](https://github.com/meteor/meteor/pull/7215)
  [#7217](https://github.com/meteor/meteor/pull/7217)

* The `node-aes-gcm` npm package used by `oauth-encryption` has been
  upgraded to 0.1.5. [#7217](https://github.com/meteor/meteor/issues/7217)

* The `reify` module compiler has been upgraded to 0.3.3.

* The `meteor-babel` package has been upgraded to 0.11.4.

* The `pathwatcher` npm package has been upgraded to 6.7.0.

* In CoffeeScript files with raw JavaScript enclosed by backticks, the
  compiled JS will no longer contain `require` calls inserted by Babel.
  [#7226](https://github.com/meteor/meteor/issues/7226)

* Code related to the Velocity testing system has been removed.
  [#7235](https://github.com/meteor/meteor/pull/7235)

* Allow smtps:// in MAIL_URL [#7043](https://github.com/meteor/meteor/pull/7043)

* Adds `Accounts.onLogout()` a hook directly analogous to `Accounts.onLogin()`. [PR #6889](https://github.com/meteor/meteor/pull/6889)

## v1.3.3, 2016-06-10

* Node has been upgraded from 0.10.43 to 0.10.45.

* `npm` has been upgraded from 2.14.22 to 2.15.1.

* The `fibers` package has been upgraded to 1.0.13.

* The `meteor-babel` package has been upgraded to 0.10.9.

* The `meteor-promise` package has been upgraded to 0.7.1, a breaking
  change for code that uses `Promise.denodeify`, `Promise.nodeify`,
  `Function.prototype.async`, or `Function.prototype.asyncApply`, since
  those APIs have been removed.

* Meteor packages with binary npm dependencies are now automatically
  rebuilt using `npm rebuild` whenever the version of Node or V8 changes,
  making it much simpler to use Meteor with different versions of Node.
  5dc51d39ecc9e8e342884f3b4f8a489f734b4352

* `*.min.js` files are no longer minified during the build process.
  [PR #6986](https://github.com/meteor/meteor/pull/6986) [Issue #5363](https://github.com/meteor/meteor/issues/5363)

* You can now pick where the `.meteor/local` directory is created by setting the `METEOR_LOCAL_DIR` environment variable. This lets you run multiple instances of the same Meteor app.
  [PR #6760](https://github.com/meteor/meteor/pull/6760) [Issue #6532](https://github.com/meteor/meteor/issues/6532)

* Allow using authType in Facebook login [PR #5694](https://github.com/meteor/meteor/pull/5694)

* Adds flush() method to Tracker to force recomputation [PR #4710](https://github.com/meteor/meteor/pull/4710)

* Adds `defineMutationMethods` option (default: true) to `new Mongo.Collection` to override default behavior that sets up mutation methods (/collection/[insert|update...]) [PR #5778](https://github.com/meteor/meteor/pull/5778)

* Allow overridding the default warehouse url by specifying `METEOR_WAREHOUSE_URLBASE` [PR #7054](https://github.com/meteor/meteor/pull/7054)

* Allow `_id` in `$setOnInsert` in Minimongo: https://github.com/meteor/meteor/pull/7066

* Added support for `$eq` to Minimongo: https://github.com/meteor/meteor/pull/4235

* Insert a `Date` header into emails by default: https://github.com/meteor/meteor/pull/6916/files

* `meteor test` now supports setting the bind address using `--port IP:PORT` the same as `meteor run` [PR #6964](https://github.com/meteor/meteor/pull/6964) [Issue #6961](https://github.com/meteor/meteor/issues/6961)

* `Meteor.apply` now takes a `noRetry` option to opt-out of automatically retrying non-idempotent methods on connection blips: [PR #6180](https://github.com/meteor/meteor/pull/6180)

* DDP callbacks are now batched on the client side. This means that after a DDP message arrives, the local DDP client will batch changes for a minimum of 5ms (configurable via `bufferedWritesInterval`) and a maximum of 500ms (configurable via `bufferedWritesMaxAge`) before calling any callbacks (such as cursor observe callbacks).

* PhantomJS is no longer included in the Meteor dev bundle (#6905). If you
  previously relied on PhantomJS for local testing, the `spiderable`
  package, Velocity tests, or testing Meteor from a checkout, you should
  now install PhantomJS yourself, by running the following commmand:
  `meteor npm install -g phantomjs-prebuilt`

* The `babel-compiler` package now looks for `.babelrc` files and
  `package.json` files with a "babel" section. If found, these files may
  contribute additional Babel transforms that run before the usual
  `babel-preset-meteor` set of transforms. In other words, if you don't
  like the way `babel-preset-meteor` handles a particular kind of syntax,
  you can add your preferred transform plugins to the "presets" or
  "plugins" section of your `.babelrc` or `package.json` file. #6351

* When `BabelCompiler` cannot resolve a Babel plugin or preset package in
  `.babelrc` or `package.json`, it now merely warns instead of
  crashing. #7179

* Compiler plugins can now import npm packages that are visible to their
  input files using `inputFile.require(id)`. b16e8d50194b37d3511889b316345f31d689b020

* `import` statements in application modules now declare normal variables
  for the symbols that are imported, making it significantly easier to
  inspect imported variables when debugging in the browser console or in
  `meteor shell`.

* `import` statements in application modules are no longer restricted to
  the top level, and may now appear inside conditional statements
  (e.g. `if (Meteor.isServer) { import ... }`) or in nested scopes.

* `import` statements now work as expected in `meteor shell`. #6271

* Commands installed in `dev_bundle/lib/node_modules/.bin` (such as
  `node-gyp` and `node-pre-gyp`) are now available to scripts run by
  `meteor npm`. e95dfe410e1b43e8131bc2df9d2c29decdd1eaf6

* When building an application using `meteor build`, "devDependencies"
  listed in `package.json` are no longer copied into the bundle. #6750

* Packages tested with `meteor test-packages` now have access to local
  `node_modules` directories installed in the parent application or in the
  package directory itself. #6827

* You no longer need to specify `DEPLOY_HOSTNAME=galaxy.meteor.com` to run
  `meteor deploy` (and similar commands) against Galaxy. The AWS us-east-1
  Galaxy is now the default for `DEPLOY_HOSTNAME`. If your app's DNS points to
  another Galaxy region, `meteor deploy` will detect that automatically as
  well. #7055

* The `coffeescript` plugin now passes raw JavaScript code enclosed by
  back-ticks to `BabelCompiler`, enabling all ECMAScript features
  (including `import` and `export`) within CoffeeScript. #6000 #6691

* The `coffeescript` package now implies the same runtime environment as
  `ecmascript` (`ecmascript-runtime`, `babel-runtime`, and `promise`, but
  not `modules`). #7184

* When Meteor packages install `npm` dependencies, the
  `process.env.NPM_CONFIG_REGISTRY` environment variable is now
  respected. #7162

* `files.rename` now always executes synchronously. 9856d1d418a4d19c0adf22ec9a92f7ce81a23b05

* "Bare" files contained by `client/compatibility/` directories or added
  with `api.addFiles(path, ..., { bare: true })` are no longer compiled by
  Babel. https://github.com/meteor/meteor/pull/7033#issuecomment-225126778

* Miscellaneous fixed bugs: #6877 #6843 #6881

## v1.3.2.4, 2016-04-20

> Meteor 1.3.2.4 was published because publishing 1.3.2.3 failed in an
unrecoverable way. Meteor 1.3.2.4 contains no additional changes beyond
the changes in 1.3.2.3.

## v1.3.2.3, 2016-04-20

* Reverted accidental changes included in 1.3.2.1 and 1.3.2.2 that
  improved DDP performance by batching updates, but broke some packages
  that relied on private methods of the DDP client Connection class. See
  https://github.com/meteor/meteor/pull/5680 for more details. These
  changes will be reinstated in 1.3.3.

## v1.3.2.2, 2016-04-18

* Fixed bugs #6819 and #6831.

## v1.3.2.1, 2016-04-15

* Fixed faulty comparison of `.sourcePath` and `.targetPath` properties of
  files scanned by the `ImportScanner`, which caused problems for apps
  using the `tap:i18n` package. 6e792a7cf25847b8cd5d5664a0ff45c9fffd9e57

## v1.3.2, 2016-04-15

* The `meteor/meteor` repository now includes a `Roadmap.md` file:
  https://github.com/meteor/meteor/blob/devel/Roadmap.md

* Running `npm install` in `bundle/programs/server` when deploying an app
  also rebuilds any binary npm dependencies, fixing #6537. Set
  METEOR_SKIP_NPM_REBUILD=1 to disable this behavior if necessary.

* Non-.js(on) files in `node_modules` (such as `.less` and `.scss`) are
  now processed by compiler plugins and may be imported by JS. #6037

* The `jquery` package can now be completely removed from any app (#6563),
  and uses `<app>/node_modules/jquery` if available (#6626).

* Source maps are once again generated for all bundled JS files, even if
  they are merely identity mappings, so that the files appear distinct in
  the browser, and stack traces make more sense. #6639

* All application files in `imports` directories are now considered lazy,
  regardless of whether the app is using the `modules` package. This could
  be a breaking change for 1.3.2 apps that do not use `modules` or
  `ecmascript` but contain `imports` directories. Workaround: move files
  out of `imports`, or rename `imports` to something else.

* The `npm-bcrypt` package has been upgraded to use the latest version
  (0.8.5) of the `bcrypt` npm package.

* Compiler plugins can call `addJavaScript({ path })` multiple times with
  different paths for the same source file, and `module.id` will reflect
  this `path` instead of the source path, if they are different. #6806

* Fixed bugs: https://github.com/meteor/meteor/milestones/Release%201.3.2

* Fixed unintended change to `Match.Optional` which caused it to behave the same as the new `Match.Maybe` and incorrectly matching `null` where it previously would not have allowed it. #6735

## v1.3.1, 2016-04-03

* Long isopacket node_modules paths have been shortened, fixing upgrade
  problems on Windows. #6609

* Version 1.3.1 of Meteor can now publish packages for earlier versions of
  Meteor, provided those packages do not rely on modules. #6484 #6618

* The meteor-babel npm package used by babel-compiler has been upgraded to
  version 0.8.4. c8d12aed4e725217efbe86fa35de5d5e56d73c83

* The `meteor node` and `meteor npm` commands now return the same exit
  codes as their child processes. #6673 #6675

* Missing module warnings are no longer printed for Meteor packages, or
  for `require` calls when `require` is not a free variable, fixing
  https://github.com/practicalmeteor/meteor-mocha/issues/19.

* Cordova iOS builds are no longer built by Meteor, but merely prepared
  for building. 88d43a0f16a484a5716050cb7de8066b126c7b28

* Compiler plugin errors were formerly silenced for files not explicitly
  added in package.js. Now those errors are reported when/if the files are
  imported by the ImportScanner. be986fd70926c9dd8eff6d8866205f236c8562c4

## v1.3, 2016-03-27

### ES2015/Modules

* Enable ES2015 and CommonJS modules in Meteor apps and packages, on
  both client and server. Also let you install modules in apps and
  package by running `npm install`. See: https://github.com/meteor/meteor/blob/master/packages/modules/README.md

* Enable ES2015 generators and ES2016 async/await in the `ecmascript`
  package.

* Inherit static getters and setters in subclasses, when using the
  `ecmascript` package. #5624

* Report full file paths on compiler errors when using the
  `ecmascript` package. #5551

* Now possible to `import` or `require` files with a `.json` file
  extension. #5810

* `process.env.NODE_ENV` is now defined on both client and server as
  either `development` or `production`, which also determines the boolean
  flags `Meteor.isDevelopment` and `Meteor.isProduction`.

* Absolute identifiers for app modules no longer have the `/app/` prefix,
  and absolute identifiers for Meteor packages now have the prefix
  `/node_modules/meteor/` instead of just `/node_modules/`, meaning you
  should `import {Blaze} from "meteor/blaze"` instead of `from "blaze"`.

* Package variables imported by application code are once again exposed
  globally, allowing them to be accessed from the browser console or from
  `meteor shell`. #5868

* Fixed global variable assignment analysis during linking. #5870 #5819

* Changes to files in node_modules will now trigger a restart of the
  development server, just like any other file changes. #5815

* The meteor package now exports a `global` variable (a la Node) that
  provides a reliable reference to the global object for all Meteor code.

* Packages in local node_modules directories now take precedence over
  Meteor packages of the same name. #5933

* Upgraded `babel-compiler` to Babel 6, with the following set of plugins:
  https://github.com/meteor/babel-preset-meteor/blob/master/index.js

* Lazy CSS modules may now be imported by JS: 12c946ee651a93725f243f790c7919de3d445a19

* Packages in the top-level node_modules directory of an app can now be
  imported by Meteor packages: c631d3ac35f5ca418b93c454f521989855b8ec72

* Added support for wildcard import and export statements. #5872 #5897

* Client-side stubs for built-in Node modules are now provided
  automatically if the `meteor-node-stubs` npm package is installed. #6056

* Imported file extensions are now optional for file types handled by
  compiler plugins. #6151

* Upgraded Babel packages to ~6.5.0: 292824da3f8449afd1cd39fcd71acd415c809c0f
  Note: .babelrc files are now ignored (#6016), but may be reenabled (#6351).

* Polyfills now provided for `process.nextTick` and `process.platform`. #6167 #6198 #6055 efe53de492da6df785f1cbef2799d1d2b492a939

* The `meteor test-app` command is now `meteor test [--full-app]`:
  ab5ab15768136d55c76d51072e746d80b45ec181

* New apps now include a `package.json` file.
  c51b8cf7ffd8e7c9ca93768a2df93e4b552c199c

* `require.resolve` is now supported.
  https://github.com/benjamn/install/commit/ff6b25d6b5511d8a92930da41db73b93eb1d6cf8

* JSX now enabled in `.js` files processed by the `ecmascript` compiler
  plugin. #6151

* On the server, modules contained within `node_modules` directories are
  now loaded using the native Node `require` function. #6398

* All `<script>` tag(s) for application and package code now appear at the
  end of the `<body>` rather than in the `<head>`. #6375

* The client-side version of `process.env.NODE_ENV` (and other environment
  variables) now matches the corresponding server-side values. #6399

### Performance

* Don't reload package catalog from disk on rebuilds unless package
  dependencies changed. #5747

* Improve minimongo performance on updating documents when there are
  many active observes. #5627

### Platform

* Upgrade to Node v0.10.41.

* Allow all types of URLs that npm supports in `Npm.depends`
  declarations.

* Split up `standard-minifiers` in separate CSS
  (`standard-minifiers-css`) and JS minifiers
  (`standard-minifiers-js`). `standard-minifiers` now acts as an
  umbrella package for these 2 minifiers.

* Allow piping commands to `meteor shell` via STDIN. #5575

* Let users set the CAFILE environment variable to override the SSL
  root certificate list. #4757 #5523

* `force-ssl` is now marked production only.

### Cordova

* Cordova dependencies have been upgraded to the latest versions
  (`cordova-lib` 6.0.0, `cordova-ios` 4.0.1, and `cordova-android` 5.1.0).

* iOS apps now require iOS 8 or higher, and building for iOS requires Xcode 7.2
  to be installed.

* Building for Android now requires Android SDK 23 to be installed. You may also
  need to create a new AVD for the emulator.

* Building Cordova Android apps on Windows is now supported. #4155

* The Crosswalk plugin has been updated to 1.4.0.

* Cordova core plugins are now pinned to minimal versions known to be compatible
  with the included platforms. A warning is printed asking people to upgrade
  their dependencies if they specify an older version, but we'll always use
  the pinned version regardless.

* The plugin used for file serving and hot code push has been completely
  rewritten. Among many other improvements, it downloads updates incrementally,
  can recover from downloading faulty JavaScript code, and is much more
  reliable and performant.
  See [`cordova-plugin-meteor-webapp`](https://github.com/meteor/cordova-plugin-meteor-webapp)
  for more a more detailed description of the new design.

* If the callbacks added with `Meteor.startup()` do not complete within a set
  time, we consider a downloaded version faulty and will fallback to the last
  known good version. The default timeout is 20 seconds, but this can be
  configured by setting `App.setPreference("WebAppStartupTimeout", "10000");`
  (in milliseconds) in `mobile-config.js`.

* We now use `WKWebView` on iOS by default, even on iOS 8 (which works because
  we do not use `file://` URLs).

* We now use `localhost` instead of `meteor.local` to serve files from. Since
  `localhost` is considered a secure origin, this means the web view won't
  disable web platform features that it otherwise would.

* The local server port now lies between 12000-13000 and is chosen based on
  the `appId`, to both be consistent and lessen the chance of collisions between
  multiple Meteor Cordova apps installed on the same device.

* The plugin now allows for local file access on both iOS and Android, using a
  special URL prefix (`http://localhost:<port>/local-filesystem/<path>`).

* App icon and launch image sizes have been updated. Low resolution sizes for
  now unsupported devices have been deprecated, and higher resolution versions
  have been added.

* We now support the modern Cordova whitelist mechanism. `App.accessRule` has
  been updated with new options.

* `meteor build` now supports a `--server-only` option to avoid building
  the mobile apps when `ios` or `android` platforms have been added. It still
  builds the `web.cordova` architecture in the server bundle however, so it can
  be served for hot code pushes.

* `meteor run` now always tries to use an autodetected IP address as the
  mobile `ROOT_URL`, even if we're not running on a device. This avoids a situation
  where an app already installed on a device connects to a restarted development
  server and receives a `localhost` `ROOT_URL`. #5973

* Fixed a discrepancy between the way we calculated client hashes during a mobile
  build and on the server, which meant a Cordova app would always download a
  new version the first time it started up.

* In Cordova apps, `Meteor.startup()` now correctly waits for the
  device to be ready before firing the callback.

### Accounts

* Make `Accounts.forgotPassword` treat emails as case insensitive, as
  the rest of the accounts system does.

### Blaze

* Don't throw in certain cases when calling a template helper with an
  empty data context. #5411 #5736

* Improve automatic blocking of URLs in attribute values to also
  include `vbscript:` URLs.

### Check

* Introduced new matcher `Match.Maybe(type)` which will also match (permit) `null` in addition to `undefined`.  This is a suggested replacement (where appropriate) for `Match.Optional` which did not permit `null`.  This prevents the need to use `Match.OneOf(null, undefined, type)`. #6220

### Testing

* Packages can now be marked as `testOnly` to only run as part of app
  testing with `meteor test`. This is achieved by setting
  `testOnly: true` to `Package.describe`.


### Uncategorized

* Remove warning in the `simple-todos-react` example app. #5716

* Fix interaction between `browser-policy` and `oauth` packages. #5628

* Add README.md to the `tinytest` package. #5750

* Don't crash when calling `ReactiveDict.prototype.clear` if a
  property with a value wasn't previously accessed. #5530 #5602

* Move `DDPRateLimiter` to the server only, since it won't work if it
  is called from the client. It will now error if referenced from the
  client at all.

* Don't call function more than once when passing a `Match.Where`
  argument to `check`. #5630 #5651

* Fix empty object argument check in `this.subscribe` in
  templates. #5620

* Make `HTTP.call` not crash on undefined content. #5565 #5601

* Return observe handle from
  `Mongo.Collection.prototype._publishCursor`. #4983 #5615

* Add 'Did you mean?' reminders for some CLI commands to help Rails
  developers. #5593

* Make internal shell scripts compatible with other Unix-like
  systems. #5585

* Add a `_pollingInterval` option to `coll.find()` that can be used in
  conjunction with `_disableOplog: true`. #5586

* Expose Tinytest internals which can be used to extend it. #3541

* Improve error message from `check` when passing in null. #5545

* Split up `standard-minifiers` in separate CSS (`standard-minifier-css`) and JS
  minifiers(`standard-minifier-js`). `standard-minifiers` now acts as an umbrella package for these
  2 minifiers.

* Detect new Facebook user-agent in the `spiderable` package. #5516

* `Match.ObjectIncluding` now really requires plain objects. #6140

* Allow `git+` URL schemes for npm dependencies. #844

* Expose options `disableOplog`, `pollingIntervalMs`, and
  `pollingThrottleMs` to `Cursor.find` for tuning observe parameters
  on the server.

* Expose `dynamicHead` and `dynamicBody` hooks in boilerplate generation allowing code to inject content into the body and head tags from the server. #3860

* Add methods of the form `BrowserPolicy.content.allow<ContentType>BlobUrl()` to BrowserPolicy #5141

* Move `<script>` tags to end of `<body>` to enable 'loading' UI to be inserted into the boilerplate #6375

* Adds WebAppInternals.setBundledJsCssUrlRewriteHook allowing apps to supply a hook function that can create a dynamic bundledJsCssPrefix at runtime. This is useful if you're using a CDN by giving you a way to ensure the CDN won't cache broken js/css resources during an app upgrade.

Patches contributed by GitHub users vereed, mitar, nathan-muir,
robfallows, skishore, okland, Primigenus, zimme, welelay, rgoomar,
bySabi, mbrookes, TomFreudenberg, TechPlexEngineer, zacharydenton,
AlexeyMK, gwendall, dandv, devgrok, brianlukoff.


## v.1.2.1, 2015-10-26

* `coll.insert()` now uses a faster (but cryptographically insecure)
  algorithm to generate document IDs when called outside of a method
  and an `_id` field is not explicitly passed. With this change, there
  are no longer two algorithms used to generate document
  IDs. `Random.id()` can still be used to generate cryptographically
  secure document IDs. [#5161](https://github.com/meteor/meteor/issues/5161)

* The `ecmascript-collections` package has been renamed to
  `ecmascript-runtime` and now includes a more complete selection of
  ES2015 polyfills and shims from [`core-js`](https://www.npmjs.com/package/core-js).
  The complete list can be found
  [here](https://github.com/meteor/ecmascript-runtime/blob/master/server.js).

* Check type of `onException` argument to `bindEnvironment`. [#5271](https://github.com/meteor/meteor/issues/5271)

* WebApp's `PORT` environment variable can now be a named pipe to better support
  deployment on IIS on Windows. [4413](https://github.com/meteor/meteor/issues/4413)

* `Template.dynamic` can be now used as a block helper:
  `{{#Template.dynamic}} ... {{/Template.dynamic}}` [#4756](https://github.com/meteor/meteor/issues/4756)

* `Collection#allow/deny` now throw errors when passed falsy values. [#5442](https://github.com/meteor/meteor/pull/5442)

* `source-map` has been updated to a newer patch version, which fixes major bugs
  in particular around loading bundles generated by Webpack. [#5411](https://github.com/meteor/meteor/pull/5411)

* `check` now returns instead of throwing errors internally, which should make
  it much faster. `check` is used in many core Meteor packages, so this should
  result in small performance improvements across the framework. [#4584](https://github.com/meteor/meteor/pull/4584)

* The `userEmail` option to `Meteor.loginWithMeteorDeveloperAccount` has been
  renamed to `loginHint`, and now supports Google accounts as well. The old
  option still works for backwards compatibility. [#2422](https://github.com/meteor/meteor/issues/2422) [#5313](https://github.com/meteor/meteor/pull/5313)

* The old `addFiles` API for adding package assets no longer throws an error,
  making it easier to share packages between pre- and post-1.2 versions of
  Meteor. [#5458](https://github.com/meteor/meteor/issues/5458)

* Normally, you can't deploy to free meteor.com hosting or Galaxy from a
  non-Linux machine if you have *local* non-published packages with binary
  dependencies, nor can you run `meteor build --architecture SomeOtherArch`. As
  a temporary workaround, if you set the `METEOR_BINARY_DEP_WORKAROUND`
  variable, you will be able to deploy to Galaxy (but not free meteor.com
  hosting), and tarballs built with `meteor build` will contain a
  `programs/server/setup.sh` shell script which should be run on the server to
  install those packages.

## v1.2.0.2, 2015-09-28

* Update Crosswalk plugin for Cordova to 1.3.1. [#5267](https://github.com/meteor/meteor/issues/5267)

* Fix `meteor add` for a Cordova plugin using a Git URL with SHA.

* Upgraded the `promise` package to use `meteor-promise@0.5.0`, which uses
  the global `Promise` constructor in browsers that define it natively.

* Fix error in assigning attributes to `<body>` tag when using Blaze templates
  or `static-html`. [#5232](https://github.com/meteor/meteor/issues/5232)

## v1.2.0.1, 2015-09-22

* Fix incorrect publishing of packages with exports but no source. [#5228](https://github.com/meteor/meteor/issues/5228)

## v1.2, 2015-09-21

There are quite a lot of changes in Meteor 1.2. See the
[Wiki](https://github.com/meteor/meteor/wiki/Breaking-changes-in-Meteor-1.2) for
a shorter list of breaking changes you should be aware of when upgrading.

### Core Packages

* `meteor-platform` has been deprecated in favor of the smaller `meteor-base`,
  with apps listing their other dependencies explicitly.  The v1.2 upgrader
  will rewrite `meteor-platform` in existing apps.  `meteor-base` puts fewer
  symbols in the global namepsace, so it's no longer true that all apps
  have symbols like `Random` and `EJSON` in the global namespace.

* New packages: `ecmascript`, `es5-shim`, `ecmascript-collections`, `promise`,
  `static-html`, `jshint`, `babel-compiler`

* No longer include the `json` package by default, which contains code for
  `JSON.parse` and `JSON.stringify`.  (The last browser to not support JSON
  natively was Internet Explorer 7.)

* `autoupdate` has been renamed `hot-code-push`

### Meteor Accounts

* Login attempts are now rate-limited by default.  This can be turned off
  using `Accounts.removeDefaultRateLimit()`.

* `loginWithPassword` now matches username or email in a case insensitive
  manner. If there are multiple users with a username or email only differing
  in case, a case sensitive match is required. [#550](https://github.com/meteor/meteor/issues/550)

* `loginWithGithub` now requests `user:email` scope by default, and attempts
  to fetch the user's emails. If no public email has been set, we use the
  primary email instead. We also store the complete list of emails. [#4545](https://github.com/meteor/meteor/issues/4545)

* When an account's email address is verified, deactivate other verification
  tokens.  [#4626](https://github.com/meteor/meteor/issues/4626)

* Fix bug where blank page is shown when an expired login token is
  present. [#4825](https://github.com/meteor/meteor/issues/4825)

* Fix `OAuth1Binding.prototype.call` when making requests to Twitter
  with a large parameter set.

* Directions for setting up Google OAuth in accounts-ui have been updated to
  match Google's new requirements.

* Add `Accounts.oauth.unregisterService` method, and ensure that users can only
  log in with currently registered services.  [#4014](https://github.com/meteor/meteor/issues/4014)

* The `accounts-base` now defines reusable `AccountsClient` and
  `AccountsServer` constructors, so that users can create multiple
  independent instances of the `Accounts` namespace.  [#4233](https://github.com/meteor/meteor/issues/4233)

* Create an index for `Meteor.users` on
  `services.email.verificationTokens.token` (instead of
  `emails.validationTokens.token`, which never was used for anything).  [#4482](https://github.com/meteor/meteor/issues/4482)

* Remove an IE7-specific workaround from accounts-ui.  [#4485](https://github.com/meteor/meteor/issues/4485)

### Livequery

* Improved server performance by reducing overhead of processing oplog after
  database writes. Improvements are most noticeable in case when a method is
  doing a lot of writes on collections with plenty of active observers.  [#4694](https://github.com/meteor/meteor/issues/4694)

### Mobile

* The included Cordova tools have been updated to the latest version 5.2.0.
  This includes Cordova Android 4.1 and Cordova iOS 3.9. These updates may
  require you to make changes to your app. For details, see the [Cordova release
  notes] (https://cordova.apache.org/#news) for for the different versions.

* Thanks to Cordova Android's support for pluggable web views, it is now
  possible to install the [Crosswalk plugin]
  (https://crosswalk-project.org/documentation/cordova/cordova_4.html), which
  offers a hugely improved web view on older Android versions.
  You can add the plugin to your app with `meteor add crosswalk`.

* The bundled Android tools have been removed and a system-wide install of the
  Android SDK is now required. This should make it easier to keep the
  development toolchain up to date and helps avoid some difficult to diagnose
  failures. If you don't have your own Android tools installed already, you can
  find more information about installing the Android SDK for [Mac] (https://github.com/meteor/meteor/wiki/Mobile-Dev-Install:-Android-on-Mac)
  or [Linux]
  (https://github.com/meteor/meteor/wiki/Mobile-Dev-Install:-Android-on-Linux).

* As part of moving to npm, many Cordova plugins have been renamed. Meteor
  should perform conversions automatically, but you may want to be aware of this
  to avoid surprises. See [here]
  (https://cordova.apache.org/announcements/2015/04/21/plugins-release-and-move-to-npm.html)
  for more information.

* Installing plugins from the local filesystem is now supported using `file://`
  URLs, which should make developing your own plugins more convenient. It is
  also needed as a temporary workaround for using the Facebook plugin.
  Relative references are interpreted relative to the Meteor project directory.
  (As an example,
  `meteor add cordova:phonegap-facebook-plugin@file://../phonegap-facebook-plugin`
  would attempt to install the plugin from the same directory you Meteor project
  directory is located in.)

* Meteor no longer supports installing Cordova plugins from tarball URLs, but
  does support Git URLs with a SHA reference (like
  `https://github.com/apache/cordova-plugin-file#c452f1a67f41cb1165c92555f0e721fbb07329cc`).
  Existing GitHub tarball URLs are converted automatically.

* Allow specifying a `buildNumber` in `App.info`, which is used to set the
  `android-versionCode` and `ios-CFBundleVersion` in the `config.xml` of the
  Cordova project. The build number is used to differentiate between
  different versions of the app, and should be incremented before distributing
  a built app to stores or testing services. [#4048](https://github.com/meteor/meteor/issues/4048)

* Other changes include performance enhancements when building and running,
  and improved requirements checking and error reporting.

* Known issue: we do not currently show logging output when running on the
  iOS Simulator. As a workaround, you can `meteor run ios-device` to open the
  project in Xcode and watch the output there.

### Templates/Blaze

* New syntax: Handlebars sub-expressions are now supported -- as in,
  `{{helper (anotherHelper arg1 arg2)}}` -- as well as new block helper forms
  `#each .. in ..` and `#let x=y`.  See
  https://github.com/meteor/meteor/tree/devel/packages/spacebars

* Add a special case for the new `react-template-helper` package -- don't let
  templates use {{> React}} with siblings since `React.render` assumes it's
  being rendered into an empty container element. (This lets us throw the error
  when compiling templates rather than when the app runs.)

* Improve parsing of `<script>` and `<style>` tags.  [#3797](https://github.com/meteor/meteor/issues/3797)

* Fix a bug in `observe-sequence`. The bug was causing unnecessary rerenderings
  in an instance of `#each` block helper followed by false "duplicate ids"
  warnings. [#4049](https://github.com/meteor/meteor/issues/4049)

* `TemplateInstance#subscribe` now has a new `connection` option, which
  specifies which connection should be used when making the subscription. The
  default is `Meteor.connection`, which is the connection used when calling
  `Meteor.subscribe`.

* Fix external `<script>` tags in body or templates.  [#4415](https://github.com/meteor/meteor/issues/4415)

* Fix memory leak.  [#4289](https://github.com/meteor/meteor/issues/4289)

* Avoid recursion when materializing DOM elements, to avoid stack overflow
  errors in certain browsers. [#3028](https://github.com/meteor/meteor/issues/3028)

* Blaze and Meteor's built-in templating are now removable using
  `meteor remove blaze-html-templates`. You can add back support for static
  `head` and `body` tags in `.html` files by using the `static-html` package.

### DDP

* Websockets now support the
  [`permessage-deflate`](https://tools.ietf.org/id/draft-ietf-hybi-permessage-compression-19.txt)
  extension, which compresses data on the wire. It is enabled by default on the
  server. To disable it, set `$SERVER_WEBSOCKET_COMPRESSION` to `0`. To configure
  compression options, set `$SERVER_WEBSOCKET_COMPRESSION` to a JSON object that
  will be used as an argument to
  [`deflate.configure`](https://github.com/faye/permessage-deflate-node/blob/master/README.md).
  Compression is supported on the client side by Meteor's Node DDP client and by
  browsers including Chrome, Safari, and Firefox 37.

* The `ddp` package has been split into `ddp-client` and `ddp-server` packages;
  using `ddp` is equivalent to using both. This allows you to use the Node DDP
  client without adding the DDP server to your app.  [#4191](https://github.com/meteor/meteor/issues/4191) [#3452](https://github.com/meteor/meteor/issues/3452)

* On the client, `Meteor.call` now takes a `throwStubExceptions` option; if set,
  exceptions thrown by method stubs will be thrown instead of logged, and the
  method will not be invoked on the server.  [#4202](https://github.com/meteor/meteor/issues/4202)

* `sub.ready()` should return true inside that subscription's `onReady`
  callback.  [#4614](https://github.com/meteor/meteor/issues/4614)

* Fix method calls causing broken state when socket is reconnecting.  [#5104](https://github.com/meteor/meteor/issues/5104)

### Isobuild

* Build plugins will no longer process files whose names match the extension
  exactly (with no extra dot). If your build plugin needs to match filenames
  exactly, you should use the new build plugin API in this release which
  supplies a special `filenames` option. [#3985](https://github.com/meteor/meteor/issues/3985)

* Adding the same file twice in the same package is now an error. Previously,
  this could either lead to the file being included multiple times, or to a
  build time crash.

* You may now specify the `bare` option for JavaScript files on the server.
  Previous versions only allowed this on the client. [#3681](https://github.com/meteor/meteor/issues/3681)

* Ignore `node_modules` directories in apps instead of processing them as Meteor
  source code.  [#4457](https://github.com/meteor/meteor/issues/4457) [#4452](https://github.com/meteor/meteor/issues/4452)

* Backwards-incompatible change for package authors: Static assets in package.js files must now be
  explicitly declared by using `addAssets` instead of `addFiles`. Previously,
  any file that didn't have a source handler was automatically registered as a
  server-side asset. The `isAsset` option to `addFiles` is also deprecated in
  favor of `addAssets`.

* Built files are now always annotated with line number comments, to improve the
  debugging experience in browsers that don't support source maps.

* There is a completely new API for defining build plugins that cache their
  output. There are now special APIs for defining linters and minifiers in
  addition to compilers. The core Meteor packages for `less`, `coffee`, `stylus`
  and `html` files have been updated to use this new API. Read more on the
  [Wiki page](https://github.com/meteor/meteor/wiki/Build-Plugins-API).

### CSS

* LESS and Stylus now support cross-package imports.

* CSS concatenation and minification is delegated to the `standard-minifiers`
  package, which is present by default (and added to existing apps by the v1.2
  upgrader).

* CSS output is now split into multiple stylesheets to avoid hitting limits on
  rules per stylesheet in certain versions of Internet Explorer. [#1876](https://github.com/meteor/meteor/issues/1876)

### Mongo

* The oplog observe driver now properly updates queries when you drop a
  database.  [#3847](https://github.com/meteor/meteor/issues/3847)

* MongoID logic has been moved out of `minimongo` into a new package called
  `mongo-id`.

* Fix Mongo upserts with dotted keys in selector.  [#4522](https://github.com/meteor/meteor/issues/4522)


### `meteor` command-line tool

* You can now create three new example apps with the command line tool. These
  are the apps from the official tutorials at http://meteor.com/tutorials, which
  demonstrate building the same app with Blaze, Angular, and React. Try these
  apps with:

  ```sh
  meteor create --example simple-todos
  meteor create --example simple-todos-react
  meteor create --example simple-todos-angular
  ```

* `meteor shell` no longer crashes when piped from another command.

* Avoid a race condition in `meteor --test` and work with newer versions of the
  Velocity package.  [#3957](https://github.com/meteor/meteor/issues/3957)

* Improve error handling when publishing packages.  [#3977](https://github.com/meteor/meteor/issues/3977)

* Improve messaging around publishing binary packages.  [#3961](https://github.com/meteor/meteor/issues/3961)

* Preserve the value of `_` in `meteor shell`.  [#4010](https://github.com/meteor/meteor/issues/4010)

* `meteor mongo` now works on OS X when certain non-ASCII characters are in the
  pathname, as long as the `pgrep` utility is installed (it ships standard with
  OS X 10.8 and newer).  [#3999](https://github.com/meteor/meteor/issues/3999)

* `meteor run` no longer ignores (and often reverts) external changes to
  `.meteor/versions` which occur while the process is running.  [#3582](https://github.com/meteor/meteor/issues/3582)

* Fix crash when downloading two builds of the same package version
  simultaneously.  [#4163](https://github.com/meteor/meteor/issues/4163)

* Improve messages printed by `meteor update`, displaying list of packages
  that are not at the latest version available.

* When determining file load order, split file paths on path separator
  before comparing path components alphabetically.  [#4300](https://github.com/meteor/meteor/issues/4300)

* Fix inability to run `mongod` due to lack of locale configuration on some
  platforms, and improve error message if the failure still occurs.  [#4019](https://github.com/meteor/meteor/issues/4019)

* New `meteor lint` command.

### Minimongo

* The `$push` query modifier now supports a `$position` argument.  [#4312](https://github.com/meteor/meteor/issues/4312)

* `c.update(selector, replacementDoc)` no longer shares mutable state between
  replacementDoc and Minimongo internals. [#4377](https://github.com/meteor/meteor/issues/4377)

### Email

* `Email.send` now has a new option, `attachments`, in the same style as
  `mailcomposer`.
  [Details here.](https://github.com/andris9/mailcomposer#add-attachments)

### Tracker

* New `Tracker.Computation#onStop` method.  [#3915](https://github.com/meteor/meteor/issues/3915)

* `ReactiveDict` has two new methods, `clear` and `all`. `clear` resets
  the dictionary as if no items had been added, meaning all calls to `get` will
  return `undefined`. `all` converts the dictionary into a regular JavaScript
  object with a snapshot of the keys and values. Inside an autorun, `all`
  registers a dependency on any changes to the dictionary. [#3135](https://github.com/meteor/meteor/issues/3135)

### Utilities

* New `beforeSend` option to `HTTP.call` on the client allows you to directly
  access the `XMLHttpRequest` object and abort the call.  [#4419](https://github.com/meteor/meteor/issues/4419) [#3243](https://github.com/meteor/meteor/issues/3243) [#3266](https://github.com/meteor/meteor/issues/3266)

* Parse `application/javascript` and `application/x-javascript` HTTP replies as
  JSON too.  [#4595](https://github.com/meteor/meteor/issues/4595)

* `Match.test` from the `check` package now properly compares boolean literals,
  just like it does with Numbers and Strings. This applies to the `check`
  function as well.

* Provide direct access to the `mailcomposer` npm module used by the `email`
  package on `EmailInternals.NpmModules`. Allow specifying a `MailComposer`
  object to `Email.send` instead of individual options.  [#4209](https://github.com/meteor/meteor/issues/4209)

* Expose `Spiderable.requestTimeoutMs` from `spiderable` package to
  allow apps to set the timeout for running phantomjs.

* The `spiderable` package now reports the URL it's trying to fetch on failure.


### Other bug fixes and improvements

* Upgraded dependencies:

  - Node: 0.10.40 (from 0.10.36)
  - uglify-js: 2.4.20 (from 2.4.17)
  - http-proxy: 1.11.1 (from 1.6.0)

* `Meteor.loginWithGoogle` now supports `prompt`. Choose a prompt to always be
  displayed on Google login.

* Upgraded `coffeescript` package to depend on NPM packages
  coffeescript@1.9.2 and source-map@0.4.2. [#4302](https://github.com/meteor/meteor/issues/4302)

* Upgraded `fastclick` to 1.0.6 to fix an issue in iOS Safari. [#4393](https://github.com/meteor/meteor/issues/4393)

* Fix `Error: Can't render headers after they are sent to the client`.  [#4253](https://github.com/meteor/meteor/issues/4253) [#4750](https://github.com/meteor/meteor/issues/4750)

* `Meteor.settings.public` is always available on client and server,
  and modifications made on the server (for example, during app initialization)
  affect the value seen by connecting clients. [#4704](https://github.com/meteor/meteor/issues/4704)

### Windows

* Increase the buffer size for `netstat` when looking for running Mongo servers. [#4125](https://github.com/meteor/meteor/issues/4125)

* The Windows installer now always fetches the latest available version of
  Meteor at runtime, so that it doesn't need to be recompiled for every release.

* Fix crash in `meteor mongo` on Windows.  [#4711](https://github.com/meteor/meteor/issues/4711)


## v1.1.0.3, 2015-08-03

### Accounts

* When using Facebook API version 2.4, properly fetch `email` and other fields.
  Facebook recently forced all new apps to use version 2.4 of their API.  [#4743](https://github.com/meteor/meteor/issues/4743)


## v1.1.0.2, 2015-04-06

### `meteor` command-line tool

* Revert a change in 1.1.0.1 that caused `meteor mongo` to fail on some Linux
  systems. [#4115](https://github.com/meteor/meteor/issues/4115), [#4124](https://github.com/meteor/meteor/issues/4124), [#4134](https://github.com/meteor/meteor/issues/4134)


## v1.1.0.1, 2015-04-02

### Blaze

* Fix a regression in 1.1 in Blaze Templates: an error happening when View is
  invalidated immediately, causing a client-side crash (accessing
  `destroyMembers` of `undefined`). [#4097](https://github.com/meteor/meteor/issues/4097)

## v1.1, 2015-03-31

### Windows Support

* The Meteor command line tool now officially supports Windows 7, Windows 8.1,
  Windows Server 2008, and Windows Server 2012. It can run from PowerShell or
  Command Prompt.

* There is a native Windows installer that will be available for download from
  <https://www.meteor.com/install> starting with this release.

* In this release, Meteor on Windows supports all features available on Linux
  and Mac except building mobile apps with PhoneGap/Cordova.

* The `meteor admin get-machine` command now supports an additional
  architecture, `os.windows.x86_32`, which can be used to build binary packages
  for Windows.

### Version Solver

* The code that selects compatible package versions for `meteor update`
  and resolves conflicts on `meteor add` has been rewritten from the ground up.
  The core solver algorithm is now based on MiniSat, an open-source SAT solver,
  improving performance and maintainability.

* Refresh the catalog instead of downgrading packages when the versions in
  `.meteor/versions` aren't in the cache.  [#3653](https://github.com/meteor/meteor/issues/3653)

* Don't downgrade packages listed in `.meteor/packages`, or upgrade to a new
  major version, unless the new flag `--allow-incompatible-update` is passed
  as an override.

* Error messages are more detailed when constraints are unsatisfiable.

* Prefer "patched" versions of new indirect dependencies, and take patches
  to them on `meteor update` (for example, `1.0.1` or `1.0.0_1` over `1.0.0`).

* Version Solver is instrumented for profiling (`METEOR_PROFILE=1` in the
  environment).

* Setting the `METEOR_PRINT_CONSTRAINT_SOLVER_INPUT` environment variable
  prints information useful for diagnosing constraint solver bugs.

### Tracker

* Schedule the flush cycle using a better technique than `setTimeout` when
  available.  [#3889](https://github.com/meteor/meteor/issues/3889)

* Yield to the event loop during the flush cycle, unless we're executing a
  synchronous `Tracker.flush()`.  [#3901](https://github.com/meteor/meteor/issues/3901)

* Fix error reporting not being source-mapped properly. [#3655](https://github.com/meteor/meteor/issues/3655)

* Introduce a new option for `Tracker.autorun` - `onError`. This callback can be
  used to handle errors caught in the reactive computations. [#3822](https://github.com/meteor/meteor/issues/3822)

### Blaze

* Fix stack overflow from nested templates and helpers by avoiding recursion
  during rendering.  [#3028](https://github.com/meteor/meteor/issues/3028)

### `meteor` command-line tool

* Don't fail if `npm` prints more than 200K.  [#3887](https://github.com/meteor/meteor/issues/3887)


### Other bug fixes and improvements

* Upgraded dependencies:

  - uglify-js: 2.4.17 (from 2.4.13)

Patches contributed by GitHub users hwillson, mitar, murillo128, Primigenus,
rjakobsson, and tmeasday.


## v1.0.5, 2015-03-25

* This version of Meteor now uses version 2.2 of the Facebook API for
  authentication, instead of 1.0. If you use additional Facebook API methods
  beyond login, you may need to request new permissions.

  Facebook will automatically switch all apps to API version 2.0 on April
  30th, 2015. Please make sure to update your application's permissions and API
  calls by that date.

  For more details, see
  https://github.com/meteor/meteor/wiki/Facebook-Graph-API-Upgrade


## v1.0.4.2, 2015-03-20

* Fix regression in 1.0.4 where using Cordova for the first time in a project
  with hyphens in its directory name would fail.  [#3950](https://github.com/meteor/meteor/issues/3950)


## v1.0.4.1, 2015-03-18

* Fix regression in 1.0.4 where `meteor publish-for-arch` only worked for
  packages without colons in their name.  [#3951](https://github.com/meteor/meteor/issues/3951)

## v1.0.4, 2015-03-17

### Mongo Driver

* Meteor is now tested against MongoDB 2.6 by default (and the bundled version
  used by `meteor run` has been upgraded). It should still work fine with
  MongoDB 2.4.  Previous versions of Meteor mostly worked with MongoDB 2.6, with
  a few caveats:

    - Some upsert invocations did not work with MongoDB in previous versions of
      Meteor.
    - Previous versions of Meteor required setting up a special "user-defined
      role" with access to the `system.replset` table to use the oplog observe
      driver with MongoDB 2.6.  These extra permissions are not required with
      this version of Meteor.

  The MongoDB command needed to set up user permissions for the oplog observe
  driver is slightly different in MongoDB 2.6; see
  https://github.com/meteor/meteor/wiki/Oplog-Observe-Driver for details.

  We have also tested Meteor against the recently-released MongoDB 3.0.0.
  While we are not shipping MongoDB 3.0 with Meteor in this release (preferring
  to wait until its deployment is more widespread), we believe that Meteor
  1.0.4 apps will work fine when used with MongoDB 3.0.0 servers.

* Fix 0.8.1 regression where failure to connect to Mongo at startup would log a
  message but otherwise be ignored. Now it crashes the process, as it did before
  0.8.1.  [#3038](https://github.com/meteor/meteor/issues/3038)

* Use correct transform for allow/deny rules in `update` when different rules
  have different transforms.  [#3108](https://github.com/meteor/meteor/issues/3108)

* Provide direct access to the collection and database objects from the npm
  Mongo driver via new `rawCollection` and `rawDatabase` methods on
  `Mongo.Collection`.  [#3640](https://github.com/meteor/meteor/issues/3640)

* Observing or publishing an invalid query now throws an error instead of
  effectively hanging the server.  [#2534](https://github.com/meteor/meteor/issues/2534)


### Livequery

* If the oplog observe driver gets too far behind in processing the oplog, skip
  entries and re-poll queries instead of trying to keep up.  [#2668](https://github.com/meteor/meteor/issues/2668)

* Optimize common cases faced by the "crossbar" data structure (used by oplog
  tailing and DDP method write tracking).  [#3697](https://github.com/meteor/meteor/issues/3697)

* The oplog observe driver recovers from failed attempts to apply the modifier
  from the oplog (eg, because of empty field names).


### Minimongo

* When acting as an insert, `c.upsert({_id: 'x'}, {foo: 1})` now uses the `_id`
  of `'x'` rather than a random `_id` in the Minimongo implementation of
  `upsert`, just like it does for `c.upsert({_id: 'x'}, {$set: {foo: 1}})`.
  (The previous behavior matched a bug in the MongoDB 2.4 implementation of
  upsert that is fixed in MongoDB 2.6.)  [#2278](https://github.com/meteor/meteor/issues/2278)

* Avoid unnecessary work while paused in minimongo.

* Fix bugs related to observing queries with field filters: `changed` callbacks
  should not trigger unless a field in the filter has changed, and `changed`
  callbacks need to trigger when a parent of an included field is
  unset.  [#2254](https://github.com/meteor/meteor/issues/2254) [#3571](https://github.com/meteor/meteor/issues/3571)

* Disallow setting fields with empty names in minimongo, to match MongoDB 2.6
  semantics.


### DDP

* Subscription handles returned from `Meteor.subscribe` and
  `TemplateInstance#subscribe` now have a `subscriptionId` property to identify
  which subscription the handle is for.

* The `onError` callback to `Meteor.subscribe` has been replaced with a more
  general `onStop` callback that has an error as an optional first argument.
  The `onStop` callback is called when the subscription is terminated for
  any reason.  `onError` is still supported for backwards compatibility. [#1461](https://github.com/meteor/meteor/issues/1461)

* The return value from a server-side `Meteor.call` or `Meteor.apply` is now a
  clone of what the function returned rather than sharing mutable state.  [#3201](https://github.com/meteor/meteor/issues/3201)

* Make it easier to use the Node DDP client implementation without running a web
  server too.  [#3452](https://github.com/meteor/meteor/issues/3452)


### Blaze

* Template instances now have a `subscribe` method that functions exactly like
  `Meteor.subscribe`, but stops the subscription when the template is destroyed.
  There is a new method on Template instances called `subscriptionsReady()`
  which is a reactive function that returns true when all of the subscriptions
  made with `TemplateInstance#subscribe` are ready. There is also a built-in
  helper that returns the same thing and can be accessed with
  `Template.subscriptionsReady` inside any template.

* Add `onRendered`, `onCreated`, and `onDestroyed` methods to
  `Template`. Assignments to `Template.foo.rendered` and so forth are deprecated
  but are still supported for backwards compatibility.

* Fix bug where, when a helper or event handler was called from inside a custom
  block helper,  `Template.instance()` returned the `Template.contentBlock`
  template instead of the actual user-defined template, making it difficult to
  use `Template.instance()` for local template state.

* `Template.instance()` now works inside `Template.body`.  [#3631](https://github.com/meteor/meteor/issues/3631)

* Allow specifying attributes on `<body>` tags in templates.

* Improve performance of rendering large arrays.  [#3596](https://github.com/meteor/meteor/issues/3596)


### Isobuild

* Support `Npm.require('foo/bar')`.  [#3505](https://github.com/meteor/meteor/issues/3505) [#3526](https://github.com/meteor/meteor/issues/3526)

* In `package.js` files, `Npm.require` can only require built-in Node modules
  (and dev bundle modules, though you shouldn't depend on that), not the modules
  from its own `Npm.depends`. Previously, such code would work but only on the
  second time a `package.js` was executed.

* Ignore vim swap files in the `public` and `private` directories.  [#3322](https://github.com/meteor/meteor/issues/3322)

* Fix regression in 1.0.2 where packages might not be rebuilt when the compiler
  version changes.


### Meteor Accounts

* The `accounts-password` `Accounts.emailTemplates` can now specify arbitrary
  email `headers`.  The `from` address can now be set separately on the
  individual templates, and is a function there rather than a static
  string. [#2858](https://github.com/meteor/meteor/issues/2858) [#2854](https://github.com/meteor/meteor/issues/2854)

* Add login hooks on the client: `Accounts.onLogin` and
  `Accounts.onLoginFailure`. [#3572](https://github.com/meteor/meteor/issues/3572)

* Add a unique index to the collection that stores OAuth login configuration to
  ensure that only one configuration exists per service.  [#3514](https://github.com/meteor/meteor/issues/3514)

* On the server, a new option
  `Accounts.setPassword(user, password, { logout: false })` overrides the
  default behavior of logging out all logged-in connections for the user.  [#3846](https://github.com/meteor/meteor/issues/3846)


### Webapp

* `spiderable` now supports escaped `#!` fragments.  [#2938](https://github.com/meteor/meteor/issues/2938)

* Disable `appcache` on Firefox by default.  [#3248](https://github.com/meteor/meteor/issues/3248)

* Don't overly escape `Meteor.settings.public` and other parts of
  `__meteor_runtime_config__`.  [#3730](https://github.com/meteor/meteor/issues/3730)

* Reload the client program on `SIGHUP` or Node-specific IPC messages, not
  `SIGUSR2`.


### `meteor` command-line tool

* Enable tab-completion of global variables in `meteor shell`.  [#3227](https://github.com/meteor/meteor/issues/3227)

* Improve the stability of `meteor shell`.  [#3437](https://github.com/meteor/meteor/issues/3437) [#3595](https://github.com/meteor/meteor/issues/3595) [#3591](https://github.com/meteor/meteor/issues/3591)

* `meteor login --email` no longer takes an ignored argument.  [#3532](https://github.com/meteor/meteor/issues/3532)

* Fix regression in 1.0.2 where `meteor run --settings s` would ignore errors
  reading or parsing the settings file.  [#3757](https://github.com/meteor/meteor/issues/3757)

* Fix crash in `meteor publish` in some cases when the package is inside an
  app. [#3676](https://github.com/meteor/meteor/issues/3676)

* Fix crashes in `meteor search --show-all` and `meteor search --maintainer`.
  \#3636

* Kill PhantomJS processes after `meteor --test`, and only run the app
  once. [#3205](https://github.com/meteor/meteor/issues/3205) [#3793](https://github.com/meteor/meteor/issues/3793)

* Give a better error when Mongo fails to start up due to a full disk.  [#2378](https://github.com/meteor/meteor/issues/2378)

* After killing existing `mongod` servers, also clear the `mongod.lock` file.

* Stricter validation for package names: they cannot begin with a hyphen, end
  with a dot, contain two consecutive dots, or start or end with a colon.  (No
  packages on Atmosphere fail this validation.)  Additionally, `meteor create
  --package` applies the same validation as `meteor publish` and disallows
  packages with multiple colons.  (Packages with multiple colons like
  `local-test:iron:router` are used internally by `meteor test-packages` so that
  is not a strict validation rule.)

* `meteor create --package` now no longer creates a directory with the full
  name of the package, since Windows file systems cannot have colon characters
  in file paths. Instead, the command now creates a directory named the same
  as the second part of the package name after the colon (without the username
  prefix).


### Meteor Mobile

* Upgrade the Cordova CLI dependency from 3.5.1 to 4.2.0. See the release notes
  for the 4.x series of the Cordova CLI [on Apache
  Cordova](http://cordova.apache.org/announcements/2014/10/16/cordova-4.html).

* Related to the recently discovered [attack
  vectors](http://cordova.apache.org/announcements/2014/08/04/android-351.html)
  in Android Cordova apps, Meteor Cordova apps no longer allow access to all
  domains by default. If your app access external resources over XHR, you need
  to add them to the whitelist of allowed domains with the newly added
  [`App.accessRule`
  method](https://docs.meteor.com/#/full/App-accessRule) in your
  `mobile-config.js` file.

* Upgrade Cordova Plugins dependencies in Meteor Core packages:
  - `org.apache.cordova.file`: from 1.3.0 to 1.3.3
  - `org.apache.cordova.file-transfer`: from 0.4.4 to 0.5.0
  - `org.apache.cordova.splashscreen`: from 0.3.3 to 1.0.0
  - `org.apache.cordova.console`: from 0.2.10 to 0.2.13
  - `org.apache.cordova.device`: from 0.2.11 to 0.3.0
  - `org.apache.cordova.statusbar`: from 0.1.7 to 0.1.10
  - `org.apache.cordova.inappbrowser`: from 0.5.1 to 0.6.0
  - `org.apache.cordova.inappbrowser`: from 0.5.1 to 0.6.0

* Use the newer `ios-sim` binary, compiled with Xcode 6 on OS X Mavericks.


### Tracker

* Use `Session.set({k1: v1, k2: v2})` to set multiple values at once.


### Utilities

* Provide direct access to all options supported by the `request` npm module via
  the new server-only `npmRequestOptions` option to `HTTP.call`.  [#1703](https://github.com/meteor/meteor/issues/1703)


### Other bug fixes and improvements

* Many internal refactorings towards supporting Meteor on Windows are in this
  release.

* Remove some packages used internally to support legacy MDG systems
  (`application-configuration`, `ctl`, `ctl-helper`, `follower-livedata`,
  `dev-bundle-fetcher`, and `star-translate`).

* Provide direct access to some npm modules used by core packages on the
  `NpmModules` field of `WebAppInternals`, `MongoInternals`, and
  `HTTPInternals`.

* Upgraded dependencies:

  - node: 0.10.36 (from 0.10.33)
  - Fibers: 1.0.5 (from 1.0.1)
  - MongoDB: 2.6.7 (from 2.4.12)
  - openssl in mongo: 1.0.2 (from 1.0.1j)
  - MongoDB driver: 1.4.32 (from 1.4.1)
  - bson: 0.2.18 (from 0.2.7)
  - request: 2.53.0 (from 2.47.0)


Patches contributed by GitHub users 0a-, awatson1978, awwx, bwhitty,
christianbundy, d4nyll, dandv, DanielDent, DenisGorbachev, fay-jai, gsuess,
hwillson, jakozaur, meonkeys, mitar, netanelgilad, queso, rbabayoff, RobertLowe,
romanzolotarev, Siilwyn, and tmeasday.


## v.1.0.3.2, 2015-02-25

* Fix regression in 1.0.3 where the `meteor` tool could crash when downloading
  the second build of a given package version; for example, when running `meteor
  deploy` on an OSX or 32-bit Linux system for an app containing a binary
  package.  [#3761](https://github.com/meteor/meteor/issues/3761)


## v.1.0.3.1, 2015-01-20

* Rewrite `meteor show` and `meteor search` to show package information for
  local packages and to show if the package is installed for non-local
  packages. Introduce the `--show-all` flag, and deprecate the
  `--show-unmigrated` and `--show-old flags`.  Introduce the `--ejson` flag to
  output an EJSON object.

* Support README.md files in`meteor publish`. Take in the documentation file in
  `package.js` (set to `README.md` by default) and upload it to the server at
  publication time. Excerpt the first non-header Markdown section for use in
  `meteor show`.

* Support updates of package version metadata after that version has been
  published by running `meteor publish --update` from the package directory.

* Add `meteor test-packages --velocity` (similar to `meteor run --test`).  [#3330](https://github.com/meteor/meteor/issues/3330)

* Fix `meteor update <packageName>` to update `<packageName>` even if it's an
  indirect dependency of your app.  [#3282](https://github.com/meteor/meteor/issues/3282)

* Fix stack trace when a browser tries to use the server like a proxy.  [#1212](https://github.com/meteor/meteor/issues/1212)

* Fix inaccurate session statistics and possible multiple invocation of
  Connection.onClose callbacks.

* Switch CLI tool filesystem calls from synchronous to yielding (pro: more
  concurrency, more responsive to signals; con: could introduce concurrency
  bugs)

* Don't apply CDN prefix on Cordova. [#3278](https://github.com/meteor/meteor/issues/3278) [#3311](https://github.com/meteor/meteor/issues/3311)

* Don't try to refresh client app in the runner unless the app actually has the
  autoupdate package. [#3365](https://github.com/meteor/meteor/issues/3365)

* Fix custom release banner logic. [#3353](https://github.com/meteor/meteor/issues/3353)

* Apply HTTP followRedirects option to non-GET requests.  [#2808](https://github.com/meteor/meteor/issues/2808)

* Clean up temporary directories used by package downloads sooner.  [#3324](https://github.com/meteor/meteor/issues/3324)

* If the tool knows about the requested release but doesn't know about the build
  of its tool for the platform, refresh the catalog rather than failing
  immediately.  [#3317](https://github.com/meteor/meteor/issues/3317)

* Fix `meteor --get-ready` to not add packages to your app.

* Fix some corner cases in cleaning up app processes in the runner. Drop
  undocumented `--keepalive` support. [#3315](https://github.com/meteor/meteor/issues/3315)

* Fix CSS autoupdate when `$ROOT_URL` has a non-trivial path.  [#3111](https://github.com/meteor/meteor/issues/3111)

* Save Google OAuth idToken to the User service info object.

* Add git info to `meteor --version`.

* Correctly catch a case of illegal `Tracker.flush` during `Tracker.autorun`.  [#3037](https://github.com/meteor/meteor/issues/3037)

* Upgraded dependencies:

  - jquery: 1.11.2 (from 1.11.0)

Patches by GitHub users DanielDent, DanielDornhardt, PooMaster, Primigenus,
Tarang, TomFreudenberg, adnissen, dandv, fay-jai, knownasilya, mquandalle,
ogourment, restebanez, rissem, smallhelm and tmeasday.

## v1.0.2.1, 2014-12-22

* Fix crash in file change watcher.  [#3336](https://github.com/meteor/meteor/issues/3336)

* Allow `meteor test-packages packages/*` even if not all package directories
  have tests.  [#3334](https://github.com/meteor/meteor/issues/3334)

* Fix typo in `meteor shell` output. [#3326](https://github.com/meteor/meteor/issues/3326)


## v1.0.2, 2014-12-19

### Improvements to the `meteor` command-line tool

* A new command called `meteor shell` attaches an interactive terminal to
  an already-running server process, enabling inspection and execution of
  server-side data and code, with dynamic tab completion of variable names
  and properties. To see `meteor shell` in action, type `meteor run` in an
  app directory, then (in another terminal) type `meteor shell` in the
  same app directory. You do not have to wait for the app to start before
  typing `meteor shell`, as it will automatically connect when the server
  is ready. Note that `meteor shell` currently works for local development
  only, and is not yet supported for apps running on remote hosts.

* We've done a major internal overhaul of the `meteor` command-line tool with an
  eye to correctness, maintainability, and performance.  Some details include:
  * Refresh the package catalog for build commands only when an error
    occurs that could be fixed by a refresh, not for every build command.
  * Never run the constraint solver to select package versions more than once
    per build.
  * Built packages ("isopacks") are now cached inside individual app directories
    instead of inside their source directories.
  * `meteor run` starts Mongo in parallel with building the application.
  * The constraint solver no longer leaves a `versions.json` file in your
    packages source directories; when publishing a package that is not inside an
    app, it will leave a `.versions` file (with the same format as
    `.meteor/versions`) which you should check into source control.
  * The constraint solver's model has been simplified so that plugins must use
    the same version of packages as their surrounding package when built from
    local source.

* Using `meteor debug` no longer requires manually continuing the debugger when
  your app restarts, and it no longer overwrites the symbol `_` inside your app.

* Output from the command-line tool is now word-wrapped to the width of your
  terminal.

* Remove support for the undocumented earliestCompatibleVersion feature of the
  package system.

* Reduce CPU usage and disk I/O bandwidth by using kernel file-system change
  notification events where possible. On file systems that do not support these
  events (NFS, Vagrant Virtualbox shared folders, etc), file changes will only
  be detected every 5 seconds; to detect changes more often in these cases (but
  use more CPU), set the `METEOR_WATCH_FORCE_POLLING` environment
  variable. [#2135](https://github.com/meteor/meteor/issues/2135)

* Reduce CPU usage by fixing a check for a parent process in `meteor
  run` that was happening constantly instead of every few seconds. [#3252](https://github.com/meteor/meteor/issues/3252)

* Fix crash when two plugins defined source handlers for the same
  extension. [#3015](https://github.com/meteor/meteor/issues/3015) [#3180](https://github.com/meteor/meteor/issues/3180)

* Fix bug (introduced in 0.9.3) where the warning about using experimental
  versions of packages was printed too often.

* Fix bug (introduced in 1.0) where `meteor update --patch` crashed.

* Fix bug (introduced in 0.9.4) where banners about new releases could be
  printed too many times.

* Fix crash when a package version contained a dot-separated pre-release part
  with both digits and non-digits. [#3147](https://github.com/meteor/meteor/issues/3147)

* Corporate HTTP proxy support is now implemented using our websocket library's
  new built-in implementation instead of a custom implementation. [#2515](https://github.com/meteor/meteor/issues/2515)

### Blaze

* Add default behavior for `Template.parentData` with no arguments. This
  selects the first parent. [#2861](https://github.com/meteor/meteor/issues/2861)

* Fix `Blaze.remove` on a template's view to correctly remove the DOM
  elements when the template was inserted using
  `Blaze.renderWithData`. [#3130](https://github.com/meteor/meteor/issues/3130)

* Allow curly braces to be escaped in Spacebars. Use the special
  sequences `{{|` and `{{{|` to insert a literal `{{` or `{{{`.

### Meteor Accounts

* Allow integration with OAuth1 servers that require additional query
  parameters to be passed with the access token. [#2894](https://github.com/meteor/meteor/issues/2894)

* Expire a user's password reset and login tokens in all circumstances when
  their password is changed.

### Other bug fixes and improvements

* Some packages are no longer released as part of the core release process:
  amplify, backbone, bootstrap, d3, jquery-history, and jquery-layout. This
  means that new versions of these packages can be published outside of the full
  Meteor release cycle.

* Require plain objects as the update parameter when doing replacements
  in server-side collections.

* Fix audit-argument-checks spurious failure when an argument is NaN. [#2914](https://github.com/meteor/meteor/issues/2914)

### Upgraded dependencies

  - node: 0.10.33 (from 0.10.29)
  - source-map-support: 0.2.8 (from 0.2.5)
  - semver: 4.1.0 (from 2.2.1)
  - request: 2.47.0 (from 2.33.0)
  - tar: 1.0.2 (from 1.0.1)
  - source-map: 0.1.40 (from 0.1.32)
  - sqlite3: 3.0.2 (from 3.0.0)
  - phantomjs npm module: 1.9.12 (from 1.8.1-1)
  - http-proxy: 1.6.0 (from a fork of 1.0.2)
  - esprima: 1.2.2 (from an unreleased 1.1-era commit)
  - escope: 1.0.1 (from 1.0.0)
  - openssl in mongo: 1.0.1j (from 1.0.1g)
  - faye-websocket: 0.8.1 (from using websocket-driver instead)
  - MongoDB: 2.4.12 (from 2.4.9)


Patches by GitHub users andylash, anstarovoyt, benweissmann, chrisbridgett,
colllin, dandv, ecwyne, graemian, JamesLefrere, kevinchiu, LyuGGang, matteodem,
mitar, mquandalle, musically-ut, ograycode, pcjpcj2, physiocoder, rgoomar,
timhaines, trusktr, Urigo, and zol.


## v1.0.1, 2014-12-09

* Fix a security issue in allow/deny rules that could result in data
  loss. If your app uses allow/deny rules, or uses packages that use
  allow/deny rules, we recommend that you update immediately.


## v1.0, 2014-10-28

### New Features

* Add the `meteor admin get-machine` command to make it easier to
  publish packages with binary dependencies for all
  architectures. `meteor publish` no longer publishes builds
  automatically if your package has binary NPM dependencies.

* New `localmarket` example, highlighting Meteor's support for mobile
  app development.

* Restyle the `leaderboard` example, and optimize it for both desktop
  and mobile.

### Performance

* Reduce unnecessary syncs with the package server, which speeds up
  startup times for many commands.

* Speed up `meteor deploy` by not bundling unnecessary files and
  programs.

* To make Meteor easier to use on slow or unreliable network
  connections, increase timeouts for DDP connections that the Meteor
  tool uses to communicate with the package server. [#2777](https://github.com/meteor/meteor/issues/2777), [#2789](https://github.com/meteor/meteor/issues/2789).

### Mobile App Support

* Implemented reasonable default behavior for launch screens on mobile
  apps.

* Don't build for Android when only the iOS build is required, and
  vice versa.

* Fix bug that could cause mobile apps to stop being able to receive hot
  code push updates.

* Fix bug where Cordova clients connected to http://example.com instead
  of https://example.com when https:// was specified in the
  --mobile-server option. [#2880](https://github.com/meteor/meteor/issues/2880)

* Fix stack traces when attempting to build or run iOS apps on Linux.

* Print a warning when building an app with mobile platforms and
  outputting the build into the source tree. Outputting a build into the
  source tree can cause subsequent builds to fail because they will
  treat the build output as source files.

* Exit from `meteor run` when new Cordova plugins or platforms are
  added, since we don't support hot code push for new plugins or
  platforms.

* Fix quoting of arguments to Cordova plugins.

* The `accounts-twitter` package now works in Cordova apps in local
  development. For workarounds for other login providers in local
  development mode, see
  https://github.com/meteor/meteor/wiki/OAuth-for-mobile-Meteor-clients.

### Packaging

* `meteor publish-for-arch` can publish packages built with different Meteor
  releases.

* Fix default `api.versionsFrom` field in packages created with `meteor
  create --package`.

* Fix bug where changes in an app's .meteor/versions file would not
  cause the app to be rebuilt.

### Other bug fixes and improvements

* Use TLSv1 in the `spiderable` package, for compatibility with servers
  that have disabled SSLv3 in response to the POODLE bug.

* Work around the `meteor run` proxy occasionally running out of sockets.

* Fix bug with regular expressions in minimongo. [#2817](https://github.com/meteor/meteor/issues/2817)

* Add READMEs for several core packages.

* Include protocols in URLs printed by `meteor deploy`.

* Improve error message for limited ordered observe. [#1643](https://github.com/meteor/meteor/issues/1643)

* Fix missing dependency on `random` in the `autoupdate` package. [#2892](https://github.com/meteor/meteor/issues/2892)

* Fix bug where all CSS would be removed from connected clients if a
  CSS-only change is made between local development server restarts or
  when deploying with `meteor deploy`.

* Increase height of the Google OAuth popup to the Google-recommended
  value.

* Fix the layout of the OAuth configuration dialog when used with
  Bootstrap.

* Allow build plugins to override the 'bare' option on added source
  files. [#2834](https://github.com/meteor/meteor/issues/2834)

Patches by GitHub users DenisGorbachev, ecwyne, mitar, mquandalle,
Primigenus, svda, yauh, and zol.


## v0.9.4.1, 2014-12-09 (backport)

* Fix a security issue in allow/deny rules that could result in data
  loss. If your app uses allow/deny rules, or uses packages that use
  allow/deny rules, we recommend that you update immediately.
  Backport from 1.0.1.


## v0.9.4, 2014-10-13

### New Features

* The new `meteor debug` command and `--debug-port` command line option
  to `meteor run` allow you to easily use node-inspector to debug your
  server-side code. Add a `debugger` statement to your code to create a
  breakpoint.

* Add new a `meteor run --test` command that runs
  [Velocity](https://github.com/meteor-velocity/velocity) tests in your
  app .

* Add new callbacks `Accounts.onResetPasswordLink`,
  `Accounts.onEnrollmentLink`, and `Accounts.onEmailVerificationLink`
  that make it easier to build custom user interfaces on top of the
  accounts system. These callbacks should be registered before
  `Meteor.startup` fires, and will be called if the URL matches a link
  in an email sent by `Accounts.resetPassword`, etc. See
  https://docs.meteor.com/#Accounts-onResetPasswordLink.

* A new configuration file for mobile apps,
  `<APP>/mobile-config.js`. This allows you to set app metadata, icons,
  splash screens, preferences, and PhoneGap/Cordova plugin settings
  without needing a `cordova_build_override` directory. See
  https://docs.meteor.com/#mobileconfigjs.


### API Changes

* Rename `{{> UI.dynamic}}` to `{{> Template.dynamic}}`, and likewise
  with `UI.contentBlock` and `UI.elseBlock`. The UI namespace is no
  longer used anywhere except for backwards compatibility.

* Deprecate the `Template.someTemplate.myHelper = ...` syntax in favor
  of `Template.someTemplate.helpers(...)`.  Using the older syntax still
  works, but prints a deprecation warning to the console.

* `Package.registerBuildPlugin` its associated functions have been added
  to the public API, cleaned up, and documented. The new function is
  identical to the earlier _transitional_registerBuildPlugin except for
  minor backwards-compatible API changes. See
  https://docs.meteor.com/#Package-registerBuildPlugin

* Rename the `showdown` package to `markdown`.

* Deprecate the `amplify`, `backbone`, `bootstrap`, and `d3` integration
  packages in favor of community alternatives.  These packages will no
  longer be maintained by MDG.


### Tool Changes

* Improved output from `meteor build` to make it easier to publish
  mobile apps to the App Store and Play Store. See the wiki pages for
  instructions on how to publish your
  [iOS](https://github.com/meteor/meteor/wiki/How-to-submit-your-iOS-app-to-App-Store)
  and
  [Android](https://github.com/meteor/meteor/wiki/How-to-submit-your-Android-app-to-Play-Store)
  apps.

* Packages can now be marked as debug-mode only by adding `debugOnly:
  true` to `Package.describe`. Debug-only packages are not included in
  the app when it is bundled for production (`meteor build` or `meteor
  run --production`). This allows package authors to build packages
  specifically for testing and debugging without increasing the size of
  the resulting app bundle or causing apps to ship with debug
  functionality built in.

* Rework the process for installing mobile development SDKs. There is
  now a `meteor install-sdk` command that automatically install what
  software it can and points to documentation for the parts that
  require manual installation.

* The `.meteor/cordova-platforms` file has been renamed to
  `.meteor/platforms` and now includes the default `server` and
  `browser` platforms. The default platforms can't currently be removed
  from a project, though this will be possible in the future. The old
  file will be automatically migrated to the new one when the app is run
  with Meteor 0.9.4 or above.

* The `unipackage.json` file inside downloaded packages has been renamed
  to `isopack.json` and has an improved forwards-compatible format. To
  maintain backwards compatibility with previous releases, packages will
  be built with both files.

* The local package metadata cache now uses SQLite, which is much faster
  than the previous implementation. This improves `meteor` command line
  tool startup time.

* The constraint solver used by the client to find compatible versions
  of packages is now much faster.

* The `--port` option to `meteor run` now requires a numeric port
  (e.g. `meteor run --port example.com` is no longer valid).

* The `--mobile-port` option `meteor run` has been reworked. The option
  is now `--mobile-server` in `meteor run` and `--server` in `meteor
  build`. `--server` is required for `meteor build` in apps with mobile
  platforms installed. `--mobile-server` defaults to an automatically
  detected IP address on port 3000, and `--server` requires a hostname
  but defaults to port 80 if a port is not specified.

* Operations that take longer than a few seconds (e.g. downloading
  packages, installing the Android SDK, etc) now show a progress bar.

* Complete support for using an HTTP proxy in the `meteor` command line
  tool. Now all DDP connections can work through a proxy.  Use the standard
  `http_proxy` environment variable to specify your proxy endpoint.  [#2515](https://github.com/meteor/meteor/issues/2515)


### Bug Fixes

* Fix behavior of ROOT_URL with path ending in `/`.

* Fix source maps when using a ROOT_URL with a path. [#2627](https://github.com/meteor/meteor/issues/2627)

* Change the mechanism that the Meteor tool uses to clean up app server
  processes. The new mechanism is more resilient to slow app bundles and
  other CPU-intensive tasks. [#2536](https://github.com/meteor/meteor/issues/2536), [#2588](https://github.com/meteor/meteor/issues/2588).


Patches by GitHub users cryptoquick, Gaelan, jperl, meonkeys, mitar,
mquandalle, prapicault, pscanf, richguan, rick-golden-healthagen,
rissem, rosh93, rzymek, and timoabend


## v0.9.3.1, 2014-09-30

* Don't crash when failing to contact the package server. [#2713](https://github.com/meteor/meteor/issues/2713)

* Allow more than one dash in package versions. [#2715](https://github.com/meteor/meteor/issues/2715)


## v0.9.3, 2014-09-25

### More Package Version Number Flexibility

* Packages now support relying on multiple major versions of their
  dependencies (eg `blaze@1.0.0 || 2.0.0`). Additionally, you can now
  call `api.versionsFrom(<release>)` multiple times, or with an array
  (eg `api.versionsFrom([<release1>, <release2>])`. Meteor will
  interpret this to mean that the package will work with packages from
  all the listed releases.

* Support for "wrapped package" version numbers. There is now a `_` field
  in version numbers. The `_` field must be an integer, and versions with
  the `_` are sorted after versions without. This allows using the
  upstream version number as the Meteor package version number and being
  able to publish multiple version of the Meteor package (e.g.
  `jquery@1.11.1_2`).

Note: packages using the `||` operator or the `_` symbol in their
versions or dependencies will be invisible to pre-0.9.3 users. Meteor
versions 0.9.2 and before do not understand the new version formats and
will not be able to use versions of packages that use the new features.


### Other Command-line Tool Improvements

* More detailed constraint solver output. Meteor now tells you which
  constraints prevent upgrading or adding new packages. This will make
  it much easier to update your app to new versions.

* Better handling of pre-release versions (e.g. versions with
  `-`). Pre-release packages will now be included in an app if and only
  if there is no way to meet the app's constraints without using a
  pre-release package.

* Add `meteor admin set-unmigrated` to allow maintainers to hide
  pre-0.9.0 packages in `meteor search` and `meteor show`. This will not
  stop users from continuing to use the package, but it helps prevent
  new users from finding old non-functional packages.

* Progress bars for time-intensive operations, like downloading large
  packages.


### Other Changes

* Offically support `Meteor.wrapAsync` (renamed from
  `Meteor._wrapAsync`). Additionally, `Meteor.wrapAsync` now lets you
  pass an object to bind as `this` in the wrapped call. See
  https://docs.meteor.com/#meteor_wrapasync.

* The `reactive-dict` package now allows an optional name argument to
  enable data persistence during hot code push.


Patches by GitHub users evliu, meonkeys, mitar, mizzao, mquandalle,
prapicault, waitingkuo, wulfmeister.



## v0.9.2.2, 2014-09-17

* Fix regression in 0.9.2 that prevented some users from accessing the
  Meteor development server in their browser. Specifically, 0.9.2
  unintentionally changed the development mode server's default bind
  host to localhost instead of 0.0.0.0. [#2596](https://github.com/meteor/meteor/issues/2596)


## v0.9.2.1, 2014-09-15

* Fix versions of packages that were published with `-cordova` versions
  in 0.9.2 (appcache, fastclick, htmljs, logging, mobile-status-bar,
  routepolicy, webapp-hashing).


## v0.9.2, 2014-09-15

This release contains our first support for building mobile apps in
Meteor, for both iOS and Android. This support comes via an
integration with Apache's Cordova/PhoneGap project.

  * You can use Cordova/PhoneGap packages in your application or inside
    a Meteor package to access a device's native functions directly from
    JavaScript code.
  * The `meteor add-platform` and `meteor run` commands now let you
    launch the app in the iOS or Android simulator or run it on an
    attached hardware device.
  * This release extends hot code push to support live updates into
    installed native apps.
  * The `meteor bundle` command has been renamed to `meteor build` and
    now outputs build projects for the mobile version of the targeted
    app.
  * See
    https://github.com/meteor/meteor/wiki/Meteor-Cordova-Phonegap-integration
    for more information about how to get started building mobile apps
    with Meteor.

* Better mobile support for OAuth login: you can now use a
  redirect-based flow inside UIWebViews, and the existing popup-based
  flow has been adapted to work in Cordova/PhoneGap apps.

#### Bug fixes and minor improvements

* Fix sorting on non-trivial keys in Minimongo. [#2439](https://github.com/meteor/meteor/issues/2439)

* Bug fixes and performance improvements for the package system's
  constraint solver.

* Improved error reporting for misbehaving oplog observe driver. [#2033](https://github.com/meteor/meteor/issues/2033) [#2244](https://github.com/meteor/meteor/issues/2244)

* Drop deprecated source map linking format used for older versions of
  Firefox.  [#2385](https://github.com/meteor/meteor/issues/2385)

* Allow Meteor tool to run from a symlink. [#2462](https://github.com/meteor/meteor/issues/2462)

* Assets added via a plugin are no longer considered source files. [#2488](https://github.com/meteor/meteor/issues/2488)

* Remove support for long deprecated `SERVER_ID` environment
  variable. Use `AUTOUPDATE_VERSION` instead.

* Fix bug in reload-safetybelt package that resulted in reload loops in
  Chrome with cookies disabled.

* Change the paths for static assets served from packages. The `:`
  character is replaced with the `_` character in package names so as to
  allow serving on mobile devices and ease operation on Windows. For
  example, assets from the `abc:bootstrap` package are now served at
  `/packages/abc_bootstrap` instead of `/packages/abc:bootstrap`.

* Also change the paths within a bundled Meteor app to allow for
  different client architectures (eg mobile). For example,
  `bundle/programs/client` is now `bundle/programs/web.browser`.


Patches by GitHub users awwx, mizzao, and mquandalle.



## v0.9.1.1, 2014-09-06

* Fix backwards compatibility for packages that had weak dependencies
  on packages renamed in 0.9.1 (`ui`, `deps`, `livedata`). [#2521](https://github.com/meteor/meteor/issues/2521)

* Fix error when using the `reactive-dict` package without the `mongo`
  package.


## v0.9.1, 2014-09-04

#### Organizations in Meteor developer accounts

Meteor 0.9.1 ships with organizations support in Meteor developer
accounts. Organizations are teams of users that make it easy to
collaborate on apps and packages.

Create an organization at
https://www.meteor.com/account-settings/organizations. Run the `meteor
authorized` command in your terminal to give an organization
permissions to your apps. To add an organization as a maintainer of
your packages, use the `meteor admin maintainers` command. You can
also publish packages with an organization's name in the package name
prefix instead of your own username.


#### One backwards incompatible change for templates

* Templates can no longer be named "body" or "instance".

#### Backwards compatible Blaze API changes

* New public and documented APIs:
  * `Blaze.toHTMLWithData()`
  * `Template.currentData()`
  * `Blaze.getView()`
  * `Template.parentData()` (previously `UI._parentData()`)
  * `Template.instance()` (previously `UI._templateInstance()`)
  * `Template.body` (previously `UI.body`)
  * `new Template` (previously `Template.__create__`)
  * `Blaze.getData()` (previously `UI.getElementData`, or `Blaze.getCurrentData` with no arguments)

* Deprecate the `ui` package. Instead, use the `blaze` package. The
  `UI` and `Blaze` symbols are now the same.

* Deprecate `UI.insert`. `UI.render` and `UI.renderWithData` now
  render a template and place it in the DOM.

* Add an underscore to some undocumented Blaze APIs to make them
  internal. Notably: `Blaze._materializeView`, `Blaze._createView`,
  `Blaze._toText`, `Blaze._destroyView`, `Blaze._destroyNode`,
  `Blaze._withCurrentView`, `Blaze._DOMBackend`,
  `Blaze._TemplateWith`

* Document Views. Views are the machinery powering DOM updates in
  Blaze.

* Expose `view` property on template instances.

#### Backwards compatible renames

* Package renames
  * `livedata` -> `ddp`
  * `mongo-livedata` -> `mongo`
  * `standard-app-packages` -> `meteor-platform`
* Symbol renames
  * `Meteor.Collection` -> `Mongo.Collection`
  * `Meteor.Collection.Cursor` -> `Mongo.Cursor`
  * `Meteor.Collection.ObjectID` -> `Mongo.ObjectID`
  * `Deps` -> `Tracker`

#### Other

* Add `reactive-var` package. Lets you define a single reactive
  variable, like a single key in `Session`.

* Don't throw an exception in Chrome when cookies and local storage
  are blocked.

* Bump DDP version to "1". Clients connecting with version "pre1" or
  "pre2" should still work.

* Allow query parameters in OAuth1 URLs. [#2404](https://github.com/meteor/meteor/issues/2404)

* Fix `meteor list` if not all packages on server. Fixes [#2468](https://github.com/meteor/meteor/issues/2468)

Patch by GitHub user mitar.


## v0.9.0.1, 2014-08-27

* Fix issues preventing hot code reload from automatically reloading webapps in
  two cases: when the old app was a pre-0.9.0 app, and when the app used
  appcache. (In both cases, an explicit reload still worked.)

* Fix publishing packages containing a plugin with platform-specific code but
  no platform-specific code in the main package.

* Fix `meteor add package@version` when the package was already added with a
  different version constraint.

* Improve treatment of pre-release packages (packages with a dash in their
  version). Guarantee that they will not be chosen by the constraint solver
  unless explicitly requested.  `meteor list` won't suggest that you update to
  them.

* Fix slow spiderable executions.

* Fix dev-mode client-only restart when client files changed very soon after
  server restart.

* Fix stack trace on `meteor add` constraint solver failure.

* Fix "access-denied" stack trace when publishing packages.


## v0.9.0, 2014-08-26

Meteor 0.9.0 introduces the Meteor Package Server. Incorporating lessons from
our community's Meteorite tool, Meteor 0.9.0 allows users to develop and publish
Meteor packages to a central repository. The `meteor publish` command is used to
publish packages. Non-core packages can now be added with `meteor add`, and you
can specify version constraints on the packages you use. Binary packages can be
published for additional architectures with `meteor publish-for-arch`, which
allows cross-platform deploys and bundling.  You can search for packages with
`meteor search` and display information on them with `meteor show`, or you can
use the Atmosphere web interface developed by Percolate Studio at
https://atmospherejs.com/

See https://docs.meteor.com/#writingpackages and
https://docs.meteor.com/#packagejs for more details.

Other packaging-related changes:

* `meteor list` now lists the packages your app is using, which was formerly the
  behavior of `meteor list --using`. To search for packages you are not
  currently using, use `meteor search`.  The concept of an "internal" package
  (which did not show up in `meteor list`) no longer exists.

* To prepare a bundle created with `meteor bundle` for execution on a
  server, you now run `npm install` with no arguments instead of having
  to specify a few specific npm modules and their versions
  explicitly. See the README in the generated bundle for more details.

* All `under_score`-style `package.js` APIs (`Package.on_use`, `api.add_files`,
  etc) have been replaced with `camelCase` names (`Package.onUse`,
  `api.addFiles`, etc).  The old names continue to work for now.

* There's a new `archMatching` option to `Plugin.registerSourceHandler`, which
  should be used by any plugin whose output is only for the client or only for
  the server (eg, CSS and HTML templating packages); this allows Meteor to avoid
  restarting the server when files processed by these plugins change.

Other changes:

* When running your app with the local development server, changes that only
  affect the client no longer require restarting the server.  Changes that only
  affect CSS no longer require the browser to refresh the page, both in local
  development and in some production environments.  [#490](https://github.com/meteor/meteor/issues/490)

* When a call to `match` fails in a method or subscription, log the
  failure on the server. (This matches the behavior described in our docs)

* The `appcache` package now defaults to functioning on all browsers
  that support the AppCache API, rather than a whitelist of browsers.
  The main effect of this change is that `appcache` is now enabled by
  default on Firefox, because Firefox no longer makes a confusing
  popup. You can still disable individual browsers with
  `AppCache.config`.  [#2241](https://github.com/meteor/meteor/issues/2241)

* The `forceApprovalPrompt` option can now be specified in `Accounts.ui.config`
  in addition to `Meteor.loginWithGoogle`.  [#2149](https://github.com/meteor/meteor/issues/2149)

* Don't leak websocket clients in server-to-server DDP in some cases (and fix
  "Got open from inactive client"
  error). https://github.com/faye/websocket-driver-node/pull/8

* Updated OAuth url for login with Meetup.

* Allow minimongo `changed` callbacks to mutate their `oldDocument`
  argument. [#2231](https://github.com/meteor/meteor/issues/2231)

* Fix upsert called from client with no callback.  [#2413](https://github.com/meteor/meteor/issues/2413)

* Avoid a few harmless exceptions in OplogObserveDriver.

* Refactor `observe-sequence` package.

* Fix `spiderable` race condition.

* Re-apply our fix of NPM bug https://github.com/npm/npm/issues/3265 which got
  accidentally reverted upstream.

* Workaround for a crash in recent Safari
  versions. https://github.com/meteor/meteor/commit/e897539adb

* Upgraded dependencies:
  - less: 1.7.4 (from 1.7.1)
  - tar: 1.0.1 (from 0.1.19)
  - fstream: 1.0.2 (from 0.1.25)

Patches by GitHub users Cangit, dandv, ImtiazMajeed, MaximDubrovin, mitar,
mquandalle, rcy, RichardLitt, thatneat, and twhy.


## v0.8.3.1, 2014-12-09 (backport)

* Fix a security issue in allow/deny rules that could result in data
  loss. If your app uses allow/deny rules, or uses packages that use
  allow/deny rules, we recommend that you update immediately.
  Backport from 1.0.1.


## v0.8.3, 2014-07-29

#### Blaze

* Refactor Blaze to simplify internals while preserving the public
  API. `UI.Component` has been replaced with `Blaze.View.`

* Fix performance issues and memory leaks concerning event handlers.

* Add `UI.remove`, which removes a template after `UI.render`/`UI.insert`.

* Add `this.autorun` to the template instance, which is like `Deps.autorun`
  but is automatically stopped when the template is destroyed.

* Create `<a>` tags as SVG elements when they have `xlink:href`
  attributes. (Previously, `<a>` tags inside SVGs were never created as
  SVG elements.)  [#2178](https://github.com/meteor/meteor/issues/2178)

* Throw an error in `{{foo bar}}` if `foo` is missing or not a function.

* Cursors returned from template helpers for #each should implement
  the `observeChanges` method and don't have to be Minimongo cursors
  (allowing new custom data stores for Blaze like Miniredis).

* Remove warnings when {{#each}} iterates over a list of strings,
  numbers, or other items that contains duplicates.  [#1980](https://github.com/meteor/meteor/issues/1980)

#### Meteor Accounts

* Fix regression in 0.8.2 where an exception would be thrown if
  `Meteor.loginWithPassword` didn't have a callback. Callbacks to
  `Meteor.loginWithPassword` are now optional again.  [#2255](https://github.com/meteor/meteor/issues/2255)

* Fix OAuth popup flow in mobile apps that don't support
  `window.opener`.  [#2302](https://github.com/meteor/meteor/issues/2302)

* Fix "Email already exists" error with MongoDB 2.6.  [#2238](https://github.com/meteor/meteor/issues/2238)


#### mongo-livedata and minimongo

* Fix performance issue where a large batch of oplog updates could block
  the node event loop for long periods.  [#2299](https://github.com/meteor/meteor/issues/2299).

* Fix oplog bug resulting in error message "Buffer inexplicably empty".  [#2274](https://github.com/meteor/meteor/issues/2274)

* Fix regression from 0.8.2 that caused collections to appear empty in
  reactive `findOne()` or `fetch` queries that run before a mutator
  returns.  [#2275](https://github.com/meteor/meteor/issues/2275)


#### Miscellaneous

* Stop including code by default that automatically refreshes the page
  if JavaScript and CSS don't load correctly. While this code is useful
  in some multi-server deployments, it can cause infinite refresh loops
  if there are errors on the page. Add the `reload-safetybelt` package
  to your app if you want to include this code.

* On the server, `Meteor.startup(c)` now calls `c` immediately if the
  server has already started up, matching the client behavior.  [#2239](https://github.com/meteor/meteor/issues/2239)

* Add support for server-side source maps when debugging with
  `node-inspector`.

* Add `WebAppInternals.addStaticJs()` for adding static JavaScript code
  to be served in the app, inline if allowed by `browser-policy`.

* Make the `tinytest/run` method return immediately, so that `wait`
  method calls from client tests don't block on server tests completing.

* Log errors from method invocations on the client if there is no
  callback provided.

* Upgraded dependencies:
  - node: 0.10.29 (from 0.10.28)
  - less: 1.7.1 (from 1.6.1)

Patches contributed by GitHub users Cangit, cmather, duckspeaker, zol.


## v0.8.2, 2014-06-23

#### Meteor Accounts

* Switch `accounts-password` to use bcrypt to store passwords on the
  server. (Previous versions of Meteor used a protocol called SRP.)
  Users will be transparently transitioned when they log in. This
  transition is one-way, so you cannot downgrade a production app once
  you upgrade to 0.8.2. If you are maintaining an authenticating DDP
  client:
     - Clients that use the plaintext password login handler (i.e. call
       the `login` method with argument `{ password: <plaintext
       password> }`) will continue to work, but users will not be
       transitioned from SRP to bcrypt when logging in with this login
       handler.
     - Clients that use SRP will no longer work. These clients should
       instead directly call the `login` method, as in
       `Meteor.loginWithPassword`. The argument to the `login` method
       can be either:
         - `{ password: <plaintext password> }`, or
         - `{ password: { digest: <password hash>, algorithm: "sha-256" } }`,
           where the password hash is the hex-encoded SHA256 hash of the
           plaintext password.

* Show the display name of the currently logged-in user after following
  an email verification link or a password reset link in `accounts-ui`.

* Add a `userEmail` option to `Meteor.loginWithMeteorDeveloperAccount`
  to pre-fill the user's email address in the OAuth popup.

* Ensure that the user object has updated token information before
  it is passed to email template functions. [#2210](https://github.com/meteor/meteor/issues/2210)

* Export the function that serves the HTTP response at the end of an
  OAuth flow as `OAuth._endOfLoginResponse`. This function can be
  overridden to make the OAuth popup flow work in certain mobile
  environments where `window.opener` is not supported.

* Remove support for OAuth redirect URLs with a `redirect` query
  parameter. This OAuth flow was never documented and never fully
  worked.


#### Blaze

* Blaze now tracks individual CSS rules in `style` attributes and won't
  overwrite changes to them made by other JavaScript libraries.

* Add `{{> UI.dynamic}}` to make it easier to dynamically render a
  template with a data context.

* Add `UI._templateInstance()` for accessing the current template
  instance from within a block helper.

* Add `UI._parentData(n)` for accessing parent data contexts from
  within a block helper.

* Add preliminary API for registering hooks to run when Blaze intends to
  insert, move, or remove DOM elements. For example, you can use these
  hooks to animate nodes as they are inserted, moved, or removed. To use
  them, you can set the `_uihooks` property on a container DOM
  element. `_uihooks` is an object that can have any subset of the
  following three properties:

    - `insertElement: function (node, next)`: called when Blaze intends
      to insert the DOM element `node` before the element `next`
    - `moveElement: function (node, next)`: called when Blaze intends to
      move the DOM element `node` before the element `next`
    - `removeElement: function (node)`: called when Blaze intends to
      remove the DOM element `node`

    Note that when you set one of these functions on a container
    element, Blaze will not do the actual operation; it's your
    responsibility to actually insert, move, or remove the node (by
    calling `$(node).remove()`, for example).

* The `findAll` method on template instances now returns a vanilla
  array, not a jQuery object. The `$` method continues to
  return a jQuery object. [#2039](https://github.com/meteor/meteor/issues/2039)

* Fix a Blaze memory leak by cleaning up event handlers when a template
  instance is destroyed. [#1997](https://github.com/meteor/meteor/issues/1997)

* Fix a bug where helpers used by {{#with}} were still re-running when
  their reactive data sources changed after they had been removed from
  the DOM.

* Stop not updating form controls if they're focused. If a field is
  edited by one user while another user is focused on it, it will just
  lose its value but maintain its focus. [#1965](https://github.com/meteor/meteor/issues/1965)

* Add `_nestInCurrentComputation` option to `UI.render`, fixing a bug in
  {{#each}} when an item is added inside a computation that subsequently
  gets invalidated. [#2156](https://github.com/meteor/meteor/issues/2156)

* Fix bug where "=" was not allowed in helper arguments. [#2157](https://github.com/meteor/meteor/issues/2157)

* Fix bug when a template tag immediately follows a Spacebars block
  comment. [#2175](https://github.com/meteor/meteor/issues/2175)


#### Command-line tool

* Add --directory flag to `meteor bundle`. Setting this flag outputs a
  directory rather than a tarball.

* Speed up updates of NPM modules by upgrading Node to include our fix for
  https://github.com/npm/npm/issues/3265 instead of passing `--force` to
  `npm install`.

* Always rebuild on changes to npm-shrinkwrap.json files.  [#1648](https://github.com/meteor/meteor/issues/1648)

* Fix uninformative error message when deploying to long hostnames. [#1208](https://github.com/meteor/meteor/issues/1208)

* Increase a buffer size to avoid failing when running MongoDB due to a
  large number of processes running on the machine, and fix the error
  message when the failure does occur. [#2158](https://github.com/meteor/meteor/issues/2158)

* Clarify a `meteor mongo` error message when using the MONGO_URL
  environment variable. [#1256](https://github.com/meteor/meteor/issues/1256)


#### Testing

* Run server tests from multiple clients serially instead of in
  parallel. This allows testing features that modify global server
  state.  [#2088](https://github.com/meteor/meteor/issues/2088)


#### Security

* Add Content-Type headers on JavaScript and CSS resources.

* Add `X-Content-Type-Options: nosniff` header to
  `browser-policy-content`'s default policy. If you are using
  `browser-policy-content` and you don't want your app to send this
  header, then call `BrowserPolicy.content.allowContentTypeSniffing()`.

* Use `Meteor.absoluteUrl()` to compute the redirect URL in the `force-ssl`
  package (instead of the host header).


#### Miscellaneous

* Allow `check` to work on the server outside of a Fiber. [#2136](https://github.com/meteor/meteor/issues/2136)

* EJSON custom type conversion functions should not be permitted to yield. [#2136](https://github.com/meteor/meteor/issues/2136)

* The legacy polling observe driver handles errors communicating with MongoDB
  better and no longer gets "stuck" in some circumstances.

* Automatically rewind cursors before calls to `fetch`, `forEach`, or `map`. On
  the client, don't cache the return value of `cursor.count()` (consistently
  with the server behavior). `cursor.rewind()` is now a no-op. [#2114](https://github.com/meteor/meteor/issues/2114)

* Remove an obsolete hack in reporting line numbers for LESS errors. [#2216](https://github.com/meteor/meteor/issues/2216)

* Avoid exceptions when accessing localStorage in certain Internet
  Explorer configurations. [#1291](https://github.com/meteor/meteor/issues/1291), [#1688](https://github.com/meteor/meteor/issues/1688).

* Make `handle.ready()` reactively stop, where `handle` is a
  subscription handle.

* Fix an error message from `audit-argument-checks` after login.

* Make the DDP server send an error if the client sends a connect
  message with a missing or malformed `support` field. [#2125](https://github.com/meteor/meteor/issues/2125)

* Fix missing `jquery` dependency in the `amplify` package. [#2113](https://github.com/meteor/meteor/issues/2113)

* Ban inserting EJSON custom types as documents. [#2095](https://github.com/meteor/meteor/issues/2095)

* Fix incorrect URL rewrites in stylesheets. [#2106](https://github.com/meteor/meteor/issues/2106)

* Upgraded dependencies:
  - node: 0.10.28 (from 0.10.26)
  - uglify-js: 2.4.13 (from 2.4.7)
  - sockjs server: 0.3.9 (from 0.3.8)
  - websocket-driver: 0.3.4 (from 0.3.2)
  - stylus: 0.46.3 (from 0.42.3)

Patches contributed by GitHub users awwx, babenzele, Cangit, dandv,
ducdigital, emgee3, felixrabe, FredericoC, jbruni, kentonv, mizzao,
mquandalle, subhog, tbjers, tmeasday.


## v0.8.1.3, 2014-05-22

* Fix a security issue in the `spiderable` package. `spiderable` now
  uses the ROOT_URL environment variable instead of the Host header to
  determine which page to snapshot.

* Fix hardcoded Twitter URL in `oauth1` package. This fixes a regression
  in 0.8.0.1 that broke Atmosphere packages that do OAuth1
  logins. [#2154](https://github.com/meteor/meteor/issues/2154).

* Add `credentialSecret` argument to `Google.retrieveCredential`, which
  was forgotten in a previous release.

* Remove nonexistent `-a` and `-r` aliases for `--add` and `--remove` in
  `meteor help authorized`. [#2155](https://github.com/meteor/meteor/issues/2155)

* Add missing `underscore` dependency in the `oauth-encryption` package. [#2165](https://github.com/meteor/meteor/issues/2165)

* Work around IE8 bug that caused some apps to fail to render when
  minified. [#2037](https://github.com/meteor/meteor/issues/2037).


## v0.8.1.2, 2014-05-12

* Fix memory leak (introduced in 0.8.1) by making sure to unregister
  sessions at the server when they are closed due to heartbeat timeout.

* Add `credentialSecret` argument to `Google.retrieveCredential`,
  `Facebook.retrieveCredential`, etc., which is needed to use them as of
  0.8.1. [#2118](https://github.com/meteor/meteor/issues/2118)

* Fix 0.8.1 regression that broke apps using a `ROOT_URL` with a path
  prefix. [#2109](https://github.com/meteor/meteor/issues/2109)


## v0.8.1.1, 2014-05-01

* Fix 0.8.1 regression preventing clients from specifying `_id` on insert. [#2097](https://github.com/meteor/meteor/issues/2097)

* Fix handling of malformed URLs when merging CSS files. [#2103](https://github.com/meteor/meteor/issues/2103), [#2093](https://github.com/meteor/meteor/issues/2093)

* Loosen the checks on the `options` argument to `Collection.find` to
  allow undefined values.


## v0.8.1, 2014-04-30

#### Meteor Accounts

* Fix a security flaw in OAuth1 and OAuth2 implementations. If you are
  using any OAuth accounts packages (such as `accounts-google` or
  `accounts-twitter`), we recommend that you update immediately and log
  out your users' current sessions with the following MongoDB command:

    $ db.users.update({}, { $set: { 'services.resume.loginTokens': [] } }, { multi: true });

* OAuth redirect URLs are now required to be on the same origin as your app.

* Log out a user's other sessions when they change their password.

* Store pending OAuth login results in the database instead of
  in-memory, so that an OAuth flow succeeds even if different requests
  go to different server processes.

* When validateLoginAttempt callbacks return false, don't override a more
  specific error message.

* Add `Random.secret()` for generating security-critical secrets like
  login tokens.

* `Meteor.logoutOtherClients` now calls the user callback when other
  login tokens have actually been removed from the database, not when
  they have been marked for eventual removal.  [#1915](https://github.com/meteor/meteor/issues/1915)

* Rename `Oauth` to `OAuth`.  `Oauth` is now an alias for backwards
  compatibility.

* Add `oauth-encryption` package for encrypting sensitive account
  credentials in the database.

* A validate login hook can now override the exception thrown from
  `beginPasswordExchange` like it can for other login methods.

* Remove an expensive observe over all users in the `accounts-base`
  package.


#### Blaze

* Disallow `javascript:` URLs in URL attribute values by default, to
  help prevent cross-site scripting bugs. Call
  `UI._allowJavascriptUrls()` to allow them.

* Fix `UI.toHTML` on templates containing `{{#with}}`.

* Fix `{{#with}}` over a data context that is mutated.  [#2046](https://github.com/meteor/meteor/issues/2046)

* Clean up autoruns when calling `UI.toHTML`.

* Properly clean up event listeners when removing templates.

* Add support for `{{!-- block comments --}}` in Spacebars. Block comments may
  contain `}}`, so they are more useful than `{{! normal comments}}` for
  commenting out sections of Spacebars templates.

* Don't dynamically insert `<tbody>` tags in reactive tables

* When handling a custom jQuery event, additional arguments are
  no longer lost -- they now come after the template instance
  argument.  [#1988](https://github.com/meteor/meteor/issues/1988)


#### DDP and MongoDB

* Extend latency compensation to support an arbitrary sequence of
  inserts in methods.  Previously, documents created inside a method
  stub on the client would eventually be replaced by new documents
  from the server, causing the screen to flicker.  Calling `insert`
  inside a method body now generates the same ID on the client (inside
  the method stub) and on the server.  A sequence of inserts also
  generates the same sequence of IDs.  Code that wants a random stream
  that is consistent between method stub and real method execution can
  get one with `DDP.randomStream`.
  https://trello.com/c/moiiS2rP/57-pattern-for-creating-multiple-database-records-from-a-method

* The document passed to the `insert` callback of `allow` and `deny` now only
  has a `_id` field if the client explicitly specified one; this allows you to
  use `allow`/`deny` rules to prevent clients from specifying their own
  `_id`. As an exception, `allow`/`deny` rules with a `transform` always have an
  `_id`.

* DDP now has an implementation of bidirectional heartbeats which is consistent
  across SockJS and websocket transports. This enables connection keepalive and
  allows servers and clients to more consistently and efficiently detect
  disconnection.

* The DDP protocol version number has been incremented to "pre2" (adding
  randomSeed and heartbeats).

* The oplog observe driver handles errors communicating with MongoDB
  better and knows to re-poll all queries after a MongoDB failover.

* Fix bugs involving mutating DDP method arguments.


#### meteor command-line tool

* Move boilerplate HTML from tools to webapp.  Change internal
  `Webapp.addHtmlAttributeHook` API.

* Add `meteor list-sites` command for listing the sites that you have
  deployed to meteor.com with your Meteor developer account.

* Third-party template languages can request that their generated source loads
  before other JavaScript files, just like *.html files, by passing the
  isTemplate option to Plugin.registerSourceHandler.

* You can specify a particular interface for the dev mode runner to bind to with
  `meteor -p host:port`.

* Don't include proprietary tar tags in bundle tarballs.

* Convert relative URLs to absolute URLs when merging CSS files.


#### Upgraded dependencies

* Node.js from 0.10.25 to 0.10.26.
* MongoDB driver from 1.3.19 to 1.4.1
* stylus: 0.42.3 (from 0.42.2)
* showdown: 0.3.1
* css-parse: an unreleased version (from 1.7.0)
* css-stringify: an unreleased version (from 1.4.1)


Patches contributed by GitHub users aldeed, apendua, arbesfeld, awwx, dandv,
davegonzalez, emgee3, justinsb, mquandalle, Neftedollar, Pent, sdarnell,
and timhaines.


## v0.8.0.1, 2014-04-21

* Fix security flaw in OAuth1 implementation. Clients can no longer
  choose the callback_url for OAuth1 logins.


## v0.8.0, 2014-03-27

Meteor 0.8.0 introduces Blaze, a total rewrite of our live templating engine,
replacing Spark. Advantages of Blaze include:

  * Better interoperability with jQuery plugins and other techniques which
    directly manipulate the DOM
  * More fine-grained updates: only the specific elements or attributes that
    change are touched rather than the entire template
  * A fully documented templating language
  * No need for the confusing `{{#constant}}`, `{{#isolate}}`, and `preserve`
    directives
  * Uses standard jQuery delegation (`.on`) instead of our custom implementation
  * Blaze supports live SVG templates that work just like HTML templates

See
[the Using Blaze wiki page](https://github.com/meteor/meteor/wiki/Using-Blaze)
for full details on upgrading your app to 0.8.0.  This includes:

* The `Template.foo.rendered` callback is now only called once when the template
  is rendered, rather than repeatedly as it is "re-rendered", because templates
  now directly update changed data instead of fully re-rendering.

* The `accounts-ui` login buttons are now invoked as a `{{> loginButtons}}`
  rather than as `{{loginButtons}}`.

* Previous versions of Meteor used a heavily modified version of the Handlebars
  templating language. In 0.8.0, we've given it its own name: Spacebars!
  Spacebars has an
  [explicit specification](https://github.com/meteor/meteor/blob/devel/packages/spacebars/README.md)
  instead of being defined as a series of changes to Handlebars. There are some
  incompatibilities with our previous Handlebars fork, such as a
  [different way of specifying dynamic element attributes](https://github.com/meteor/meteor/blob/devel/packages/spacebars/README.md#in-attribute-values)
  and a
  [new way of defining custom block helpers](https://github.com/meteor/meteor/blob/devel/packages/spacebars/README.md#custom-block-helpers).

* Your template files must consist of
  [well-formed HTML](https://github.com/meteor/meteor/blob/devel/packages/spacebars/README.md#html-dialect). Invalid
  HTML is now a compilation failure.  (There is a current limitation in our HTML
  parser such that it does not support
  [omitting end tags](http://www.w3.org/TR/html5/syntax.html#syntax-tag-omission)
  on elements such as `<P>` and `<LI>`.)

* `Template.foo` is no longer a function. It is instead a
  "component". Components render to an intermediate representation of an HTML
  tree, not a string, so there is no longer an easy way to render a component to
  a static HTML string.

* `Meteor.render` and `Spark.render` have been removed. Use `UI.render` and
  `UI.insert` instead.

* The `<body>` tag now defines a template just like the `<template>` tag, which
  can have helpers and event handlers.  Define them directly on the object
  `UI.body`.

* Previous versions of Meteor shipped with a synthesized `tap` event,
  implementing a zero-delay click event on mobile browsers. Unfortunately, this
  event never worked very well. We're eliminating it. Instead, use one of the
  excellent third party solutions.

* The `madewith` package (which supported adding a badge to your website
  displaying its score from http://madewith.meteor.com/) has been removed, as it
  is not compatible with the new version of that site.

* The internal `spark`, `liverange`, `universal-events`, and `domutils` packages
  have been removed.

* The `Handlebars` namespace has been deprecated.  `Handlebars.SafeString` is
  now `Spacebars.SafeString`, and `Handlebars.registerHelper` is now
  `UI.registerHelper`.

Patches contributed by GitHub users cmather and mart-jansink.


## v0.7.2.3, 2014-12-09 (backport)

* Fix a security issue in allow/deny rules that could result in data
  loss. If your app uses allow/deny rules, or uses packages that use
  allow/deny rules, we recommend that you update immediately.
  Backport from 1.0.1.

## v0.7.2.2, 2014-04-21 (backport)

* Fix a security flaw in OAuth1 and OAuth2 implementations.
  Backport from 0.8.1; see its entry for recommended actions to take.

## v0.7.2.1, 2014-04-30 (backport)

* Fix security flaw in OAuth1 implementation. Clients can no longer
  choose the callback_url for OAuth1 logins.
  Backport from 0.8.0.1.

## v0.7.2, 2014-03-18

* Support oplog tailing on queries with the `limit` option. All queries
  except those containing `$near` or `$where` selectors or the `skip`
  option can now be used with the oplog driver.

* Add hooks to login process: `Accounts.onLogin`,
  `Accounts.onLoginFailure`, and `Accounts.validateLoginAttempt`. These
  functions allow for rate limiting login attempts, logging an audit
  trail, account lockout flags, and more. See:
  http://docs.meteor.com/#accounts_validateloginattempt [#1815](https://github.com/meteor/meteor/issues/1815)

* Change the `Accounts.registerLoginHandler` API for custom login
  methods. Login handlers now require a name and no longer have to deal
  with generating resume tokens. See
  https://github.com/meteor/meteor/blob/devel/packages/accounts-base/accounts_server.js
  for details. OAuth based login handlers using the
  `Oauth.registerService` packages are not affected.

* Add support for HTML email in `Accounts.emailTemplates`.  [#1785](https://github.com/meteor/meteor/issues/1785)

* minimongo: Support `{a: {$elemMatch: {x: 1, $or: [{a: 1}, {b: 1}]}}}`  [#1875](https://github.com/meteor/meteor/issues/1875)

* minimongo: Support `{a: {$regex: '', $options: 'i'}}`  [#1874](https://github.com/meteor/meteor/issues/1874)

* minimongo: Fix sort implementation with multiple sort fields which each look
  inside an array. eg, ensure that with sort key `{'a.x': 1, 'a.y': 1}`, the
  document `{a: [{x: 0, y: 4}]}` sorts before
  `{a: [{x: 0, y: 5}, {x: 1, y: 3}]}`, because the 3 should not be used as a
  tie-breaker because it is not "next to" the tied 0s.

* minimongo: Fix sort implementation when selector and sort key share a field,
  that field matches an array in the document, and only some values of the array
  match the selector. eg, ensure that with sort key `{a: 1}` and selector
  `{a: {$gt: 3}}`, the document `{a: [4, 6]}` sorts before `{a: [1, 5]}`,
  because the 1 should not be used as a sort key because it does not match the
  selector. (We only approximate the MongoDB behavior here by only supporting
  relatively selectors.)

* Use `faye-websocket` (0.7.2) npm module instead of `websocket` (1.0.8) for
  server-to-server DDP.

* Update Google OAuth package to use new `profile` and `email` scopes
  instead of deprecated URL-based scopes.  [#1887](https://github.com/meteor/meteor/issues/1887)

* Add `_throwFirstError` option to `Deps.flush`.

* Make `facts` package data available on the server as
  `Facts._factsByPackage`.

* Fix issue where `LESS` compilation error could crash the `meteor run`
  process.  [#1877](https://github.com/meteor/meteor/issues/1877)

* Fix crash caused by empty HTTP host header in `meteor run` development
  server.  [#1871](https://github.com/meteor/meteor/issues/1871)

* Fix hot code reload in private browsing mode in Safari.

* Fix appcache size calculation to avoid erronious warnings. [#1847](https://github.com/meteor/meteor/issues/1847)

* Remove unused `Deps._makeNonReactive` wrapper function. Call
  `Deps.nonreactive` directly instead.

* Avoid setting the `oplogReplay` on non-oplog collections. Doing so
  caused mongod to crash.

* Add startup message to `test-in-console` to ease automation. [#1884](https://github.com/meteor/meteor/issues/1884)

* Upgraded dependencies
  - amplify: 1.1.2 (from 1.1.0)

Patches contributed by GitHub users awwx, dandv, queso, rgould, timhaines, zol


## v0.7.1.2, 2014-02-27

* Fix bug in tool error handling that caused `meteor` to crash on Mac
  OSX when no computer name is set.

* Work around a bug that caused MongoDB to fail an assertion when using
  tailable cursors on non-oplog collections.


## v0.7.1.1, 2014-02-24

* Integrate with Meteor developer accounts, a new way of managing your
  meteor.com deployed sites. When you use `meteor deploy`, you will be
  prompted to create a developer account.
    - Once you've created a developer account, you can log in and out
      from the command line with `meteor login` and `meteor logout`.
    - You can claim legacy sites with `meteor claim`. This command will
      prompt you for your site password if you are claiming a
      password-protected site; after claiming it, you will not need to
      enter the site password again.
    - You can add or remove authorized users, and view the list of
      authorized users, for a site with `meteor authorized`.
    - You can view your current username with `meteor whoami`.
    - This release also includes the `accounts-meteor-developer` package
      for building Meteor apps that allow users to log in with their own
      developer accounts.

* Improve the oplog tailing implementation for getting real-time database
  updates from MongoDB.
    - Add support for all operators except `$where` and `$near`. Limit and
      skip are not supported yet.
    - Add optimizations to avoid needless data fetches from MongoDB.
    - Fix an error ("Cannot call method 'has' of null") in an oplog
      callback. [#1767](https://github.com/meteor/meteor/issues/1767)

* Add and improve support for minimongo operators.
  - Support `$comment`.
  - Support `obj` name in `$where`.
  - `$regex` matches actual regexps properly.
  - Improve support for `$nin`, `$ne`, `$not`.
  - Support using `{ $in: [/foo/, /bar/] }`. [#1707](https://github.com/meteor/meteor/issues/1707)
  - Support `{$exists: false}`.
  - Improve type-checking for selectors.
  - Support `{x: {$elemMatch: {$gt: 5}}}`.
  - Match Mongo's behavior better when there are arrays in the document.
  - Support `$near` with sort.
  - Implement updates with `{ $set: { 'a.$.b': 5 } }`.
  - Support `{$type: 4}` queries.
  - Optimize `remove({})` when observers are paused.
  - Make update-by-id constant time.
  - Allow `{$set: {'x._id': 1}}`.  [#1794](https://github.com/meteor/meteor/issues/1794)

* Upgraded dependencies
  - node: 0.10.25 (from 0.10.22). The workaround for specific Node
    versions from 0.7.0 is now removed; 0.10.25+ is supported.
  - jquery: 1.11.0 (from 1.8.2). See
    http://jquery.com/upgrade-guide/1.9/ for upgrade instructions.
  - jquery-waypoints: 2.0.4 (from 1.1.7). Contains
    backwards-incompatible changes.
  - source-map: 0.3.2 (from 0.3.30) [#1782](https://github.com/meteor/meteor/issues/1782)
  - websocket-driver: 0.3.2 (from 0.3.1)
  - http-proxy: 1.0.2 (from a pre-release fork of 1.0)
  - semver: 2.2.1 (from 2.1.0)
  - request: 2.33.0 (from 2.27.0)
  - fstream: 0.1.25 (from 0.1.24)
  - tar: 0.1.19 (from 0.1.18)
  - eachline: a fork of 2.4.0 (from 2.3.3)
  - source-map: 0.1.31 (from 0.1.30)
  - source-map-support: 0.2.5 (from 0.2.3)
  - mongo: 2.4.9 (from 2.4.8)
  - openssl in mongo: 1.0.1f (from 1.0.1e)
  - kexec: 0.2.0 (from 0.1.1)
  - less: 1.6.1 (from 1.3.3)
  - stylus: 0.42.2 (from 0.37.0)
  - nib: 1.0.2 (from 1.0.0)
  - coffeescript: 1.7.1 (from 1.6.3)

* CSS preprocessing and sourcemaps:
  - Add sourcemap support for CSS stylesheet preprocessors. Use
    sourcemaps for stylesheets compiled with LESS.
  - Improve CSS minification to deal with `@import` statements correctly.
  - Lint CSS files for invalid `@` directives.
  - Change the recommended suffix for imported LESS files from
    `.lessimport` to `.import.less`. Add `.import.styl` to allow
    `stylus` imports. `.lessimport` continues to work but is deprecated.

* Add `clientAddress` and `httpHeaders` to `this.connection` in method
  calls and publish functions.

* Hash login tokens before storing them in the database. Legacy unhashed
  tokens are upgraded to hashed tokens in the database as they are used
  in login requests.

* Change default accounts-ui styling and add more CSS classes.

* Refactor command-line tool. Add test harness and better tests. Run
  `meteor self-test --help` for info on running the tools test suite.

* Speed up application re-build in development mode by re-using file
  hash computation between file change watching code and application
  build code..

* Fix issues with documents containing a key named `length` with a
  numeric value. Underscore treated these as arrays instead of objects,
  leading to exceptions when . Patch Underscore to not treat plain
  objects (`x.constructor === Object`) with numeric `length` fields as
  arrays. [#594](https://github.com/meteor/meteor/issues/594) [#1737](https://github.com/meteor/meteor/issues/1737)

* Deprecate `Accounts.loginServiceConfiguration` in favor of
  `ServiceConfiguration.configurations`, exported by the
  `service-configuration` package. `Accounts.loginServiceConfiguration`
  is maintained for backwards-compatibility, but it is defined in a
  `Meteor.startup` block and so cannot be used from top-level code.

* Cursors with a field specifier containing `{_id: 0}` can no longer be
  used with `observeChanges` or `observe`. This includes the implicit
  calls to these functions that are done when returning a cursor from a
  publish function or using `{{#each}}`.

* Transform functions must return objects and may not change the `_id`
  field, though they may leave it out.

* Remove broken IE7 support from the `localstorage` package. Meteor
  accounts logins no longer persist in IE7.

* Fix the `localstorage` package when used with Safari in private
  browsing mode. This fixes a problem with login token storage and
  account login. [#1291](https://github.com/meteor/meteor/issues/1291)

* Types added with `EJSON.addType` now have default `clone` and `equals`
  implementations. Users may still specify `clone` or `equals` functions
  to override the default behavior.  [#1745](https://github.com/meteor/meteor/issues/1745)

* Add `frame-src` to `browser-policy-content` and account for
  cross-browser CSP disparities.

* Deprecate `Oauth.initiateLogin` in favor of `Oauth.showPopup`.

* Add `WebApp.rawConnectHandlers` for adding connect handlers that run
  before any other Meteor handlers, except `connect.compress()`. Raw
  connect handlers see the URL's full path (even if ROOT_URL contains a
  non-empty path) and they run before static assets are served.

* Add `Accounts.connection` to allow using Meteor accounts packages with
  a non-default DDP connection.

* Detect and reload if minified CSS files fail to load at startup. This
  prevents the application from running unstyled if the page load occurs
  while the server is switching versions.

* Allow Npm.depends to specify any http or https URL containing a full
  40-hex-digit SHA.  [#1686](https://github.com/meteor/meteor/issues/1686)

* Add `retry` package for connection retry with exponential backoff.

* Pass `update` and `remove` return values correctly when using
  collections validated with `allow` and `deny` rules. [#1759](https://github.com/meteor/meteor/issues/1759)

* If you're using Deps on the server, computations and invalidation
  functions are not allowed to yield. Throw an error instead of behaving
  unpredictably.

* Fix namespacing in coffeescript files added to a package with the
  `bare: true` option. [#1668](https://github.com/meteor/meteor/issues/1668)

* Fix races when calling login and/or logoutOtherClients from multiple
  tabs. [#1616](https://github.com/meteor/meteor/issues/1616)

* Include oauth_verifier as a header rather than a parameter in
  the `oauth1` package. [#1825](https://github.com/meteor/meteor/issues/1825)

* Fix `force-ssl` to allow local development with `meteor run` in IPv6
  environments. [#1751](https://github.com/meteor/meteor/issues/1751)`

* Allow cursors on named local collections to be returned from a publish
  function in an array.  [#1820](https://github.com/meteor/meteor/issues/1820)

* Fix build failure caused by a directory in `programs/` without a
  package.js file.

* Do a better job of handling shrinkwrap files when an npm module
  depends on something that isn't a semver. [#1684](https://github.com/meteor/meteor/issues/1684)

* Fix failures updating npm dependencies when a node_modules directory
  exists above the project directory.  [#1761](https://github.com/meteor/meteor/issues/1761)

* Preserve permissions (eg, executable bit) on npm files.  [#1808](https://github.com/meteor/meteor/issues/1808)

* SockJS tweak to support relative base URLs.

* Don't leak sockets on error in dev-mode proxy.

* Clone arguments to `added` and `changed` methods in publish
  functions. This allows callers to reuse objects and prevents already
  published data from changing after the fact.  [#1750](https://github.com/meteor/meteor/issues/1750)

* Ensure springboarding to a different meteor tools version always uses
  `exec` to run the old version. This simplifies process management for
  wrapper scripts.

Patches contributed by GitHub users DenisGorbachev, EOT, OyoKooN, awwx,
dandv, icellan, jfhamlin, marcandre, michaelbishop, mitar, mizzao,
mquandalle, paulswartz, rdickert, rzymek, timhaines, and yeputons.


## v0.7.0.1, 2013-12-20

* Two fixes to `meteor run` Mongo startup bugs that could lead to hangs with the
  message "Initializing mongo database... this may take a moment.".  [#1696](https://github.com/meteor/meteor/issues/1696)

* Apply the Node patch to 0.10.24 as well (see the 0.7.0 section for details).

* Fix gratuitous IE7 incompatibility.  [#1690](https://github.com/meteor/meteor/issues/1690)


## v0.7.0, 2013-12-17

This version of Meteor contains a patch for a bug in Node 0.10 which
most commonly affects websockets. The patch is against Node version
0.10.22 and 0.10.23. We strongly recommend using one of these precise
versions of Node in production so that the patch will be applied. If you
use a newer version of Node with this version of Meteor, Meteor will not
apply the patch and will instead disable websockets.

* Rework how Meteor gets realtime database updates from MongoDB. Meteor
  now reads the MongoDB "oplog" -- a special collection that records all
  the write operations as they are applied to your database. This means
  changes to the database are instantly noticed and reflected in Meteor,
  whether they originated from Meteor or from an external database
  client. Oplog tailing is automatically enabled in development mode
  with `meteor run`, and can be enabled in production with the
  `MONGO_OPLOG_URL` environment variable. Currently the only supported
  selectors are equality checks; `$`-operators, `limit` and `skip`
  queries fall back to the original poll-and-diff algorithm. See
  https://github.com/meteor/meteor/wiki/Oplog-Observe-Driver
  for details.

* Add `Meteor.onConnection` and add `this.connection` to method
  invocations and publish functions. These can be used to store data
  associated with individual clients between subscriptions and method
  calls. See http://docs.meteor.com/#meteor_onconnection for details. [#1611](https://github.com/meteor/meteor/issues/1611)

* Bundler failures cause non-zero exit code in `meteor run`.  [#1515](https://github.com/meteor/meteor/issues/1515)

* Fix error when publish function callbacks are called during session shutdown.

* Rework hot code push. The new `autoupdate` package drives automatic
  reloads on update using standard DDP messages instead of a hardcoded
  message at DDP startup. Now the hot code push only triggers when
  client code changes; server-only code changes will not cause the page
  to reload.

* New `facts` package publishes internal statistics about Meteor.

* Add an explicit check that publish functions return a cursor, an array
  of cursors, or a falsey value. This is a safety check to to prevent
  users from accidentally returning Collection.findOne() or some other
  value and expecting it to be published.

* Implement `$each`, `$sort`, and `$slice` options for minimongo's `$push`
  modifier.  [#1492](https://github.com/meteor/meteor/issues/1492)

* Introduce `--raw-logs` option to `meteor run` to disable log
  coloring and timestamps.

* Add `WebAppInternals.setBundledJsCssPrefix()` to control where the
  client loads bundled JavaScript and CSS files. This allows serving
  files from a CDN to decrease page load times and reduce server load.

* Attempt to exit cleanly on `SIGHUP`. Stop accepting incoming
  connections, kill DDP connections, and finish all outstanding requests
  for static assets.

* In the HTTP server, only keep sockets with no active HTTP requests alive for 5
  seconds.

* Fix handling of `fields` option in minimongo when only `_id` is present. [#1651](https://github.com/meteor/meteor/issues/1651)

* Fix issue where setting `process.env.MAIL_URL` in app code would not
  alter where mail was sent. This was a regression in 0.6.6 from 0.6.5. [#1649](https://github.com/meteor/meteor/issues/1649)

* Use stderr instead of stdout (for easier automation in shell scripts) when
  prompting for passwords and when downloading the dev bundle. [#1600](https://github.com/meteor/meteor/issues/1600)

* Ensure more downtime during file watching.  [#1506](https://github.com/meteor/meteor/issues/1506)

* Fix `meteor run` with settings files containing non-ASCII characters.  [#1497](https://github.com/meteor/meteor/issues/1497)

* Support `EJSON.clone` for `Meteor.Error`. As a result, they are properly
  stringified in DDP even if thrown through a `Future`.  [#1482](https://github.com/meteor/meteor/issues/1482)

* Fix passing `transform: null` option to `collection.allow()` to disable
  transformation in validators.  [#1659](https://github.com/meteor/meteor/issues/1659)

* Fix livedata error on `this.removed` during session shutdown. [#1540](https://github.com/meteor/meteor/issues/1540) [#1553](https://github.com/meteor/meteor/issues/1553)

* Fix incompatibility with Phusion Passenger by removing an unused line. [#1613](https://github.com/meteor/meteor/issues/1613)

* Ensure install script creates /usr/local on machines where it does not
  exist (eg. fresh install of OSX Mavericks).

* Set x-forwarded-* headers in `meteor run`.

* Clean up package dirs containing only ".build".

* Check for matching hostname before doing end-of-oauth redirect.

* Only count files that actually go in the cache towards the `appcache`
  size check. [#1653](https://github.com/meteor/meteor/issues/1653).

* Increase the maximum size spiderable will return for a page from 200kB
  to 5MB.

* Upgraded dependencies:
  * SockJS server from 0.3.7 to 0.3.8, including new faye-websocket module.
  * Node from 0.10.21 to 0.10.22
  * MongoDB from 2.4.6 to 2.4.8
  * clean-css from 1.1.2 to 2.0.2
  * uglify-js from a fork of 2.4.0 to 2.4.7
  * handlebars npm module no longer available outside of handlebars package

Patches contributed by GitHub users AlexeyMK, awwx, dandv, DenisGorbachev,
emgee3, FooBarWidget, mitar, mcbain, rzymek, and sdarnell.


## v0.6.6.3, 2013-11-04

* Fix error when publish function callbacks are called during session
  shutdown.  [#1540](https://github.com/meteor/meteor/issues/1540) [#1553](https://github.com/meteor/meteor/issues/1553)

* Improve `meteor run` CPU usage in projects with many
  directories.  [#1506](https://github.com/meteor/meteor/issues/1506)


## v0.6.6.2, 2013-10-21

* Upgrade Node from 0.10.20 to 0.10.21 (security update).


## v0.6.6.1, 2013-10-12

* Fix file watching on OSX. Work around Node issue [#6251](https://github.com/meteor/meteor/issues/6251) by not using
  fs.watch. [#1483](https://github.com/meteor/meteor/issues/1483)


## v0.6.6, 2013-10-10


#### Security

* Add `browser-policy` package for configuring and sending
  Content-Security-Policy and X-Frame-Options HTTP headers.
  [See the docs](http://docs.meteor.com/#browserpolicy) for more.

* Use cryptographically strong pseudorandom number generators when available.

#### MongoDB

* Add upsert support. `Collection.update` now supports the `{upsert:
  true}` option. Additionally, add a `Collection.upsert` method which
  returns the newly inserted object id if applicable.

* `update` and `remove` now return the number of documents affected.  [#1046](https://github.com/meteor/meteor/issues/1046)

* `$near` operator for `2d` and `2dsphere` indices.

* The `fields` option to the collection methods `find` and `findOne` now works
  on the client as well.  (Operators such as `$elemMatch` and `$` are not yet
  supported in `fields` projections.) [#1287](https://github.com/meteor/meteor/issues/1287)

* Pass an index and the cursor itself to the callbacks in `cursor.forEach` and
  `cursor.map`, just like the corresponding `Array` methods.  [#63](https://github.com/meteor/meteor/issues/63)

* Support `c.find(query, {limit: N}).count()` on the client.  [#654](https://github.com/meteor/meteor/issues/654)

* Improve behavior of `$ne`, `$nin`, and `$not` selectors with objects containing
  arrays.  [#1451](https://github.com/meteor/meteor/issues/1451)

* Fix various bugs if you had two documents with the same _id field in
  String and ObjectID form.

#### Accounts

* [Behavior Change] Expire login tokens periodically. Defaults to 90
  days. Use `Accounts.config({loginExpirationInDays: null})` to disable
  token expiration.

* [Behavior Change] Write dates generated by Meteor Accounts to Mongo as
  Date instead of number; existing data can be converted by passing it
  through `new Date()`. [#1228](https://github.com/meteor/meteor/issues/1228)

* Log out and close connections for users if they are deleted from the
  database.

* Add Meteor.logoutOtherClients() for logging out other connections
  logged in as the current user.

* `restrictCreationByEmailDomain` option in `Accounts.config` to restrict new
  users to emails of specific domain (eg. only users with @meteor.com emails) or
  a custom validator. [#1332](https://github.com/meteor/meteor/issues/1332)

* Support OAuth1 services that require request token secrets as well as
  authentication token secrets.  [#1253](https://github.com/meteor/meteor/issues/1253)

* Warn if `Accounts.config` is only called on the client.  [#828](https://github.com/meteor/meteor/issues/828)

* Fix bug where callbacks to login functions could be called multiple
  times when the client reconnects.

#### DDP

* Fix infinite loop if a client disconnects while a long yielding method is
  running.

* Unfinished code to support DDP session resumption has been removed. Meteor
  servers now stop processing messages from clients and reclaim memory
  associated with them as soon as they are disconnected instead of a few minutes
  later.

#### Tools

* The pre-0.6.5 `Package.register_extension` API has been removed. Use
  `Package._transitional_registerBuildPlugin` instead, which was introduced in
  0.6.5. (A bug prevented the 0.6.5 reimplementation of `register_extension`
  from working properly anyway.)

* Support using an HTTP proxy in the `meteor` command line tool. This
  allows the `update`, `deploy`, `logs`, and `mongo` commands to work
  behind a proxy. Use the standard `http_proxy` environment variable to
  specify your proxy endpoint.  [#429](https://github.com/meteor/meteor/issues/429), [#689](https://github.com/meteor/meteor/issues/689), [#1338](https://github.com/meteor/meteor/issues/1338)

* Build Linux binaries on an older Linux machine. Meteor now supports
  running on Linux machines with glibc 2.9 or newer (Ubuntu 10.04+, RHEL
  and CentOS 6+, Fedora 10+, Debian 6+). Improve error message when running
  on Linux with unsupported glibc, and include Mongo stderr if it fails
  to start.

* Install NPM modules with `--force` to avoid corrupted local caches.

* Rebuild NPM modules in packages when upgrading to a version of Meteor that
  uses a different version of Node.

* Disable the Mongo http interface. This lets you run meteor on two ports
  differing by 1000 at the same time.

#### Misc

* [Known issue] Breaks support for pre-release OSX 10.9 'Mavericks'.
  Will be addressed shortly. See issues:
  https://github.com/joyent/node/issues/6251
  https://github.com/joyent/node/issues/6296

* `EJSON.stringify` now takes options:
  - `canonical` causes objects keys to be stringified in sorted order
  - `indent` allows formatting control over the EJSON stringification

* EJSON now supports `Infinity`, `-Infinity` and `NaN`.

* Check that the argument to `EJSON.parse` is a string.  [#1401](https://github.com/meteor/meteor/issues/1401)

* Better error from functions that use `Meteor._wrapAsync` (eg collection write
  methods and `HTTP` methods) and in DDP server message processing.  [#1387](https://github.com/meteor/meteor/issues/1387)

* Support `appcache` on Chrome for iOS.

* Support literate CoffeeScript files with the extension `.coffee.md` (in
  addition to the already-supported `.litcoffee` extension). [#1407](https://github.com/meteor/meteor/issues/1407)

* Make `madewith` package work again (broken in 0.6.5).  [#1448](https://github.com/meteor/meteor/issues/1448)

* Better error when passing a string to `{{#each}}`. [#722](https://github.com/meteor/meteor/issues/722)

* Add support for JSESSIONID cookies for sticky sessions. Set the
  `USE_JSESSIONID` environment variable to enable placing a JSESSIONID
  cookie on sockjs requests.

* Simplify the static analysis used to detect package-scope variables.

* Upgraded dependencies:
  * Node from 0.8.24 to 0.10.20
  * MongoDB from 2.4.4 to 2.4.6
  * MongoDB driver from 1.3.17 to 1.3.19
  * http-proxy from 0.10.1 to a pre-release of 1.0.0
  * stylus from 0.30.1 to 0.37.0
  * nib from 0.8.2 to 1.0.0
  * optimist from 0.3.5 to 0.6.0
  * semver from 1.1.0 to 2.1.0
  * request from 2.12.0 to 2.27.0
  * keypress from 0.1.0 to 0.2.1
  * underscore from 1.5.1 to 1.5.2
  * fstream from 0.1.21 to 0.1.24
  * tar from 0.1.14 to 0.1.18
  * source-map from 0.1.26 to 0.1.30
  * source-map-support from a fork of 0.1.8 to 0.2.3
  * escope from a fork of 0.0.15 to 1.0.0
  * estraverse from 1.1.2-1 to 1.3.1
  * simplesmtp from 0.1.25 to 0.3.10
  * stream-buffers from 0.2.3 to 0.2.5
  * websocket from 1.0.7 to 1.0.8
  * cli-color from 0.2.2 to 0.2.3
  * clean-css from 1.0.11 to 1.1.2
  * UglifyJS2 from a fork of 2.3.6 to a different fork of 2.4.0
  * connect from 2.7.10 to 2.9.0
  * send from 0.1.0 to 0.1.4
  * useragent from 2.0.1 to 2.0.7
  * replaced byline with eachline 2.3.3

Patches contributed by GitHub users ansman, awwx, codeinthehole, jacott,
Maxhodges, meawoppl, mitar, mizzao, mquandalle, nathan-muir, RobertLowe, ryw,
sdarnell, and timhaines.


## v0.6.5.3, 2014-12-09 (backport)

* Fix a security issue in allow/deny rules that could result in data
  loss. If your app uses allow/deny rules, or uses packages that use
  allow/deny rules, we recommend that you update immediately.
  Backport from 1.0.1.


## v0.6.5.2, 2013-10-21

* Upgrade Node from 0.8.24 to 0.8.26 (security patch)


## v0.6.5.1, 2013-08-28

* Fix syntax errors on lines that end with a backslash. [#1326](https://github.com/meteor/meteor/issues/1326)

* Fix serving static files with special characters in their name. [#1339](https://github.com/meteor/meteor/issues/1339)

* Upgrade `esprima` JavaScript parser to fix bug parsing complex regexps.

* Export `Spiderable` from `spiderable` package to allow users to set
  `Spiderable.userAgentRegExps` to control what user agents are treated
  as spiders.

* Add EJSON to standard-app-packages. [#1343](https://github.com/meteor/meteor/issues/1343)

* Fix bug in d3 tab character parsing.

* Fix regression when using Mongo ObjectIDs in Spark templates.


## v0.6.5, 2013-08-14

* New package system with package compiler and linker:

  * Each package now has it own namespace for variable
    declarations. Global variables used in a package are limited to
    package scope.

  * Packages must explicitly declare which symbols they export with
    `api.export` in `package.js`.

  * Apps and packages only see the exported symbols from packages they
    explicitly use. For example, if your app uses package A which in
    turn depends on package B, only package A's symbols will be
    available in the app.

  * Package names can only contain alphanumeric characters, dashes, and
    dots. Packages with spaces and underscores must be renamed.

  * Remove hardcoded list of required packages. New default
    `standard-app-packages` package adds dependencies on the core Meteor
    stack. This package can be removed to make an app with only parts of
    the Meteor stack. `standard-app-packages` will be automatically
    added to a project when it is updated to Meteor 0.6.5.

  * Custom app packages in the `packages` directory are no longer
    automatically used. They must be explicitly added to the app with
    `meteor add <packagename>`. To help with the transition, all
    packages in the `packages` directory will be automatically added to
    the project when it is updated to Meteor 0.6.5.

  * New "unipackage" on-disk format for built packages. Compiled packages are
    cached and rebuilt only when their source or dependencies change.

  * Add "unordered" and "weak" package dependency modes to allow
    circular package dependencies and conditional code inclusion.

  * New API (`_transitional_registerBuildPlugin`) for declaring
    compilers, preprocessors, and file extension handlers. These new
    build plugins are full compilation targets in their own right, and
    have their own namespace, source files, NPM requirements, and package
    dependencies. The old `register_extension` API is deprecated. Please
    note that the `package.js` format and especially
    `_transitional_registerBuildPlugin` are not frozen interfaces and
    are subject to change in future releases.

  * Add `api.imply`, which allows one package to "imply" another. If
    package A implies package B, then anything that depends on package
    A automatically depends on package B as well (and receives package
    B's imports). This is useful for creating umbrella packages
    (`standard-app-packages`) or sometimes for factoring common code
    out of related packages (`accounts-base`).

* Move HTTP serving out of the server bootstrap and into the `webapp`
  package. This allows building Meteor apps that are not web servers
  (eg. command line tools, DDP clients, etc.). Connect middlewares can
  now be registered on the new `WebApp.connectHandlers` instead of the
  old `__meteor_bootstrap__.app`.

* The entire Meteor build process now has first-class source map
  support. A source map is maintained for every source file as it
  passes through the build pipeline. Currently, the source maps are
  only served in development mode. Not all web browsers support source
  maps yet and for those that do, you may have to turn on an option to
  enable them. Source maps will always be used when reporting
  exceptions on the server.

* Update the `coffeescript` package to generate source maps.

* Add new `Assets` API and `private` subdirectory for including and
  accessing static assets on the server. http://docs.meteor.com/#assets

* Add `Meteor.disconnect`. Call this to disconnect from the
  server and stop all live data updates. [#1151](https://github.com/meteor/meteor/issues/1151)

* Add `Match.Integer` to `check` for 32-bit signed integers.

* `Meteor.connect` has been renamed to `DDP.connect` and is now fully
  supported on the server. Server-to-server DDP connections use
  websockets, and can be used for both method calls and subscriptions.

* Rename `Meteor.default_connection` to `Meteor.connection` and
  `Meteor.default_server` to `Meteor.server`.

* Rename `Meteor.http` to `HTTP`.

* `ROOT_URL` may now have a path part. This allows serving multiple
  Meteor apps on the same domain.

* Support creating named unmanaged collections with
  `new Meteor.Collection("name", {connection: null})`.

* New `Log` function in the `logging` package which prints with
  timestamps, color, filenames and linenumbers.

* Include http response in errors from oauth providers. [#1246](https://github.com/meteor/meteor/issues/1246)

* The `observe` callback `movedTo` now has a fourth argument `before`.

* Move NPM control files for packages from `.npm` to
  `.npm/package`. This is to allow build plugins such as `coffeescript`
  to depend on NPM packages. Also, when removing the last NPM
  dependency, clean up the `.npm` dir.

* Remove deprecated `Meteor.is_client` and `Meteor.is_server` variables.

* Implement "meteor bundle --debug" [#748](https://github.com/meteor/meteor/issues/748)

* Add `forceApprovalPrompt` option to `Meteor.loginWithGoogle`. [#1226](https://github.com/meteor/meteor/issues/1226)

* Make server-side Mongo `insert`s, `update`s, and `remove`s run
  asynchronously when a callback is passed.

* Improve memory usage when calling `findOne()` on the server.

* Delete login tokens from server when user logs out.

* Rename package compatibility mode option to `add_files` from `raw` to
  `bare`.

* Fix Mongo selectors of the form: {$regex: /foo/}.

* Fix Spark memory leak.  [#1157](https://github.com/meteor/meteor/issues/1157)

* Fix EPIPEs during dev mode hot code reload.

* Fix bug where we would never quiesce if we tried to revive subs that errored
  out (5e7138d)

* Fix bug where `this.fieldname` in handlebars template might refer to a
  helper instead of a property of the current data context. [#1143](https://github.com/meteor/meteor/issues/1143)

* Fix submit events on IE8. [#1191](https://github.com/meteor/meteor/issues/1191)

* Handle `Meteor.loginWithX` being called with a callback but no options. [#1181](https://github.com/meteor/meteor/issues/1181)

* Work around a Chrome bug where hitting reload could cause a tab to
  lose the DDP connection and never recover. [#1244](https://github.com/meteor/meteor/issues/1244)

* Upgraded dependencies:
  * Node from 0.8.18 to 0.8.24
  * MongoDB from 2.4.3 to 2.4.4, now with SSL support
  * CleanCSS from 0.8.3 to 1.0.11
  * Underscore from 1.4.4 to 1.5.1
  * Fibers from 1.0.0 to 1.0.1
  * MongoDB Driver from 1.3.7 to 1.3.17

Patches contributed by GitHub users btipling, mizzao, timhaines and zol.


## v0.6.4.1, 2013-07-19

* Update mongodb driver to use version 0.2.1 of the bson module.


## v0.6.4, 2013-06-10

* Separate OAuth flow logic from Accounts into separate packages. The
  `facebook`, `github`, `google`, `meetup`, `twitter`, and `weibo`
  packages can be used to perform an OAuth exchange without creating an
  account and logging in.  [#1024](https://github.com/meteor/meteor/issues/1024)

* If you set the `DISABLE_WEBSOCKETS` environment variable, browsers will not
  attempt to connect to your app using Websockets. Use this if you know your
  server environment does not properly proxy Websockets to reduce connection
  startup time.

* Make `Meteor.defer` work in an inactive tab in iOS.  [#1023](https://github.com/meteor/meteor/issues/1023)

* Allow new `Random` instances to be constructed with specified seed. This
  can be used to create repeatable test cases for code that picks random
  values.  [#1033](https://github.com/meteor/meteor/issues/1033)

* Fix CoffeeScript error reporting to include source file and line
  number again.  [#1052](https://github.com/meteor/meteor/issues/1052)

* Fix Mongo queries which nested JavaScript RegExp objects inside `$or`.  [#1089](https://github.com/meteor/meteor/issues/1089)

* Upgraded dependencies:
  * Underscore from 1.4.2 to 1.4.4  [#776](https://github.com/meteor/meteor/issues/776)
  * http-proxy from 0.8.5 to 0.10.1  [#513](https://github.com/meteor/meteor/issues/513)
  * connect from 1.9.2 to 2.7.10
  * Node mongodb client from 1.2.13 to 1.3.7  [#1060](https://github.com/meteor/meteor/issues/1060)

Patches contributed by GitHub users awwx, johnston, and timhaines.


## v0.6.3, 2013-05-15

* Add new `check` package for ensuring that a value matches a required
  type and structure. This is used to validate untrusted input from the
  client. See http://docs.meteor.com/#match for details.

* Use Websockets by default on supported browsers. This reduces latency
  and eliminates the constant network spinner on iOS devices.

* With `autopublish` on, publish many useful fields on `Meteor.users`.

* Files in the `client/compatibility/` subdirectory of a Meteor app do
  not get wrapped in a new variable scope. This is useful for
  third-party libraries which expect `var` statements at the outermost
  level to be global.

* Add synthetic `tap` event for use on touch enabled devices. This is a
  replacement for `click` that fires immediately.

* When using the `http` package synchronously on the server, errors
  are thrown rather than passed in `result.error`

* The `manager` option to the `Meteor.Collection` constructor is now called
  `connection`. The old name still works for now.  [#987](https://github.com/meteor/meteor/issues/987)

* The `localstorage-polyfill` smart package has been replaced by a
  `localstorage` package, which defines a `Meteor._localStorage` API instead of
  trying to replace the DOM `window.localStorage` facility. (Now, apps can use
  the existence of `window.localStorage` to detect if the full localStorage API
  is supported.)  [#979](https://github.com/meteor/meteor/issues/979)

* Upgrade MongoDB from 2.2.1 to 2.4.3.

* Upgrade CoffeeScript from 1.5.0 to 1.6.2.  [#972](https://github.com/meteor/meteor/issues/972)

* Faster reconnects when regaining connectivity.  [#696](https://github.com/meteor/meteor/issues/696)

* `Email.send` has a new `headers` option to set arbitrary headers.  [#963](https://github.com/meteor/meteor/issues/963)

* Cursor transform functions on the server no longer are required to return
  objects with correct `_id` fields.  [#974](https://github.com/meteor/meteor/issues/974)

* Rework `observe()` callback ordering in minimongo to improve fiber
  safety on the server. This makes subscriptions on server to server DDP
  more usable.

* Use binary search in minimongo when updating ordered queries.  [#969](https://github.com/meteor/meteor/issues/969)

* Fix EJSON base64 decoding bug.  [#1001](https://github.com/meteor/meteor/issues/1001)

* Support `appcache` on Chromium.  [#958](https://github.com/meteor/meteor/issues/958)

Patches contributed by GitHub users awwx, jagill, spang, and timhaines.


## v0.6.2.1, 2013-04-24

* When authenticating with GitHub, include a user agent string. This
  unbreaks "Sign in with GitHub"

Patch contributed by GitHub user pmark.


## v0.6.2, 2013-04-16

* Better error reporting:
  * Capture real stack traces for `Meteor.Error`.
  * Report better errors with misconfigured OAuth services.

* Add per-package upgrade notices to `meteor update`.

* Experimental server-to-server DDP support: `Meteor.connect` on the
  server will connect to a remote DDP endpoint via WebSockets. Method
  calls should work fine, but subscriptions and minimongo on the server
  are still a work in progress.

* Upgrade d3 from 2.x to 3.1.4. See
  https://github.com/mbostock/d3/wiki/Upgrading-to-3.0 for compatibility notes.

* Allow CoffeeScript to set global variables when using `use strict`. [#933](https://github.com/meteor/meteor/issues/933)

* Return the inserted documented ID from `LocalCollection.insert`. [#908](https://github.com/meteor/meteor/issues/908)

* Add Weibo token expiration time to `services.weibo.expiresAt`.

* `Spiderable.userAgentRegExps` can now be modified to change what user agents
  are treated as spiders by the `spiderable` package.

* Prevent observe callbacks from affecting the arguments to identical
  observes. [#855](https://github.com/meteor/meteor/issues/855)

* Fix meteor command line tool when run from a home directory with
  spaces in its name. If you previously installed meteor release 0.6.0
  or 0.6.1 you'll need to uninstall and reinstall meteor to support
  users with spaces in their usernames (see
  https://github.com/meteor/meteor/blob/master/README.md#uninstalling-meteor)

Patches contributed by GitHub users andreas-karlsson, awwx, jacott,
joshuaconner, and timhaines.


## v0.6.1, 2013-04-08

* Correct NPM behavior in packages in case there is a `node_modules` directory
  somewhere above the app directory. [#927](https://github.com/meteor/meteor/issues/927)

* Small bug fix in the low-level `routepolicy` package.

Patches contributed by GitHub users andreas-karlsson and awwx.


## v0.6.0, 2013-04-04

* Meteor has a brand new distribution system! In this new system, code-named
  Engine, packages are downloaded individually and on demand. All of the
  packages in each official Meteor release are prefetched and cached so you can
  still use Meteor while offline. You can have multiple releases of Meteor
  installed simultaneously; apps are pinned to specific Meteor releases.
  All `meteor` commands accept a `--release` argument to specify which release
  to use; `meteor update` changes what release the app is pinned to.
  Inside an app, the name of the release is available at `Meteor.release`.
  When running Meteor directly from a git checkout, the release is ignored.

* Variables declared with `var` at the outermost level of a JavaScript
  source file are now private to that file. Remove the `var` to share
  a value between files.

* Meteor now supports any x86 (32- or 64-bit) Linux system, not just those which
  use Debian or RedHat package management.

* Apps may contain packages inside a top-level directory named `packages`.

* Packages may depend on [NPM modules](https://npmjs.org), using the new
  `Npm.depends` directive in their `package.js` file. (Note: if the NPM module
  has architecture-specific binary components, bundles built with `meteor
  bundle` or `meteor deploy` will contain the components as built for the
  developer's platform and may not run on other platforms.)

* Meteor's internal package tests (as well as tests you add to your app's
  packages with the unsupported `Tinytest` framework) are now run with the new
  command `meteor test-packages`.

* `{{#each}}` helper can now iterate over falsey values without throwing an
  exception. [#815](https://github.com/meteor/meteor/issues/815), [#801](https://github.com/meteor/meteor/issues/801)

* `{{#with}}` helper now only includes its block if its argument is not falsey,
  and runs an `{{else}}` block if provided if the argument is falsey. [#770](https://github.com/meteor/meteor/issues/770), [#866](https://github.com/meteor/meteor/issues/866)

* Twitter login now stores `profile_image_url` and `profile_image_url_https`
  attributes in the `user.services.twitter` namespace. [#788](https://github.com/meteor/meteor/issues/788)

* Allow packages to register file extensions with dots in the filename.

* When calling `this.changed` in a publish function, it is no longer an error to
  clear a field which was never set. [#850](https://github.com/meteor/meteor/issues/850)

* Deps API
  * Add `dep.depend()`, deprecate `Deps.depend(dep)` and
    `dep.addDependent()`.
  * If first run of `Deps.autorun` throws an exception, stop it and don't
    rerun.  This prevents a Spark exception when template rendering fails
    ("Can't call 'firstNode' of undefined").
  * If an exception is thrown during `Deps.flush` with no stack, the
    message is logged instead. [#822](https://github.com/meteor/meteor/issues/822)

* When connecting to MongoDB, use the JavaScript BSON parser unless specifically
  requested in `MONGO_URL`; the native BSON parser sometimes segfaults. (Meteor
  only started using the native parser in 0.5.8.)

* Calls to the `update` collection function in untrusted code may only use a
  whitelisted list of modifier operators.

Patches contributed by GitHub users awwx, blackcoat, cmather, estark37,
mquandalle, Primigenus, raix, reustle, and timhaines.


## v0.5.9, 2013-03-14

* Fix regression in 0.5.8 that prevented users from editing their own
  profile. [#809](https://github.com/meteor/meteor/issues/809)

* Fix regression in 0.5.8 where `Meteor.loggingIn()` would not update
  reactively. [#811](https://github.com/meteor/meteor/issues/811)


## v0.5.8, 2013-03-13

* Calls to the `update` and `remove` collection functions in untrusted code may
  no longer use arbitrary selectors. You must specify a single document ID when
  invoking these functions from the client (other than in a method stub).

  You may still use other selectors when calling `update` and `remove` on the
  server and from client method stubs, so you can replace calls that are no
  longer supported (eg, in event handlers) with custom method calls.

  The corresponding `update` and `remove` callbacks passed to `allow` and `deny`
  now take a single document instead of an array.

* Add new `appcache` package. Add this package to your project to speed
  up page load and make hot code reload smoother using the HTML5
  AppCache API. See http://docs.meteor.com/#appcache for details.

* Rewrite reactivity library. `Meteor.deps` is now `Deps` and has a new
  API. `Meteor.autorun` and `Meteor.flush` are now called `Deps.autorun` and
  `Deps.flush` (the old names still work for now). The other names under
  `Meteor.deps` such as `Context` no longer exist. The new API is documented at
  http://docs.meteor.com/#deps

* You can now provide a `transform` option to collections, which is a
  function that documents coming out of that collection are passed
  through. `find`, `findOne`, `allow`, and `deny` now take `transform` options,
  which may override the Collection's `transform`.  Specifying a `transform`
  of `null` causes you to receive the documents unmodified.

* Publish functions may now return an array of cursors to publish. Currently,
  the cursors must all be from different collections. [#716](https://github.com/meteor/meteor/issues/716)

* User documents have id's when `onCreateUser` and `validateNewUser` hooks run.

* Encode and store custom EJSON types in MongoDB.

* Support literate CoffeeScript files with the extension `.litcoffee`. [#766](https://github.com/meteor/meteor/issues/766)

* Add new login service provider for Meetup.com in `accounts-meetup` package.

* If you call `observe` or `observeChanges` on a cursor created with the
  `reactive: false` option, it now only calls initial add callbacks and
  does not continue watching the query. [#771](https://github.com/meteor/meteor/issues/771)

* In an event handler, if the data context is falsey, default it to `{}`
  rather than to the global object. [#777](https://github.com/meteor/meteor/issues/777)

* Allow specifying multiple event handlers for the same selector. [#753](https://github.com/meteor/meteor/issues/753)

* Revert caching header change from 0.5.5. This fixes image flicker on redraw.

* Stop making `Session` available on the server; it's not useful there. [#751](https://github.com/meteor/meteor/issues/751)

* Force URLs in stack traces in browser consoles to be hyperlinks. [#725](https://github.com/meteor/meteor/issues/725)

* Suppress spurious `changed` callbacks with empty `fields` from
  `Cursor.observeChanges`.

* Fix logic bug in template branch matching. [#724](https://github.com/meteor/meteor/issues/724)

* Make `spiderable` user-agent test case insensitive. [#721](https://github.com/meteor/meteor/issues/721)

* Fix several bugs in EJSON type support:
  * Fix `{$type: 5}` selectors for binary values on browsers that do
    not support `Uint8Array`.
  * Fix EJSON equality on falsey values.
  * Fix for returning a scalar EJSON type from a method. [#731](https://github.com/meteor/meteor/issues/731)

* Upgraded dependencies:
  * mongodb driver to version 1.2.13 (from 0.1.11)
  * mime module removed (it was unused)


Patches contributed by GitHub users awwx, cmather, graemian, jagill,
jmhredsox, kevinxucs, krizka, mitar, raix, and rasmuserik.


## v0.5.7, 2013-02-21

* The DDP wire protocol has been redesigned.

  * The handshake message is now versioned. This breaks backwards
    compatibility between sites with `Meteor.connect()`. Older meteor
    apps can not talk to new apps and vice versa. This includes the
    `madewith` package, apps using `madewith` must upgrade.

  * New [EJSON](http://docs.meteor.com/#ejson) package allows you to use
    Dates, Mongo ObjectIDs, and binary data in your collections and
    Session variables.  You can also add your own custom datatypes.

  * Meteor now correctly represents empty documents in Collections.

  * There is an informal specification in `packages/livedata/DDP.md`.


* Breaking API changes

  * Changed the API for `observe`.  Observing with `added`, `changed`
    and `removed` callbacks is now unordered; for ordering information
    use `addedAt`, `changedAt`, `removedAt`, and `movedTo`. Full
    documentation is in the [`observe` docs](http://docs.meteor.com/#observe).
    All callers of `observe` need to be updated.

  * Changed the API for publish functions that do not return a cursor
    (ie functions that call `this.set` and `this.unset`). See the
    [`publish` docs](http://docs.meteor.com/#meteor_publish) for the new
    API.


* New Features

  * Added new [`observeChanges`](http://docs.meteor.com/#observe_changes)
    API for keeping track of the contents of a cursor more efficiently.

  * There is a new reactive function on subscription handles: `ready()`
    returns true when the subscription has received all of its initial
    documents.

  * Added `Session.setDefault(key, value)` so you can easily provide
    initial values for session variables that will not be clobbered on
    hot code push.

  * You can specify that a collection should use MongoDB ObjectIDs as
    its `_id` fields for inserts instead of strings. This allows you to
    use Meteor with existing MongoDB databases that have ObjectID
    `_id`s. If you do this, you must use `EJSON.equals()` for comparing
    equality instead of `===`. See http://docs.meteor.com/#meteor_collection.

  * New [`random` package](http://docs.meteor.com/#random) provides
    several functions for generating random values. The new
    `Random.id()` function is used to provide shorter string IDs for
    MongoDB documents. `Meteor.uuid()` is deprecated.

  * `Meteor.status()` can return the status `failed` if DDP version
    negotiation fails.


* Major Performance Enhancements

  * Rewrote subscription duplication detection logic to use a more
    efficient algorithm. This significantly reduces CPU usage on the
    server during initial page load and when dealing with large amounts
    of data.

  * Reduced unnecessary MongoDB re-polling of live queries. Meteor no
    longer polls for changes on queries that specify `_id` when
    updates for a different specific `_id` are processed. This
    drastically improves performance when dealing with many
    subscriptions and updates to individual objects, such as those
    generated by the `accounts-base` package on the `Meteor.users`
    collection.


* Upgraded UglifyJS2 to version 2.2.5


Patches contributed by GitHub users awwx and michaelglenadams.


## v0.5.6, 2013-02-15

* Fix 0.5.5 regression: Minimongo selectors matching subdocuments under arrays
  did not work correctly.

* Some Bootstrap icons should have appeared white.

Patches contributed by GitHub user benjaminchelli.

## v0.5.5, 2013-02-13

* Deprecate `Meteor.autosubscribe`. `Meteor.subscribe` now works within
  `Meteor.autorun`.

* Allow access to `Meteor.settings.public` on the client. If the JSON
  file you gave to `meteor --settings` includes a field called `public`,
  that field will be available on the client as well as the server.

* `@import` works in `less`. Use the `.lessimport` file extension to
  make a less file that is ignored by preprocessor so as to avoid double
  processing. [#203](https://github.com/meteor/meteor/issues/203)

* Upgrade Fibers to version 1.0.0. The `Fiber` and `Future` symbols are
  no longer exposed globally. To use fibers directly you can use:
   `var Fiber = __meteor_bootstrap__.require('fibers');` and
   `var Future = __meteor_bootstrap__.require('fibers/future');`

* Call version 1.1 of the Twitter API when authenticating with
  OAuth. `accounts-twitter` users have until March 5th, 2013 to
  upgrade before Twitter disables the old API. [#527](https://github.com/meteor/meteor/issues/527)

* Treat Twitter ids as strings, not numbers, as recommended by
  Twitter. [#629](https://github.com/meteor/meteor/issues/629)

* You can now specify the `_id` field of a document passed to `insert`.
  Meteor still auto-generates `_id` if it is not present.

* Expose an `invalidated` flag on `Meteor.deps.Context`.

* Populate user record with additional data from Facebook and Google. [#664](https://github.com/meteor/meteor/issues/664)

* Add Facebook token expiration time to `services.facebook.expiresAt`. [#576](https://github.com/meteor/meteor/issues/576)

* Allow piping a password to `meteor deploy` on `stdin`. [#623](https://github.com/meteor/meteor/issues/623)

* Correctly type cast arguments to handlebars helper. [#617](https://github.com/meteor/meteor/issues/617)

* Fix leaked global `userId` symbol.

* Terminate `phantomjs` properly on error when using the `spiderable`
  package. [#571](https://github.com/meteor/meteor/issues/571)

* Stop serving non-cachable files with caching headers. [#631](https://github.com/meteor/meteor/issues/631)

* Fix race condition if server restarted between page load and initial
  DDP connection. [#653](https://github.com/meteor/meteor/issues/653)

* Resolve issue where login methods sometimes blocked future methods. [#555](https://github.com/meteor/meteor/issues/555)

* Fix `Meteor.http` parsing of JSON responses on Firefox. [#553](https://github.com/meteor/meteor/issues/553)

* Minimongo no longer uses `eval`. [#480](https://github.com/meteor/meteor/issues/480)

* Serve 404 for `/app.manifest`. This allows experimenting with the
  upcoming `appcache` smart package. [#628](https://github.com/meteor/meteor/issues/628)

* Upgraded many dependencies, including:
  * node.js to version 0.8.18
  * jquery-layout to version 1.3.0RC
  * Twitter Bootstrap to version 2.3.0
  * Less to version 1.3.3
  * Uglify to version 2.2.3
  * useragent to version 2.0.1

Patches contributed by GitHub users awwx, bminer, bramp, crunchie84,
danawoodman, dbimmler, Ed-von-Schleck, geoffd123, jperl, kevee,
milesmatthias, Primigenus, raix, timhaines, and xenolf.


## v0.5.4, 2013-01-08

* Fix 0.5.3 regression: `meteor run` could fail on OSX 10.8 if environment
  variables such as `DYLD_LIBRARY_PATH` are set.


## v0.5.3, 2013-01-07

* Add `--settings` argument to `meteor deploy` and `meteor run`. This
  allows you to specify deployment-specific information made available
  to server code in the variable `Meteor.settings`.

* Support unlimited open tabs in a single browser. Work around the
  browser per-hostname connection limit by using randomized hostnames
  for deployed apps. [#131](https://github.com/meteor/meteor/issues/131)

* minimongo improvements:
  * Allow observing cursors with `skip` or `limit`.  [#528](https://github.com/meteor/meteor/issues/528)
  * Allow sorting on `dotted.sub.keys`.  [#533](https://github.com/meteor/meteor/issues/533)
  * Allow querying specific array elements (`foo.1.bar`).
  * `$and`, `$or`, and `$nor` no longer accept empty arrays (for consistency
    with Mongo)

* Re-rendering a template with Spark no longer reverts changes made by
  users to a `preserve`d form element. Instead, the newly rendered value
  is only applied if it is different from the previously rendered value.
  Additionally, `<INPUT>` elements with type other than TEXT can now have
  reactive values (eg, the labels on submit buttons can now be
  reactive).  [#510](https://github.com/meteor/meteor/issues/510) [#514](https://github.com/meteor/meteor/issues/514) [#523](https://github.com/meteor/meteor/issues/523) [#537](https://github.com/meteor/meteor/issues/537) [#558](https://github.com/meteor/meteor/issues/558)

* Support JavaScript RegExp objects in selectors in Collection write
  methods on the client, eg `myCollection.remove({foo: /bar/})`.  [#346](https://github.com/meteor/meteor/issues/346)

* `meteor` command-line improvements:
  * Improve error message when mongod fails to start.
  * The `NODE_OPTIONS` environment variable can be used to pass command-line
    flags to node (eg, `--debug` or `--debug-brk` to enable the debugger).
  * Die with error if an app name is mistakenly passed to `meteor reset`.

* Add support for "offline" access tokens with Google login. [#464](https://github.com/meteor/meteor/issues/464) [#525](https://github.com/meteor/meteor/issues/525)

* Don't remove `serviceData` fields from previous logins when logging in
  with an external service.

* Improve `OAuth1Binding` to allow making authenticated API calls to
  OAuth1 providers (eg Twitter).  [#539](https://github.com/meteor/meteor/issues/539)

* New login providers automatically work with `{{loginButtons}}` without
  needing to edit the `accounts-ui-unstyled` package.  [#572](https://github.com/meteor/meteor/issues/572)

* Use `Content-Type: application/json` by default when sending JSON data
  with `Meteor.http`.

* Improvements to `jsparse`: hex literals, keywords as property names, ES5 line
  continuations, trailing commas in object literals, line numbers in error
  messages, decimal literals starting with `.`, regex character classes with
  slashes.

* Spark improvements:
  * Improve rendering of `<SELECT>` elements on IE.  [#496](https://github.com/meteor/meteor/issues/496)
  * Don't lose nested data contexts in IE9/10 after two seconds.  [#458](https://github.com/meteor/meteor/issues/458)
  * Don't print a stack trace if DOM nodes are manually removed
    from the document without calling `Spark.finalize`.  [#392](https://github.com/meteor/meteor/issues/392)

* Always use the `autoReconnect` flag when connecting to Mongo.  [#425](https://github.com/meteor/meteor/issues/425)

* Fix server-side `observe` with no `added` callback.  [#589](https://github.com/meteor/meteor/issues/589)

* Fix re-sending method calls on reconnect.  [#538](https://github.com/meteor/meteor/issues/538)

* Remove deprecated `/sockjs` URL support from `Meteor.connect`.

* Avoid losing a few bits of randomness in UUID v4 creation.  [#519](https://github.com/meteor/meteor/issues/519)

* Update clean-css package from 0.8.2 to 0.8.3, fixing minification of `0%`
  values in `hsl` colors.  [#515](https://github.com/meteor/meteor/issues/515)

Patches contributed by GitHub users Ed-von-Schleck, egtann, jwulf, lvbreda,
martin-naumann, meawoppl, nwmartin, timhaines, and zealoushacker.


## v0.5.2, 2012-11-27

* Fix 0.5.1 regression: Cursor `observe` works during server startup.  [#507](https://github.com/meteor/meteor/issues/507)

## v0.5.1, 2012-11-20

* Speed up server-side subscription handling by avoiding redundant work
  when the same Mongo query is observed multiple times concurrently (eg,
  by multiple users subscribing to the same subscription), and by using
  a simpler "unordered" algorithm.

* Meteor now waits to invoke method callbacks until all the data written by the
  method is available in the local cache. This way, method callbacks can see the
  full effects of their writes. This includes the callbacks passed to
  `Meteor.call` and `Meteor.apply`, as well as to the `Meteor.Collection`
  `insert`/`update`/`remove` methods.

  If you want to process the method's result as soon as it arrives from the
  server, even if the method's writes are not available yet, you can now specify
  an `onResultReceived` callback to `Meteor.apply`.

* Rework latency compensation to show server data changes sooner. Previously, as
  long as any method calls were in progress, Meteor would buffer all data
  changes sent from the server until all methods finished. Meteor now only
  buffers writes to documents written by client stubs, and applies the writes as
  soon as all methods that wrote that document have finished.

* `Meteor.userLoaded()` and `{{currentUserLoaded}}` have been removed.
  Previously, during the login process on the client, `Meteor.userId()` could be
  set but the document at `Meteor.user()` could be incomplete. Meteor provided
  the function `Meteor.userLoaded()` to differentiate between these states. Now,
  this in-between state does not occur: when a user logs in, `Meteor.userId()`
  only is set once `Meteor.user()` is fully loaded.

* New reactive function `Meteor.loggingIn()` and template helper
  `{{loggingIn}}`; they are true whenever some login method is in progress.
  `accounts-ui` now uses this to show an animation during login.

* The `sass` CSS preprocessor package has been removed. It was based on an
  unmaintained NPM module which did not implement recent versions of the Sass
  language and had no error handling.  Consider using the `less` or `stylus`
  packages instead.  [#143](https://github.com/meteor/meteor/issues/143)

* `Meteor.setPassword` is now called `Accounts.setPassword`, matching the
  documentation and original intention.  [#454](https://github.com/meteor/meteor/issues/454)

* Passing the `wait` option to `Meteor.apply` now waits for all in-progress
  method calls to finish before sending the method, instead of only guaranteeing
  that its callback occurs after the callbacks of in-progress methods.

* New function `Accounts.callLoginMethod` which should be used to call custom
  login handlers (such as those registered with
  `Accounts.registerLoginHandler`).

* The callbacks for `Meteor.loginWithToken` and `Accounts.createUser` now match
  the other login callbacks: they are called with error on error or with no
  arguments on success.

* Fix bug where method calls could be dropped during a brief disconnection. [#339](https://github.com/meteor/meteor/issues/339)

* Prevent running the `meteor` command-line tool and server on unsupported Node
  versions.

* Fix Minimongo query bug with nested objects.  [#455](https://github.com/meteor/meteor/issues/455)

* In `accounts-ui`, stop page layout from changing during login.

* Use `path.join` instead of `/` in paths (helpful for the unofficial Windows
  port) [#303](https://github.com/meteor/meteor/issues/303)

* The `spiderable` package serves pages to
  [`facebookexternalhit`](https://www.facebook.com/externalhit_uatext.php) [#411](https://github.com/meteor/meteor/issues/411)

* Fix error on Firefox with DOM Storage disabled.

* Avoid invalidating listeners if setUserId is called with current value.

* Upgrade many dependencies, including:
  * MongoDB 2.2.1 (from 2.2.0)
  * underscore 1.4.2 (from 1.3.3)
  * bootstrap 2.2.1 (from 2.1.1)
  * jQuery 1.8.2 (from 1.7.2)
  * less 1.3.1 (from 1.3.0)
  * stylus 0.30.1 (from 0.29.0)
  * coffee-script 1.4.0 (from 1.3.3)

Patches contributed by GitHub users ayal, dandv, possibilities, TomWij,
tmeasday, and workmad3.

## v0.5.0, 2012-10-17

* This release introduces Meteor Accounts, a full-featured auth system that supports
  - fine-grained user-based control over database reads and writes
  - federated login with any OAuth provider (with built-in support for
    Facebook, GitHub, Google, Twitter, and Weibo)
  - secure password login
  - email validation and password recovery
  - an optional set of UI widgets implementing standard login/signup/password
    change/logout flows

  When you upgrade to Meteor 0.5.0, existing apps will lose the ability to write
  to the database from the client. To restore this, either:
  - configure each of your collections with
    [`collection.allow`](http://docs.meteor.com/#allow) and
    [`collection.deny`](http://docs.meteor.com/#deny) calls to specify which
    users can perform which write operations, or
  - add the `insecure` smart package (which is included in new apps by default)
    to restore the old behavior where anyone can write to any collection which
    has not been configured with `allow` or `deny`

  For more information on Meteor Accounts, see
  http://docs.meteor.com/#dataandsecurity and
  http://docs.meteor.com/#accounts_api

* The new function `Meteor.autorun` allows you run any code in a reactive
  context. See http://docs.meteor.com/#meteor_autorun

* Arrays and objects can now be stored in the `Session`; mutating the value you
  retrieve with `Session.get` does not affect the value in the session.

* On the client, `Meteor.apply` takes a new `wait` option, which ensures that no
  further method calls are sent to the server until this method is finished; it
  is used for login and logout methods in order to keep the user ID
  well-defined. You can also specifiy an `onReconnect` handler which is run when
  re-establishing a connection; Meteor Accounts uses this to log back in on
  reconnect.

* Meteor now provides a compatible replacement for the DOM `localStorage`
  facility that works in IE7, in the `localstorage-polyfill` smart package.

* Meteor now packages the D3 library for manipulating documents based on data in
  a smart package called `d3`.

* `Meteor.Collection` now takes its optional `manager` argument (used to
  associate a collection with a server you've connected to with
  `Meteor.connect`) as a named option. (The old call syntax continues to work
  for now.)

* Fix a bug where trying to immediately resubscribe to a record set after
  unsubscribing could fail silently.

* Better error handling for failed Mongo writes from inside methods; previously,
  errors here could cause clients to stop processing data from the server.


Patches contributed by GitHub users bradens, dandv, dybskiy, possibilities,
zhangcheng, and 75lb.


## v0.4.2, 2012-10-02

* Fix connection failure on iOS6. SockJS 0.3.3 includes this fix.

* The new `preserve-inputs` package, included by default in new Meteor apps,
  restores the pre-v0.4.0 behavior of "preserving" all form input elements by ID
  and name during re-rendering; users who want more precise control over
  preservation can still use the APIs added in v0.4.0.

* A few changes to the `Meteor.absoluteUrl` function:
  - Added a `replaceLocalhost` option.
  - The `ROOT_URL` environment variable is respected by `meteor run`.
  - It is now included in all apps via the `meteor` package. Apps that
    explicitly added the now-deprecated `absolute-url` smart package will log a
    deprecation warning.

* Upgrade Node from 0.8.8 to 0.8.11.

* If a Handlebars helper function `foo` returns null, you can now run do
  `{{foo.bar}}` without error, just like when `foo` is a non-existent property.

* If you pass a non-scalar object to `Session.set`, an error will now be thrown
  (matching the behavior of `Session.equals`). [#215](https://github.com/meteor/meteor/issues/215)

* HTML pages are now served with a `charset=utf-8` Content-Type header. [#264](https://github.com/meteor/meteor/issues/264)

* The contents of `<select>` tags can now be reactive even in IE 7 and 8.

* The `meteor` tool no longer gets confused if a parent directory of your
  project is named `public`. [#352](https://github.com/meteor/meteor/issues/352)

* Fix a race condition in the `spiderable` package which could include garbage
  in the spidered page.

* The REPL run by `admin/node.sh` no longer crashes Emacs M-x shell on exit.

* Refactor internal `reload` API.

* New internal `jsparse` smart package. Not yet exposed publicly.


Patch contributed by GitHub user yanivoliver.


## v0.4.1, 2012-09-24

* New `email` smart package, with [`Email.send`](http://docs.meteor.com/#email)
  API.

* Upgrade Node from 0.6.17 to 0.8.8, as well as many Node modules in the dev
  bundle; those that are user-exposed are:
  * coffee-script: 1.3.3 (from 1.3.1)
  * stylus: 0.29.0 (from 0.28.1)
  * nib: 0.8.2 (from 0.7.0)

* All publicly documented APIs now use `camelCase` rather than
  `under_scores`. The old spellings continue to work for now. New names are:
  - `Meteor.isClient`/`isServer`
  - `this.isSimulation` inside a method invocation
  - `Meteor.deps.Context.onInvalidate`
  - `Meteor.status().retryCount`/`retryTime`

* Spark improvements
  * Optimize selector matching for event maps.
  * Fix `Spark._currentRenderer` behavior in timer callbacks.
  * Fix bug caused by interaction between `Template.foo.preserve` and
    `{{#constant}}`. [#323](https://github.com/meteor/meteor/issues/323)
  * Allow `{{#each}}` over a collection of objects without `_id`. [#281](https://github.com/meteor/meteor/issues/281)
  * Spark now supports Firefox 3.6.
  * Added a script to build a standalone spark.js that does not depend on
    Meteor (it depends on jQuery or Sizzle if you need IE7 support,
    and otherwise is fully standalone).

* Database writes from within `Meteor.setTimeout`/`setInterval`/`defer` will be
  batched with other writes from the current method invocation if they start
  before the method completes.

* Make `Meteor.Cursor.forEach` fully synchronous even if the user's callback
  yields. [#321](https://github.com/meteor/meteor/issues/321).

* Recover from exceptions thrown in `Meteor.publish` handlers.

* Upgrade bootstrap to version 2.1.1. [#336](https://github.com/meteor/meteor/issues/336), [#337](https://github.com/meteor/meteor/issues/337), [#288](https://github.com/meteor/meteor/issues/288), [#293](https://github.com/meteor/meteor/issues/293)

* Change the implementation of the `meteor deploy` password prompt to not crash
  Emacs M-x shell.

* Optimize `LocalCollection.remove(id)` to be O(1) rather than O(n).

* Optimize client-side database performance when receiving updated data from the
  server outside of method calls.

* Better error reporting when a package in `.meteor/packages` does not exist.

* Better error reporting for coffeescript. [#331](https://github.com/meteor/meteor/issues/331)

* Better error handling in `Handlebars.Exception`.


Patches contributed by GitHub users fivethirty, tmeasday, and xenolf.


## v0.4.0, 2012-08-30

* Merge Spark, a new live page update engine
  * Breaking API changes
     * Input elements no longer preserved based on `id` and `name`
       attributes. Use [`preserve`](http://docs.meteor.com/#template_preserve)
       instead.
     * All `Meteor.ui` functions removed. Use `Meteor.render`,
       `Meteor.renderList`, and
       [Spark](https://github.com/meteor/meteor/wiki/Spark) functions instead.
     * New template functions (eg. `created`, `rendered`, etc) may collide with
       existing helpers. Use `Template.foo.helpers()` to avoid conflicts.
     * New syntax for declaring event maps. Use
       `Template.foo.events({...})`. For backwards compatibility, both syntaxes
       are allowed for now.
  * New Template features
     * Allow embedding non-Meteor widgets (eg. Google Maps) using
       [`{{#constant}}`](http://docs.meteor.com/#constant)
     * Callbacks when templates are rendered. See
       http://docs.meteor.com/#template_rendered
     * Explicit control of which nodes are preserved during re-rendering. See
       http://docs.meteor.com/#template_preserve
     * Easily find nodes within a template in event handlers and callbacks. See
       http://docs.meteor.com/#template_find
     * Allow parts of a template to be independently reactive with the
       [`{{#isolate}}`](http://docs.meteor.com/#isolate) block helper.

* Use PACKAGE_DIRS environment variable to override package location. [#227](https://github.com/meteor/meteor/issues/227)

* Add `absolute-url` package to construct URLs pointing to the application.

* Allow modifying documents returned by `observe` callbacks. [#209](https://github.com/meteor/meteor/issues/209)

* Fix periodic crash after client disconnect. [#212](https://github.com/meteor/meteor/issues/212)

* Fix minimingo crash on dotted queries with undefined keys. [#126](https://github.com/meteor/meteor/issues/126)


## v0.3.9, 2012-08-07

* Add `spiderable` package to allow web crawlers to index Meteor apps.

* `meteor deploy` uses SSL to protect application deployment.

* Fix `stopImmediatePropagation()`. [#205](https://github.com/meteor/meteor/issues/205)


## v0.3.8, 2012-07-12

* HTTPS support
  * Add `force-ssl` package to require site to load over HTTPS.
  * Use HTTPS for install script and `meteor update`.
  * Allow runtime configuration of default DDP endpoint.

* Handlebars improvements
  * Implement dotted path traversal for helpers and methods.
  * Allow functions in helper arguments.
  * Change helper nesting rules to allow functions as arguments.
  * Fix `{{this.foo}}` to never invoke helper `foo`.
  * Make event handler `this` reflect the node that matched the selector instead
    of the event target node.
  * Fix keyword arguments to helpers.

* Add `nib` support to stylus package. [#175](https://github.com/meteor/meteor/issues/175)

* Upgrade bootstrap to version 2.0.4. [#173](https://github.com/meteor/meteor/issues/173)

* Print changelog after `meteor update`.

* Fix mouseenter and mouseleave events. [#224](https://github.com/meteor/meteor/issues/224)

* Fix issue with spurious heartbeat failures on busy connections.

* Fix exception in minimongo when matching non-arrays using `$all`. [#183](https://github.com/meteor/meteor/issues/183)

* Fix serving an empty file when no cacheable assets exist. [#179](https://github.com/meteor/meteor/issues/179)


## v0.3.7, 2012-06-06

* Better parsing of `.html` template files
  * Allow HTML comments (`<!-- -->`) at top level
  * Allow whitespace anywhere in open/close tag
  * Provide names and line numbers on error
  * More helpful error messages

* Form control improvements
  * Fix reactive radio buttons in Internet Explorer.
  * Fix reactive textareas to update consistently across browsers, matching text
    field behavior.

* `http` package bug fixes:
  * Send correct Content-Type when POSTing `params` from the server. [#172](https://github.com/meteor/meteor/issues/172)
  * Correctly detect JSON response Content-Type when a charset is present.

* Support `Handlebars.SafeString`. [#160](https://github.com/meteor/meteor/issues/160)

* Fix intermittent "Cursor is closed" mongo error.

* Fix "Cannot read property 'nextSibling' of null" error in certain nested
  templates. [#142](https://github.com/meteor/meteor/issues/142)

* Add heartbeat timer on the client to notice when the server silently goes
  away.


## v0.3.6, 2012-05-16

* Rewrite event handling. `this` in event handlers now refers to the data
  context of the element that generated the event, *not* the top-level data
  context of the template where the event is declared.

* Add /websocket endpoint for raw websockets. Pass websockets through
  development mode proxy.

* Simplified API for Meteor.connect, which now receives a URL to a Meteor app
  rather than to a sockjs endpoint.

* Fix livedata to support subscriptions with overlapping documents.

* Update node.js to 0.6.17 to fix potential security issue.


## v0.3.5, 2012-04-28

* Fix 0.3.4 regression: Call event map handlers on bubbled events. [#107](https://github.com/meteor/meteor/issues/107)


## v0.3.4, 2012-04-27

* Add Twitter `bootstrap` package. [#84](https://github.com/meteor/meteor/issues/84)

* Add packages for `sass` and `stylus` CSS pre-processors. [#40](https://github.com/meteor/meteor/issues/40), [#50](https://github.com/meteor/meteor/issues/50)

* Bind events correctly on top level elements in a template.

* Fix dotted path selectors in minimongo. [#88](https://github.com/meteor/meteor/issues/88)

* Make `backbone` package also run on the server.

* Add `bare` option to coffee-script compilation so variables can be shared
  between multiple coffee-script file. [#85](https://github.com/meteor/meteor/issues/85)

* Upgrade many dependency versions. User visible highlights:
 * node.js 0.6.15
 * coffee-script 1.3.1
 * less 1.3.0
 * sockjs 0.3.1
 * underscore 1.3.3
 * backbone 0.9.2

* Several documentation fixes and test coverage improvements.


## v0.3.3, 2012-04-20

* Add `http` package for making HTTP requests to remote servers.

* Add `madewith` package to put a live-updating Made with Meteor badge on apps.

* Reduce size of mongo database on disk (--smallfiles).

* Prevent unnecessary hot-code pushes on deployed apps during server migration.

* Fix issue with spaces in directory names. [#39](https://github.com/meteor/meteor/issues/39)

* Workaround browser caching issues in development mode by using query
  parameters on all JavaScript and CSS requests.

* Many documentation and test fixups.


## v0.3.2, 2012-04-10

* Initial public launch<|MERGE_RESOLUTION|>--- conflicted
+++ resolved
@@ -1,6 +1,3 @@
-## v.NEXT
-
-<<<<<<< HEAD
 ## v1.9
 
 ### Breaking changes
@@ -32,11 +29,12 @@
 
 * The `node-gyp` npm package has been updated to version 4.0.0, and
   `node-pre-gyp` has been updated to version 0.13.0.
-=======
+
+## v.NEXT
+
 ### Changes
 
 * The `meteor-babel` npm package has been updated to version 7.7.4.
->>>>>>> c071e110
 
 ## v1.8.2, 2019-11-14
 
