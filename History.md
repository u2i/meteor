--- conflicted
+++ resolved
@@ -1,6 +1,5 @@
 ## v.NEXT
 
-<<<<<<< HEAD
 * `coll.insert()` now uses a faster (but cryptographically insecure)
   algorithm to generate document IDs when called outside of a method
   and an `_id` field is not explicitly passed. With this change, there
@@ -8,10 +7,8 @@
   IDs. `Random.id()` can still be used to generate crpytographically
   secure document IDs. #5161
 
-## v1.2.0.1, 2015-Sept-22
-
-* Fix incorrect publishing of packages with exports but no source. #5228
-=======
+## v1.2.0.2, 2015-Sept-28
+
 * Update Crosswalk plugin for Cordova to 1.3.1. [#5267](https://github.com/meteor/meteor/issues/5267)
 
 * Fix `meteor add` for a Cordova plugin using a Git URL with SHA.
@@ -24,8 +21,7 @@
 
 ## v1.2.0.1, 2015-Sept-22
 
-* Fix internal exception caused by missing exports. #5228
->>>>>>> a2afa9ca
+* Fix incorrect publishing of packages with exports but no source. #5228
 
 ## v1.2, 2015-Sept-21
 
