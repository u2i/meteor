## v.NEXT

## v1.4.3.1, 2017-02-14

* The `meteor-babel` npm package has been upgraded to version 0.14.4,
  fixing [#8349](https://github.com/meteor/meteor/issues/8349).

* The `reify` npm package has been upgraded to version 0.4.9.

* Partial `npm-shrinkwrap.json` files are now disregarded when
  (re)installing npm dependencies of Meteor packages, fixing
  [#8349](https://github.com/meteor/meteor/issues/8349). Further
  discussion of the new `npm` behavior can be found
  [here](https://github.com/npm/npm/blob/latest/CHANGELOG.md#no-more-partial-shrinkwraps-breaking).

## v1.4.3, 2017-02-13

* Versions of Meteor [core
  packages](https://github.com/meteor/meteor/tree/release-1.4.3/packages)
  are once again constrained by the current Meteor release.

> Before Meteor 1.4, the current release dictated the exact version of
  every installed core package, which meant newer core packages could not
  be installed without publishing a new Meteor release. In order to
  support incremental development of core packages, Meteor 1.4 removed all
  release-based constraints on core package versions
  ([#7084](https://github.com/meteor/meteor/pull/7084)). Now, in Meteor
  1.4.3, core package versions must remain patch-compatible with the
  versions they had when the Meteor release was published. This middle
  ground restores meaning to Meteor releases, yet still permits patch
  updates to core packages.

* The `coffeescript` Meteor package has been moved from
  `packages/coffeescript` to `packages/non-core/coffeescript`, so that it
  will not be subject to the constraints described above.

* The individual account "service" packages (`facebook`, `google`, `twitter`,
  `github`, `meteor-developer`, `meetup` and `weibo`) have been split into:
  - `<service>-oauth` (which interfaces with the `<service>` directly) and
  - `<service>-config-ui` (the Blaze configuration templates for `accounts-ui`)

  This means you can now use `accounts-<service>` without needing Blaze.

  If you are using `accounts-ui` and `accounts-<service>`, you will probably
  need to install the `<service>-config-ui` package if you want to configure it
  using the Accounts UI.

  - [Issue #7715](https://github.com/meteor/meteor/issues/7715)
  - [PR(`facebook`) #7728](https://github.com/meteor/meteor/pull/7728)
  - [PR(`google`) #8275](https://github.com/meteor/meteor/pull/8275)
  - [PR(`twitter`) #8283](https://github.com/meteor/meteor/pull/8283)
  - [PR(`github`) #8303](https://github.com/meteor/meteor/pull/8303)
  - [PR(`meteor-developer`) #8305](https://github.com/meteor/meteor/pull/8305)
  - [PR(`meetup`) #8321](https://github.com/meteor/meteor/pull/8321)
  - [PR(`weibo`) #8302](https://github.com/meteor/meteor/pull/8302)

<<<<<<< HEAD
* The `meteor-babel` npm package has been upgraded to version 0.15.1,
=======
* The `url` and `http` packages now encode to a less error-prone
  format which more closely resembles that used by PHP, Ruby, `jQuery.param`
  and others. `Object`s and `Array`s can now be encoded, however, if you have
  previously relied on `Array`s passed as `params` being simply `join`-ed with
  commas, you may need to adjust your `HTTP.call` implementations.
  [#8261](https://github.com/meteor/meteor/pull/8261) and
  [#8342](https://github.com/meteor/meteor/pull/8342).

* The `npm` npm package is still at version 4.1.2 (as it was when Meteor
  1.4.3 was originally published), even though `npm` was downgraded to
  3.10.9 in Meteor 1.4.2.7.

* The `meteor-babel` npm package has been upgraded to version 0.14.3,
>>>>>>> a290488d
  fixing [#8021](https://github.com/meteor/meteor/issues/8021) and
  [#7662](https://github.com/meteor/meteor/issues/7662).

* The `reify` npm package has been upgraded to 0.4.7.

* Added support for frame-ancestors CSP option in browser-policy.
  [#7970](https://github.com/meteor/meteor/pull/7970)

* You can now use autoprefixer with stylus files added via packages.
  [#7727](https://github.com/meteor/meteor/pull/7727)

* Restored [#8213](https://github.com/meteor/meteor/pull/8213)
  after those changes were reverted in
  [v1.4.2.5](https://github.com/meteor/meteor/blob/devel/History.md#v1425).

* npm dependencies of Meteor packages will now be automatically rebuilt if
  the npm package's `package.json` file has "scripts" section containing a
  `preinstall`, `install`, or `postinstall` command, as well as when the
  npm package contains any `.node` files. Discussion
  [here](https://github.com/meteor/meteor/issues/8225#issuecomment-275044900).

* The `meteor create` command now runs `meteor npm install` automatically
  to install dependencies specified in the default `package.json` file.
  [#8108](https://github.com/meteor/meteor/pull/8108)

## v1.4.2.7, 2017-02-13

* The `npm` npm package has been *downgraded* from version 4.1.2 back to
  version 3.10.9, reverting the upgrade in Meteor 1.4.2.4.

## v1.4.2.6, 2017-02-08

* Fixed a critical [bug](https://github.com/meteor/meteor/issues/8325)
  that was introduced by the fix for
  [Issue #8136](https://github.com/meteor/meteor/issues/8136), which
  caused some npm packages in nested `node_modules` directories to be
  omitted from bundles produced by `meteor build` and `meteor deploy`.

## v1.4.2.5, 2017-02-03

* Reverted [#8213](https://github.com/meteor/meteor/pull/8213) as the
  change was deemed too significant for this release.

> Note: The decision to revert the above change was made late in the
  Meteor 1.4.2.4 release process, before it was ever recommended but too
  late in the process to avoid the additional increment of the version number.
  See [#8311](https://github.com/meteor/meteor/pull/8311) for additional
  information. This change will still be released in an upcoming version
  of Meteor with a more seamless upgrade.

## v1.4.2.4, 2017-02-02

* Node has been upgraded to version 4.7.3.

* The `npm` npm package has been upgraded from version 3.10.9 to 4.1.2.

> Note: This change was later deemed too substantial for a point release
  and was reverted in Meteor 1.4.2.7.

* Fix for [Issue #8136](https://github.com/meteor/meteor/issues/8136).

* Fix for [Issue #8222](https://github.com/meteor/meteor/issues/8222).

* Fix for [Issue #7849](https://github.com/meteor/meteor/issues/7849).

* The version of 7-zip included in the Windows dev bundle has been
  upgraded from 1602 to 1604 in an attempt to mitigate
  [Issue #7688](https://github.com/meteor/meteor/issues/7688).

* The `"main"` field of `package.json` modules will no longer be
  overwritten with the value of the optional `"browser"` field, now that
  the `install` npm package can make sense of the `"browser"` field at
  runtime. If you experience module resolution failures on the client
  after updating Meteor, make sure you've updated the `modules-runtime`
  Meteor package to at least version 0.7.8.
  [#8213](https://github.com/meteor/meteor/pull/8213)

## v1.4.2.3, 2016-11-17

* Style improvements for `meteor create --full`.
  [#8045](https://github.com/meteor/meteor/pull/8045)

> Note: Meteor 1.4.2.2 was finalized before
  [#8045](https://github.com/meteor/meteor/pull/8045) was merged, but
  those changes were [deemed important
  enough](https://github.com/meteor/meteor/pull/8044#issuecomment-260913739)
  to skip recommending 1.4.2.2 and instead immediately release 1.4.2.3.

## v1.4.2.2, 2016-11-15

* Node has been upgraded to version 4.6.2.

* `meteor create` now has a new `--full` option, which generates an larger app,
  demonstrating development techniques highlighted in the
  [Meteor Guide](http://guide.meteor.com)

  [Issue #6974](https://github.com/meteor/meteor/issues/6974)
  [PR #7807](https://github.com/meteor/meteor/pull/7807)

* Minimongo now supports `$min`, `$max` and partially supports `$currentDate`.

  [Issue #7857](https://github.com/meteor/meteor/issues/7857)
  [PR #7858](https://github.com/meteor/meteor/pull/7858)

* Fix for [Issue #5676](https://github.com/meteor/meteor/issues/5676)
  [PR #7968](https://github.com/meteor/meteor/pull/7968)

* It is now possible for packages to specify a *lazy* main module:
  ```js
  Package.onUse(function (api) {
    api.mainModule("client.js", "client", { lazy: true });
  });
  ```
  This means the `client.js` module will not be evaluated during app
  startup unless/until another module imports it, and will not even be
  included in the client bundle if no importing code is found. **Note 1:**
  packages with lazy main modules cannot use `api.export` to export global
  symbols to other packages/apps. **Note 2:** packages with lazy main
  modules should be restricted to Meteor 1.4.2.2 or later via
  `api.versionsFrom("1.4.2.2")`, since older versions of Meteor cannot
  import lazy main modules using `import "meteor/<package name>"` but must
  explicitly name the module: `import "meteor/<package name>/client.js"`.

## v1.4.2.1, 2016-11-08

* Installing the `babel-runtime` npm package in your application
  `node_modules` directory is now required for most Babel-transformed code
  to work, as the Meteor `babel-runtime` package no longer attempts to
  provide custom implementations of Babel helper functions. To install
  the `babel-runtime` package, simply run the command
  ```sh
  meteor npm install --save babel-runtime
  ```
  in any Meteor application directory. The Meteor `babel-runtime` package
  version has been bumped to 1.0.0 to reflect this major change.
  [#7995](https://github.com/meteor/meteor/pull/7995)

* File system operations performed by the command-line tool no longer use
  fibers unless the `METEOR_DISABLE_FS_FIBERS` environment variable is
  explicitly set to a falsy value. For larger apps, this change results in
  significant build performance improvements due to the creation of fewer
  fibers and the avoidance of unnecessary asyncronous delays.
  https://github.com/meteor/meteor/pull/7975/commits/ca4baed90ae0675e55c93976411d4ed91f12dd63

* Running Meteor as `root` is still discouraged, and results in a fatal
  error by default, but the `--allow-superuser` flag now works as claimed.
  [#7959](https://github.com/meteor/meteor/issues/7959)

* The `dev_bundle\python\python.exe` executable has been restored to the
  Windows dev bundle, which may help with `meteor npm rebuild` commands.
  [#7960](https://github.com/meteor/meteor/issues/7960)

* Changes within linked npm packages now trigger a partial rebuild,
  whereas previously (in 1.4.2) they were ignored.
  [#7978](https://github.com/meteor/meteor/issues/7978)

* Miscellaneous fixed bugs:
  [#2876](https://github.com/meteor/meteor/issues/2876)
  [#7154](https://github.com/meteor/meteor/issues/7154)
  [#7956](https://github.com/meteor/meteor/issues/7956)
  [#7974](https://github.com/meteor/meteor/issues/7974)
  [#7999](https://github.com/meteor/meteor/issues/7999)
  [#8005](https://github.com/meteor/meteor/issues/8005)
  [#8007](https://github.com/meteor/meteor/issues/8007)

## v1.4.2, 2016-10-25

* This release implements a number of rebuild performance optimizations.
  As you edit files in development, the server should restart and rebuild
  much more quickly, especially if you have many `node_modules` files.
  See https://github.com/meteor/meteor/pull/7668 for more details.

> Note: the `METEOR_PROFILE` environment variable now provides data for
  server startup time as well as build time, which should make it easier
  to tell which of your packages are responsible for slow startup times.
  Please include the output of `METEOR_PROFILE=10 meteor run` with any
  GitHub issue about rebuild performance.

* `npm` has been upgraded to version 3.10.9.

* The `cordova-lib` npm package has been updated to 6.3.1, along with
  cordova-android (5.2.2) and cordova-ios (4.2.1), and various plugins.

* The `node-pre-gyp` npm package has been updated to 0.6.30.

* The `lru-cache` npm package has been updated to 4.0.1.

* The `meteor-promise` npm package has been updated to 0.8.0 for better
  asynchronous stack traces.

* The `meteor` tool is now prevented from running as `root` as this is
  not recommended and can cause issues with permissions.  In some environments,
  (e.g. Docker), it may still be desired to run as `root` and this can be
  permitted by passing `--unsafe-perm` to the `meteor` command.
  [#7821](https://github.com/meteor/meteor/pull/7821)

* Blaze-related packages have been extracted to
  [`meteor/blaze`](https://github.com/meteor/blaze), and the main
  [`meteor/meteor`](https://github.com/meteor/meteor) repository now
  refers to them via git submodules (see
  [#7633](https://github.com/meteor/meteor/pull/7633)).
  When running `meteor` from a checkout, you must now update these
  submodules by running
  ```sh
  git submodule update --init --recursive
  ```
  in the root directory of your `meteor` checkout.

* Accounts.forgotPassword and .verifyEmail no longer throw errors if callback is provided. [Issue #5664](https://github.com/meteor/meteor/issues/5664) [Origin PR #5681](https://github.com/meteor/meteor/pull/5681) [Merged PR](https://github.com/meteor/meteor/pull/7117)

* The default content security policy (CSP) for Cordova now includes `ws:`
  and `wss:` WebSocket protocols.
  [#7774](https://github.com/meteor/meteor/pull/7774)

* `meteor npm` commands are now configured to use `dev_bundle/.npm` as the
  npm cache directory by default, which should make npm commands less
  sensitive to non-reproducible factors in the external environment.
  https://github.com/meteor/meteor/pull/7668/commits/3313180a6ff33ee63602f7592a9506012029e919

* The `meteor test` command now supports the `--no-release-check` flag.
  https://github.com/meteor/meteor/pull/7668/commits/7097f78926f331fb9e70a06300ce1711adae2850

* JavaScript module bundles on the server no longer include transitive
  `node_modules` dependencies, since those dependencies can be evaluated
  directly by Node. This optimization should improve server rebuild times
  for apps and packages with large `node_modules` directories.
  https://github.com/meteor/meteor/pull/7668/commits/03c5346873849151cecc3e00606c6e5aa13b3bbc

* The `standard-minifier-css` package now does basic caching for the
  expensive `mergeCss` function.
  https://github.com/meteor/meteor/pull/7668/commits/bfa67337dda1e90610830611fd99dcb1bd44846a

* The `coffeescript` package now natively supports `import` and `export`
  declarations. [#7818](https://github.com/meteor/meteor/pull/7818)

## v1.4.1.3, 2016-10-21

* Node has been updated to version 4.6.1:
  https://nodejs.org/en/blog/release/v4.6.1/

* The `mongodb` npm package used by the `npm-mongo` Meteor package has
  been updated to version 2.2.11.
  [#7780](https://github.com/meteor/meteor/pull/7780)

* The `fibers` npm package has been upgraded to version 1.0.15.

* Running Meteor with a different `--port` will now automatically
  reconfigure the Mongo replica set when using the WiredTiger storage
  engine, instead of failing to start Mongo.
  [#7840](https://github.com/meteor/meteor/pull/7840).

* When the Meteor development server shuts down, it now attempts to kill
  the `mongod` process it spawned, in addition to killing any running
  `mongod` processes when the server first starts up.
  https://github.com/meteor/meteor/pull/7668/commits/295d3d5678228f06ee0ab6c0d60139849a0ea192

* The `meteor <command> ...` syntax will now work for any command
  installed in `dev_bundle/bin`, except for Meteor's own commands.

* Incomplete package downloads will now fail (and be retried several
  times) instead of silently succeeding, which was the cause of the
  dreaded `Error: ENOENT: no such file or directory, open... os.json`
  error. [#7806](https://github.com/meteor/meteor/issues/7806)

## v1.4.1.2, 2016-10-04

* Node has been upgraded to version 4.6.0, a recommended security release:
  https://nodejs.org/en/blog/release/v4.6.0/

* `npm` has been upgraded to version 3.10.8.

## v1.4.1.1, 2016-08-24

* Update the version of our Node MongoDB driver to 2.2.8 to fix a bug in
  reconnection logic, leading to some `update` and `remove` commands being
  treated as `insert`s. [#7594](https://github.com/meteor/meteor/issues/7594)

## v1.4.1, 2016-08-18

* Node has been upgraded to 4.5.0.

* `npm` has been upgraded to 3.10.6.

* The `meteor publish-for-arch` command is no longer necessary when
  publishing Meteor packages with binary npm dependencies. Instead, binary
  dependencies will be rebuilt automatically on the installation side.
  Meteor package authors are not responsible for failures due to compiler
  toolchain misconfiguration, and any compilation problems with the
  underlying npm packages should be taken up with the authors of those
  packages. That said, if a Meteor package author really needs or wants to
  continue using `meteor publish-for-arch`, she should publish her package
  using an older release: e.g. `meteor --release 1.4 publish`.
  [#7608](https://github.com/meteor/meteor/pull/7608)

* The `.meteor-last-rebuild-version.json` files that determine if a binary
  npm package needs to be rebuilt now include more information from the
  `process` object, namely `process.{platform,arch,versions}` instead of
  just `process.versions`. Note also that the comparison of versions now
  ignores differences in patch versions, to avoid needless rebuilds.

* The `npm-bcrypt` package now uses a pure-JavaScript implementation by
  default, but will prefer the native `bcrypt` implementation if it is
  installed in the application's `node_modules` directory. In other words,
  run `meteor install --save bcrypt` in your application if you need or
  want to use the native implementation of `bcrypt`.
  [#7595](https://github.com/meteor/meteor/pull/7595)

* After Meteor packages are downloaded from Atmosphere, they will now be
  extracted using native `tar` or `7z.exe` on Windows, instead of the
  https://www.npmjs.com/package/tar library, for a significant performance
  improvement. [#7457](https://github.com/meteor/meteor/pull/7457)

* The npm `tar` package has been upgraded to 2.2.1, though it is now only
  used as a fallback after native `tar` and/or `7z.exe`.

* The progress indicator now distinguishes between downloading,
  extracting, and loading newly-installed Meteor packages, instead of
  lumping all of that work into a "downloading" status message.

* Background Meteor updates will no longer modify the `~/.meteor/meteor`
  symbolic link (or `AppData\Local\.meteor\meteor.bat` on Windows).
  Instead, developers must explicitly type `meteor update` to begin using
  a new version of the `meteor` script.

* Password Reset tokens now expire (after 3 days by default -- can be modified via `Accounts.config({ passwordResetTokenExpirationInDays: ...}`). [PR #7534](https://github.com/meteor/meteor/pull/7534)

* The `google` package now uses the `email` scope as a mandatory field instead
  of the `profile` scope. The `profile` scope is still added by default if the
  `requestPermissions` option is not specified to maintain backward
  compatibility, but it is now possible to pass an empty array to
  `requestPermissions` in order to only request the `email` scope, which
  reduces the amount of permissions requested from the user in the Google
  popup. [PR #6975](https://github.com/meteor/meteor/pull/6975)

* Added `Facebook.handleAuthFromAccessToken` in the case where you get the FB
  accessToken in some out-of-band way. [PR #7550](https://github.com/meteor/meteor/pull/7550)

* `Accounts.onLogout` gets `{ user, connection }` context in a similar fashion
  to `Accounts.onLogin`. [Issue #7397](https://github.com/meteor/meteor/issues/7397) [PR #7433](https://github.com/meteor/meteor/pull/7433)

* The `node-gyp` and `node-pre-gyp` tools will now be installed in
  `bundle/programs/server/node_modules`, to assist with rebuilding binary
  npm packages when deploying an app to Galaxy or elsewhere.
  [#7571](https://github.com/meteor/meteor/pull/7571)

* The `standard-minifier-{js,css}` packages no longer minify .js or .css
  files on the server. [#7572](https://github.com/meteor/meteor/pull/7572)

* Multi-line input to `meteor shell`, which was broken by changes to the
  `repl` module in Node 4, works again.
  [#7562](https://github.com/meteor/meteor/pull/7562)

* The implementation of the command-line `meteor` tool now forbids
  misbehaving polyfill libraries from overwriting `global.Promise`.
  [#7569](https://github.com/meteor/meteor/pull/7569)

* The `oauth-encryption` package no longer depends on the
  `npm-node-aes-gcm` package (or any special npm packages), because the
  Node 4 `crypto` library natively supports the `aes-128-gcm` algorithm.
  [#7548](https://github.com/meteor/meteor/pull/7548)

* The server-side component of the `meteor shell` command has been moved
  into a Meteor package, so that it can be developed independently from
  the Meteor release process, thanks to version unpinning.
  [#7624](https://github.com/meteor/meteor/pull/7624)

* The `meteor shell` command now works when running `meteor test`.

* The `meteor debug` command no longer pauses at the first statement
  in the Node process, yet still reliably stops at custom breakpoints
  it encounters later.

* The `meteor-babel` package has been upgraded to 0.12.0.

* The `meteor-ecmascript-runtime` package has been upgraded to 0.2.9, to
  support several additional [stage 4
  proposals](https://github.com/meteor/ecmascript-runtime/pull/4).

* A bug that prevented @-scoped npm packages from getting bundled for
  deployed apps has been fixed.
  [#7609](https://github.com/meteor/meteor/pull/7609).

* The `meteor update` command now supports an `--all-packages` flag to
  update all packages (including indirect dependencies) to their latest
  compatible versions, similar to passing the names of all your packages
  to the `meteor update` command.
  [#7653](https://github.com/meteor/meteor/pull/7653)

* Background release updates can now be disabled by invoking either
  `meteor --no-release-check` or `METEOR_NO_RELEASE_CHECK=1 meteor`.
  [#7445](https://github.com/meteor/meteor/pull/7445)

## v1.4.0.1, 2016-07-29

* Fix issue with the 1.4 tool springboarding to older releases (see [Issue #7491](https://github.com/meteor/meteor/issues/7491))

* Fix issue with running in development on Linux 32bit [Issue #7511](https://github.com/meteor/meteor/issues/7511)

## v1.4, 2016-07-25

* Node has been upgraded to 4.4.7.

* The `meteor-babel` npm package has been upgraded to 0.11.7.

* The `reify` npm package has been upgraded to 0.3.6.

* The `bcrypt` npm package has been upgraded to 0.8.7.

* Nested `import` declarations are now enabled for package code as well as
  application code. 699cf1f38e9b2a074169515d23983f74148c7223

* Meteor has been upgraded to support Mongo 3.2 by default (the bundled version
  used by `meteor run` has been upgraded). Internally it now uses the 2.2.4
  version of the `mongodb` npm driver, and has been tested against at Mongo 3.2
  server. [Issue #6957](https://github.com/meteor/meteor/issues/6957)

  Mongo 3.2 defaults to the new WiredTiger storage engine. You can update your
  database following the instructions here:
  https://docs.mongodb.com/v3.0/release-notes/3.0-upgrade/.
  In development, you can also just use `meteor reset` to remove your old
  database, and Meteor will create a new WiredTiger database for you. The Mongo
  driver will continue to work with the old MMAPv1 storage engine however.

  The new version of the Mongo driver has been tested with MongoDB versions from
  2.6 up. Mongo 2.4 has now reached end-of-life
  (https://www.mongodb.com/support-policy), and is no longer supported.

  If you are setting `MONGO_OPLOG_URL`, especially in production, ensure you are
  passing in the `replicaSet` argument (see [#7450]
    (https://github.com/meteor/meteor/issues/7450))

* Custom Mongo options can now be specified using the
  `Mongo.setConnectionOptions(options)` API.
  [#7277](https://github.com/meteor/meteor/pull/7277)

* On the server, cursor.count() now takes a single argument `applySkipLimit`
  (see the corresponding [Mongo documentation]
    (http://mongodb.github.io/node-mongodb-native/2.1/api/Cursor.html#count))

* Fix for regression caused by #5837 which incorrectly rewrote
  network-path references (e.g. `//domain.com/image.gif`) in CSS URLs.
  [#7416](https://github.com/meteor/meteor/issues/7416)
* Added Angular2 boilerplate example [#7364](https://github.com/meteor/meteor/pull/7363)

## v1.3.5.1, 2016-07-18

* This release fixed a small bug in 1.3.5 that prevented updating apps
  whose `.meteor/release` files refer to releases no longer installed in
  `~/.meteor/packages/meteor-tool`. [576468eae8d8dd7c1fe2fa381ac51dee5cb792cd](https://github.com/meteor/meteor/commit/576468eae8d8dd7c1fe2fa381ac51dee5cb792cd)

## v1.3.5, 2016-07-16

* Failed Meteor package downloads are now automatically resumed from the
  point of failure, up to ten times, with a five-second delay between
  attempts. [#7399](https://github.com/meteor/meteor/pull/7399)

* If an app has no `package.json` file, all packages in `node_modules`
  will be built into the production bundle. In other words, make sure you
  have a `package.json` file if you want to benefit from `devDependencies`
  pruning. [7b2193188fc9e297eefc841ce6035825164f0684](https://github.com/meteor/meteor/commit/7b2193188fc9e297eefc841ce6035825164f0684)

* Binary npm dependencies of compiler plugins are now automatically
  rebuilt when Node/V8 versions change.
  [#7297](https://github.com/meteor/meteor/issues/7297)

* Because `.meteor/local` is where purely local information should be
  stored, the `.meteor/dev_bundle` link has been renamed to
  `.meteor/local/dev_bundle`.

* The `.meteor/local/dev_bundle` link now corresponds exactly to
  `.meteor/release` even when an app is using an older version of
  Meteor. d732c2e649794f350238d515153f7fb71969c526

* When recompiling binary npm packages, the `npm rebuild` command now
  receives the flags `--update-binary` and `--no-bin-links`, in addition
  to respecting the `$METEOR_NPM_REBUILD_FLAGS` environment variable.
  [#7401](https://github.com/meteor/meteor/issues/7401)

* The last solution found by the package version constraint solver is now
  stored in `.meteor/local/resolver-result-cache.json` so that it need not
  be recomputed every time Meteor starts up.

* If the `$GYP_MSVS_VERSION` environment variable is not explicitly
  provided to `meteor {node,npm}`, the `node-gyp` tool will infer the
  appropriate version (though it still defaults to "2015").

## v1.3.4.4, 2016-07-10

* Fixed [#7374](https://github.com/meteor/meteor/issues/7374).

* The default loglevel for internal `npm` commands (e.g., those related to
  `Npm.depends`) has been set to "error" instead of "warn". Note that this
  change does not affect `meteor npm ...` commands, which can be easily
  configured using `.npmrc` files or command-line flags.
  [0689cae25a3e0da3615a402cdd0bec94ce8455c8](https://github.com/meteor/meteor/commit/0689cae25a3e0da3615a402cdd0bec94ce8455c8)

## v1.3.4.3, 2016-07-08

* Node has been upgraded to 0.10.46.

* `npm` has been upgraded to 3.10.5.

* The `node-gyp` npm package has been upgraded to 3.4.0.

* The `node-pre-gyp` npm package has been upgraded to 0.6.29.

* The `~/.meteor/meteor` symlink (or `AppData\Local\.meteor\meteor.bat` on
  Windows) will now be updated properly after `meteor update` succeeds. This was
  promised in [v1.3.4.2](https://github.com/meteor/meteor/blob/devel/History.md#v1342)
  but [not fully delivered](https://github.com/meteor/meteor/pull/7369#issue-164569763).

* The `.meteor/dev_bundle` symbolic link introduced in
  [v1.3.4.2](https://github.com/meteor/meteor/blob/devel/History.md#v1342)
  is now updated whenever `.meteor/release` is read.

* The `.meteor/dev_bundle` symbolic link is now ignored by
  `.meteor/.gitignore`.

## v1.3.4.2, 2016-07-07

* The `meteor node` and `meteor npm` commands now respect
  `.meteor/release` when resolving which versions of `node` and `npm` to
  invoke. Note that you must `meteor update` to 1.3.4.2 before this logic
  will take effect, but it will work in all app directories after
  updating, even those pinned to older versions.
  [#7338](https://github.com/meteor/meteor/issues/7338)

* The Meteor installer now has the ability to resume downloads, so
  installing Meteor on a spotty internet connection should be more
  reliable. [#7348](https://github.com/meteor/meteor/pull/7348)

* When running `meteor test`, shared directories are symlinked (or
  junction-linked on Windows) into the temporary test directory, not
  copied, leading to much faster test start times after the initial build.
  The directories: `.meteor/local/{bundler-cache,isopacks,plugin-cache}`

* `App.appendToConfig` allows adding custom tags to config.xml.
  [#7307](https://github.com/meteor/meteor/pull/7307)

* When using `ROOT_URL` with a path, relative CSS URLs are rewriten
  accordingly. [#5837](https://github.com/meteor/meteor/issues/5837)

* Fixed bugs:
  [#7149](https://github.com/meteor/meteor/issues/7149)
  [#7296](https://github.com/meteor/meteor/issues/7296)
  [#7309](https://github.com/meteor/meteor/issues/7309)
  [#7312](https://github.com/meteor/meteor/issues/7312)

## v1.3.4.1, 2016-06-23

* Increased the default HTTP timeout for requests made by the `meteor`
  command-line tool to 60 seconds (previously 30), and [disabled the
  timeout completely for Galaxy
  deploys](https://forums.meteor.com/t/1-3-4-breaks-galaxy-deployment-etimedout/25383/).

* Minor bug fixes: [#7281](https://github.com/meteor/meteor/pull/7281)
  [#7276](https://github.com/meteor/meteor/pull/7276)

## v1.3.4, 2016-06-22

* The version of `npm` used by `meteor npm` and when installing
  `Npm.depends` dependencies of Meteor packages has been upgraded from
  2.15.1 to **3.9.6**, which should lead to much flatter node_modules
  dependency trees.

* The `meteor-babel` npm package has been upgraded to 0.11.6, and is now
  installed using `npm@3.9.6`, fixing bugs arising from Windows path
  limits, such as [#7247](https://github.com/meteor/meteor/issues/7247).

* The `reify` npm package has been upgraded to 0.3.4, fixing
  [#7250](https://github.com/meteor/meteor/issues/7250).

* Thanks to caching improvements for the
  `files.{stat,lstat,readdir,realpath}` methods and
  `PackageSource#_findSources`, development server restart times are no
  longer proportional to the number of files in `node_modules`
  directories. [#7253](https://github.com/meteor/meteor/issues/7253)
  [#7008](https://github.com/meteor/meteor/issues/7008)

* When installed via `InstallMeteor.exe` on Windows, Meteor can now be
  easily uninstalled through the "Programs and Features" control panel.

* HTTP requests made by the `meteor` command-line tool now have a timeout
  of 30 seconds, which can be adjusted by the `$TIMEOUT_SCALE_FACTOR`
  environment variable. [#7143](https://github.com/meteor/meteor/pull/7143)

* The `request` npm dependency of the `http` package has been upgraded
  from 2.53.0 to 2.72.0.

* The `--headless` option is now supported by `meteor test` and
  `meteor test-packages`, in addition to `meteor self-test`.
  [#7245](https://github.com/meteor/meteor/pull/7245)

* Miscellaneous fixed bugs:
  [#7255](https://github.com/meteor/meteor/pull/7255)
  [#7239](https://github.com/meteor/meteor/pull/7239)

## v1.3.3.1, 2016-06-17

* Fixed bugs:
  [#7226](https://github.com/meteor/meteor/pull/7226)
  [#7181](https://github.com/meteor/meteor/pull/7181)
  [#7221](https://github.com/meteor/meteor/pull/7221)
  [#7215](https://github.com/meteor/meteor/pull/7215)
  [#7217](https://github.com/meteor/meteor/pull/7217)

* The `node-aes-gcm` npm package used by `oauth-encryption` has been
  upgraded to 0.1.5. [#7217](https://github.com/meteor/meteor/issues/7217)

* The `reify` module compiler has been upgraded to 0.3.3.

* The `meteor-babel` package has been upgraded to 0.11.4.

* The `pathwatcher` npm package has been upgraded to 6.7.0.

* In CoffeeScript files with raw JavaScript enclosed by backticks, the
  compiled JS will no longer contain `require` calls inserted by Babel.
  [#7226](https://github.com/meteor/meteor/issues/7226)

* Code related to the Velocity testing system has been removed.
  [#7235](https://github.com/meteor/meteor/pull/7235)

* Allow smtps:// in MAIL_URL [#7043](https://github.com/meteor/meteor/pull/7043)

* Adds `Accounts.onLogout()` a hook directly analogous to `Accounts.onLogin()`. [PR #6889](https://github.com/meteor/meteor/pull/6889)

## v1.3.3, 2016-06-10

* Node has been upgraded from 0.10.43 to 0.10.45.

* `npm` has been upgraded from 2.14.22 to 2.15.1.

* The `fibers` package has been upgraded to 1.0.13.

* The `meteor-babel` package has been upgraded to 0.10.9.

* The `meteor-promise` package has been upgraded to 0.7.1, a breaking
  change for code that uses `Promise.denodeify`, `Promise.nodeify`,
  `Function.prototype.async`, or `Function.prototype.asyncApply`, since
  those APIs have been removed.

* Meteor packages with binary npm dependencies are now automatically
  rebuilt using `npm rebuild` whenever the version of Node or V8 changes,
  making it much simpler to use Meteor with different versions of Node.
  5dc51d39ecc9e8e342884f3b4f8a489f734b4352

* `*.min.js` files are no longer minified during the build process.
  [PR #6986](https://github.com/meteor/meteor/pull/6986) [Issue #5363](https://github.com/meteor/meteor/issues/5363)

* You can now pick where the `.meteor/local` directory is created by setting the `METEOR_LOCAL_DIR` environment variable. This lets you run multiple instances of the same Meteor app.
  [PR #6760](https://github.com/meteor/meteor/pull/6760) [Issue #6532](https://github.com/meteor/meteor/issues/6532)

* Allow using authType in Facebook login [PR #5694](https://github.com/meteor/meteor/pull/5694)

* Adds flush() method to Tracker to force recomputation [PR #4710](https://github.com/meteor/meteor/pull/4710)

* Adds `defineMutationMethods` option (default: true) to `new Mongo.Collection` to override default behavior that sets up mutation methods (/collection/[insert|update...]) [PR #5778](https://github.com/meteor/meteor/pull/5778)

* Allow overridding the default warehouse url by specifying `METEOR_WAREHOUSE_URLBASE` [PR #7054](https://github.com/meteor/meteor/pull/7054)

* Allow `_id` in `$setOnInsert` in Minimongo: https://github.com/meteor/meteor/pull/7066

* Added support for `$eq` to Minimongo: https://github.com/meteor/meteor/pull/4235

* Insert a `Date` header into emails by default: https://github.com/meteor/meteor/pull/6916/files

* `meteor test` now supports setting the bind address using `--port IP:PORT` the same as `meteor run` [PR #6964](https://github.com/meteor/meteor/pull/6964) [Issue #6961](https://github.com/meteor/meteor/issues/6961)

* `Meteor.apply` now takes a `noRetry` option to opt-out of automatically retrying non-idempotent methods on connection blips: [PR #6180](https://github.com/meteor/meteor/pull/6180)

* DDP callbacks are now batched on the client side. This means that after a DDP message arrives, the local DDP client will batch changes for a minimum of 5ms (configurable via `bufferedWritesInterval`) and a maximum of 500ms (configurable via `bufferedWritesMaxAge`) before calling any callbacks (such as cursor observe callbacks).

* PhantomJS is no longer included in the Meteor dev bundle (#6905). If you
  previously relied on PhantomJS for local testing, the `spiderable`
  package, Velocity tests, or testing Meteor from a checkout, you should
  now install PhantomJS yourself, by running the following commmand:
  `meteor npm install -g phantomjs-prebuilt`

* The `babel-compiler` package now looks for `.babelrc` files and
  `package.json` files with a "babel" section. If found, these files may
  contribute additional Babel transforms that run before the usual
  `babel-preset-meteor` set of transforms. In other words, if you don't
  like the way `babel-preset-meteor` handles a particular kind of syntax,
  you can add your preferred transform plugins to the "presets" or
  "plugins" section of your `.babelrc` or `package.json` file. #6351

* When `BabelCompiler` cannot resolve a Babel plugin or preset package in
  `.babelrc` or `package.json`, it now merely warns instead of
  crashing. #7179

* Compiler plugins can now import npm packages that are visible to their
  input files using `inputFile.require(id)`. b16e8d50194b37d3511889b316345f31d689b020

* `import` statements in application modules now declare normal variables
  for the symbols that are imported, making it significantly easier to
  inspect imported variables when debugging in the browser console or in
  `meteor shell`.

* `import` statements in application modules are no longer restricted to
  the top level, and may now appear inside conditional statements
  (e.g. `if (Meteor.isServer) { import ... }`) or in nested scopes.

* `import` statements now work as expected in `meteor shell`. #6271

* Commands installed in `dev_bundle/lib/node_modules/.bin` (such as
  `node-gyp` and `node-pre-gyp`) are now available to scripts run by
  `meteor npm`. e95dfe410e1b43e8131bc2df9d2c29decdd1eaf6

* When building an application using `meteor build`, "devDependencies"
  listed in `package.json` are no longer copied into the bundle. #6750

* Packages tested with `meteor test-packages` now have access to local
  `node_modules` directories installed in the parent application or in the
  package directory itself. #6827

* You no longer need to specify `DEPLOY_HOSTNAME=galaxy.meteor.com` to run
  `meteor deploy` (and similar commands) against Galaxy. The AWS us-east-1
  Galaxy is now the default for `DEPLOY_HOSTNAME`. If your app's DNS points to
  another Galaxy region, `meteor deploy` will detect that automatically as
  well. #7055

* The `coffeescript` plugin now passes raw JavaScript code enclosed by
  back-ticks to `BabelCompiler`, enabling all ECMAScript features
  (including `import` and `export`) within CoffeeScript. #6000 #6691

* The `coffeescript` package now implies the same runtime environment as
  `ecmascript` (`ecmascript-runtime`, `babel-runtime`, and `promise`, but
  not `modules`). #7184

* When Meteor packages install `npm` dependencies, the
  `process.env.NPM_CONFIG_REGISTRY` environment variable is now
  respected. #7162

* `files.rename` now always executes synchronously. 9856d1d418a4d19c0adf22ec9a92f7ce81a23b05

* "Bare" files contained by `client/compatibility/` directories or added
  with `api.addFiles(path, ..., { bare: true })` are no longer compiled by
  Babel. https://github.com/meteor/meteor/pull/7033#issuecomment-225126778

* Miscellaneous fixed bugs: #6877 #6843 #6881

## v1.3.2.4, 2016-04-20

> Meteor 1.3.2.4 was published because publishing 1.3.2.3 failed in an
unrecoverable way. Meteor 1.3.2.4 contains no additional changes beyond
the changes in 1.3.2.3.

## v1.3.2.3, 2016-04-20

* Reverted accidental changes included in 1.3.2.1 and 1.3.2.2 that
  improved DDP performance by batching updates, but broke some packages
  that relied on private methods of the DDP client Connection class. See
  https://github.com/meteor/meteor/pull/5680 for more details. These
  changes will be reinstated in 1.3.3.

## v1.3.2.2, 2016-04-18

* Fixed bugs #6819 and #6831.

## v1.3.2.1, 2016-04-15

* Fixed faulty comparison of `.sourcePath` and `.targetPath` properties of
  files scanned by the `ImportScanner`, which caused problems for apps
  using the `tap:i18n` package. 6e792a7cf25847b8cd5d5664a0ff45c9fffd9e57

## v1.3.2, 2016-04-15

* The `meteor/meteor` repository now includes a `Roadmap.md` file:
  https://github.com/meteor/meteor/blob/devel/Roadmap.md

* Running `npm install` in `bundle/programs/server` when deploying an app
  also rebuilds any binary npm dependencies, fixing #6537. Set
  METEOR_SKIP_NPM_REBUILD=1 to disable this behavior if necessary.

* Non-.js(on) files in `node_modules` (such as `.less` and `.scss`) are
  now processed by compiler plugins and may be imported by JS. #6037

* The `jquery` package can now be completely removed from any app (#6563),
  and uses `<app>/node_modules/jquery` if available (#6626).

* Source maps are once again generated for all bundled JS files, even if
  they are merely identity mappings, so that the files appear distinct in
  the browser, and stack traces make more sense. #6639

* All application files in `imports` directories are now considered lazy,
  regardless of whether the app is using the `modules` package. This could
  be a breaking change for 1.3.2 apps that do not use `modules` or
  `ecmascript` but contain `imports` directories. Workaround: move files
  out of `imports`, or rename `imports` to something else.

* The `npm-bcrypt` package has been upgraded to use the latest version
  (0.8.5) of the `bcrypt` npm package.

* Compiler plugins can call `addJavaScript({ path })` multiple times with
  different paths for the same source file, and `module.id` will reflect
  this `path` instead of the source path, if they are different. #6806

* Fixed bugs: https://github.com/meteor/meteor/milestones/Release%201.3.2

* Fixed unintended change to `Match.Optional` which caused it to behave the same as the new `Match.Maybe` and incorrectly matching `null` where it previously would not have allowed it. #6735

## v1.3.1, 2016-04-03

* Long isopacket node_modules paths have been shortened, fixing upgrade
  problems on Windows. #6609

* Version 1.3.1 of Meteor can now publish packages for earlier versions of
  Meteor, provided those packages do not rely on modules. #6484 #6618

* The meteor-babel npm package used by babel-compiler has been upgraded to
  version 0.8.4. c8d12aed4e725217efbe86fa35de5d5e56d73c83

* The `meteor node` and `meteor npm` commands now return the same exit
  codes as their child processes. #6673 #6675

* Missing module warnings are no longer printed for Meteor packages, or
  for `require` calls when `require` is not a free variable, fixing
  https://github.com/practicalmeteor/meteor-mocha/issues/19.

* Cordova iOS builds are no longer built by Meteor, but merely prepared
  for building. 88d43a0f16a484a5716050cb7de8066b126c7b28

* Compiler plugin errors were formerly silenced for files not explicitly
  added in package.js. Now those errors are reported when/if the files are
  imported by the ImportScanner. be986fd70926c9dd8eff6d8866205f236c8562c4

## v1.3, 2016-03-27

### ES2015/Modules

* Enable ES2015 and CommonJS modules in Meteor apps and packages, on
  both client and server. Also let you install modules in apps and
  package by running `npm install`. See: https://github.com/meteor/meteor/blob/master/packages/modules/README.md

* Enable ES2015 generators and ES2016 async/await in the `ecmascript`
  package.

* Inherit static getters and setters in subclasses, when using the
  `ecmascript` package. #5624

* Report full file paths on compiler errors when using the
  `ecmascript` package. #5551

* Now possible to `import` or `require` files with a `.json` file
  extension. #5810

* `process.env.NODE_ENV` is now defined on both client and server as
  either `development` or `production`, which also determines the boolean
  flags `Meteor.isDevelopment` and `Meteor.isProduction`.

* Absolute identifiers for app modules no longer have the `/app/` prefix,
  and absolute identifiers for Meteor packages now have the prefix
  `/node_modules/meteor/` instead of just `/node_modules/`, meaning you
  should `import {Blaze} from "meteor/blaze"` instead of `from "blaze"`.

* Package variables imported by application code are once again exposed
  globally, allowing them to be accessed from the browser console or from
  `meteor shell`. #5868

* Fixed global variable assignment analysis during linking. #5870 #5819

* Changes to files in node_modules will now trigger a restart of the
  development server, just like any other file changes. #5815

* The meteor package now exports a `global` variable (a la Node) that
  provides a reliable reference to the global object for all Meteor code.

* Packages in local node_modules directories now take precedence over
  Meteor packages of the same name. #5933

* Upgraded `babel-compiler` to Babel 6, with the following set of plugins:
  https://github.com/meteor/babel-preset-meteor/blob/master/index.js

* Lazy CSS modules may now be imported by JS: 12c946ee651a93725f243f790c7919de3d445a19

* Packages in the top-level node_modules directory of an app can now be
  imported by Meteor packages: c631d3ac35f5ca418b93c454f521989855b8ec72

* Added support for wildcard import and export statements. #5872 #5897

* Client-side stubs for built-in Node modules are now provided
  automatically if the `meteor-node-stubs` npm package is installed. #6056

* Imported file extensions are now optional for file types handled by
  compiler plugins. #6151

* Upgraded Babel packages to ~6.5.0: 292824da3f8449afd1cd39fcd71acd415c809c0f
  Note: .babelrc files are now ignored (#6016), but may be reenabled (#6351).

* Polyfills now provided for `process.nextTick` and `process.platform`. #6167 #6198 #6055 efe53de492da6df785f1cbef2799d1d2b492a939

* The `meteor test-app` command is now `meteor test [--full-app]`:
  ab5ab15768136d55c76d51072e746d80b45ec181

* New apps now include a `package.json` file.
  c51b8cf7ffd8e7c9ca93768a2df93e4b552c199c

* `require.resolve` is now supported.
  https://github.com/benjamn/install/commit/ff6b25d6b5511d8a92930da41db73b93eb1d6cf8

* JSX now enabled in `.js` files processed by the `ecmascript` compiler
  plugin. #6151

* On the server, modules contained within `node_modules` directories are
  now loaded using the native Node `require` function. #6398

* All `<script>` tag(s) for application and package code now appear at the
  end of the `<body>` rather than in the `<head>`. #6375

* The client-side version of `process.env.NODE_ENV` (and other environment
  variables) now matches the corresponding server-side values. #6399

### Performance

* Don't reload package catalog from disk on rebuilds unless package
  dependencies changed. #5747

* Improve minimongo performance on updating documents when there are
  many active observes. #5627

### Platform

* Upgrade to Node v0.10.41.

* Allow all types of URLs that npm supports in `Npm.depends`
  declarations.

* Split up `standard-minifiers` in separate CSS
  (`standard-minifiers-css`) and JS minifiers
  (`standard-minifiers-js`). `standard-minifiers` now acts as an
  umbrella package for these 2 minifiers.

* Allow piping commands to `meteor shell` via STDIN. #5575

* Let users set the CAFILE environment variable to override the SSL
  root certificate list. #4757 #5523

* `force-ssl` is now marked production only.

### Cordova

* Cordova dependencies have been upgraded to the latest versions
  (`cordova-lib` 6.0.0, `cordova-ios` 4.0.1, and `cordova-android` 5.1.0).

* iOS apps now require iOS 8 or higher, and building for iOS requires Xcode 7.2
  to be installed.

* Building for Android now requires Android SDK 23 to be installed. You may also
  need to create a new AVD for the emulator.

* Building Cordova Android apps on Windows is now supported. #4155

* The Crosswalk plugin has been updated to 1.4.0.

* Cordova core plugins are now pinned to minimal versions known to be compatible
  with the included platforms. A warning is printed asking people to upgrade
  their dependencies if they specify an older version, but we'll always use
  the pinned version regardless.

* The plugin used for file serving and hot code push has been completely
  rewritten. Among many other improvements, it downloads updates incrementally,
  can recover from downloading faulty JavaScript code, and is much more
  reliable and performant.
  See [`cordova-plugin-meteor-webapp`](https://github.com/meteor/cordova-plugin-meteor-webapp)
  for more a more detailed description of the new design.

* If the callbacks added with `Meteor.startup()` do not complete within a set
  time, we consider a downloaded version faulty and will fallback to the last
  known good version. The default timeout is 20 seconds, but this can be
  configured by setting `App.setPreference("WebAppStartupTimeout", "10000");`
  (in milliseconds) in `mobile-config.js`.

* We now use `WKWebView` on iOS by default, even on iOS 8 (which works because
  we do not use `file://` URLs).

* We now use `localhost` instead of `meteor.local` to serve files from. Since
  `localhost` is considered a secure origin, this means the web view won't
  disable web platform features that it otherwise would.

* The local server port now lies between 12000-13000 and is chosen based on
  the `appId`, to both be consistent and lessen the chance of collisions between
  multiple Meteor Cordova apps installed on the same device.

* The plugin now allows for local file access on both iOS and Android, using a
  special URL prefix (`http://localhost:<port>/local-filesystem/<path>`).

* App icon and launch image sizes have been updated. Low resolution sizes for
  now unsupported devices have been deprecated, and higher resolution versions
  have been added.

* We now support the modern Cordova whitelist mechanism. `App.accessRule` has
  been updated with new options.

* `meteor build` now supports a `--server-only` option to avoid building
  the mobile apps when `ios` or `android` platforms have been added. It still
  builds the `web.cordova` architecture in the server bundle however, so it can
  be served for hot code pushes.

* `meteor run` now always tries to use an autodetected IP address as the
  mobile `ROOT_URL`, even if we're not running on a device. This avoids a situation
  where an app already installed on a device connects to a restarted development
  server and receives a `localhost` `ROOT_URL`. #5973

* Fixed a discrepancy between the way we calculated client hashes during a mobile
  build and on the server, which meant a Cordova app would always download a
  new version the first time it started up.

* In Cordova apps, `Meteor.startup()` now correctly waits for the
  device to be ready before firing the callback.

### Accounts

* Make `Accounts.forgotPassword` treat emails as case insensitive, as
  the rest of the accounts system does.

### Blaze

* Don't throw in certain cases when calling a template helper with an
  empty data context. #5411 #5736

* Improve automatic blocking of URLs in attribute values to also
  include `vbscript:` URLs.

### Check

* Introduced new matcher `Match.Maybe(type)` which will also match (permit) `null` in addition to `undefined`.  This is a suggested replacement (where appropriate) for `Match.Optional` which did not permit `null`.  This prevents the need to use `Match.OneOf(null, undefined, type)`. #6220

### Testing

* Packages can now be marked as `testOnly` to only run as part of app
  testing with `meteor test`. This is achieved by setting
  `testOnly: true` to `Package.describe`.


### Uncategorized

* Remove warning in the `simple-todos-react` example app. #5716

* Fix interaction between `browser-policy` and `oauth` packages. #5628

* Add README.md to the `tinytest` package. #5750

* Don't crash when calling `ReactiveDict.prototype.clear` if a
  property with a value wasn't previously accessed. #5530 #5602

* Move `DDPRateLimiter` to the server only, since it won't work if it
  is called from the client. It will now error if referenced from the
  client at all.

* Don't call function more than once when passing a `Match.Where`
  argument to `check`. #5630 #5651

* Fix empty object argument check in `this.subscribe` in
  templates. #5620

* Make `HTTP.call` not crash on undefined content. #5565 #5601

* Return observe handle from
  `Mongo.Collection.prototype._publishCursor`. #4983 #5615

* Add 'Did you mean?' reminders for some CLI commands to help Rails
  developers. #5593

* Make internal shell scripts compatible with other Unix-like
  systems. #5585

* Add a `_pollingInterval` option to `coll.find()` that can be used in
  conjunction with `_disableOplog: true`. #5586

* Expose Tinytest internals which can be used to extend it. #3541

* Improve error message from `check` when passing in null. #5545

* Split up `standard-minifiers` in separate CSS (`standard-minifier-css`) and JS
  minifiers(`standard-minifier-js`). `standard-minifiers` now acts as an umbrella package for these
  2 minifiers.

* Detect new Facebook user-agent in the `spiderable` package. #5516

* `Match.ObjectIncluding` now really requires plain objects. #6140

* Allow `git+` URL schemes for npm dependencies. #844

* Expose options `disableOplog`, `pollingIntervalMs`, and
  `pollingThrottleMs` to `Cursor.find` for tuning observe parameters
  on the server.

* Expose `dynamicHead` and `dynamicBody` hooks in boilerplate generation allowing code to inject content into the body and head tags from the server. #3860

* Add methods of the form `BrowserPolicy.content.allow<ContentType>BlobUrl()` to BrowserPolicy #5141

* Move `<script>` tags to end of `<body>` to enable 'loading' UI to be inserted into the boilerplate #6375

* Adds WebAppInternals.setBundledJsCssUrlRewriteHook allowing apps to supply a hook function that can create a dynamic bundledJsCssPrefix at runtime. This is useful if you're using a CDN by giving you a way to ensure the CDN won't cache broken js/css resources during an app upgrade.

Patches contributed by GitHub users vereed, mitar, nathan-muir,
robfallows, skishore, okland, Primigenus, zimme, welelay, rgoomar,
bySabi, mbrookes, TomFreudenberg, TechPlexEngineer, zacharydenton,
AlexeyMK, gwendall, dandv, devgrok, brianlukoff.


## v.1.2.1, 2015-10-26

* `coll.insert()` now uses a faster (but cryptographically insecure)
  algorithm to generate document IDs when called outside of a method
  and an `_id` field is not explicitly passed. With this change, there
  are no longer two algorithms used to generate document
  IDs. `Random.id()` can still be used to generate cryptographically
  secure document IDs. [#5161](https://github.com/meteor/meteor/issues/5161)

* The `ecmascript-collections` package has been renamed to
  `ecmascript-runtime` and now includes a more complete selection of
  ES2015 polyfills and shims from [`core-js`](https://www.npmjs.com/package/core-js).
  The complete list can be found
  [here](https://github.com/meteor/ecmascript-runtime/blob/master/server.js).

* Check type of `onException` argument to `bindEnvironment`. [#5271](https://github.com/meteor/meteor/issues/5271)

* WebApp's `PORT` environment variable can now be a named pipe to better support
  deployment on IIS on Windows. [4413](https://github.com/meteor/meteor/issues/4413)

* `Template.dynamic` can be now used as a block helper:
  `{{#Template.dynamic}} ... {{/Template.dynamic}}` [#4756](https://github.com/meteor/meteor/issues/4756)

* `Collection#allow/deny` now throw errors when passed falsy values. [#5442](https://github.com/meteor/meteor/pull/5442)

* `source-map` has been updated to a newer patch version, which fixes major bugs
  in particular around loading bundles generated by Webpack. [#5411](https://github.com/meteor/meteor/pull/5411)

* `check` now returns instead of throwing errors internally, which should make
  it much faster. `check` is used in many core Meteor packages, so this should
  result in small performance improvements across the framework. [#4584](https://github.com/meteor/meteor/pull/4584)

* The `userEmail` option to `Meteor.loginWithMeteorDeveloperAccount` has been
  renamed to `loginHint`, and now supports Google accounts as well. The old
  option still works for backwards compatibility. [#2422](https://github.com/meteor/meteor/issues/2422) [#5313](https://github.com/meteor/meteor/pull/5313)

* The old `addFiles` API for adding package assets no longer throws an error,
  making it easier to share packages between pre- and post-1.2 versions of
  Meteor. [#5458](https://github.com/meteor/meteor/issues/5458)

* Normally, you can't deploy to free meteor.com hosting or Galaxy from a
  non-Linux machine if you have *local* non-published packages with binary
  dependencies, nor can you run `meteor build --architecture SomeOtherArch`. As
  a temporary workaround, if you set the `METEOR_BINARY_DEP_WORKAROUND`
  variable, you will be able to deploy to Galaxy (but not free meteor.com
  hosting), and tarballs built with `meteor build` will contain a
  `programs/server/setup.sh` shell script which should be run on the server to
  install those packages.

## v1.2.0.2, 2015-09-28

* Update Crosswalk plugin for Cordova to 1.3.1. [#5267](https://github.com/meteor/meteor/issues/5267)

* Fix `meteor add` for a Cordova plugin using a Git URL with SHA.

* Upgraded the `promise` package to use `meteor-promise@0.5.0`, which uses
  the global `Promise` constructor in browsers that define it natively.

* Fix error in assigning attributes to `<body>` tag when using Blaze templates
  or `static-html`. [#5232](https://github.com/meteor/meteor/issues/5232)

## v1.2.0.1, 2015-09-22

* Fix incorrect publishing of packages with exports but no source. [#5228](https://github.com/meteor/meteor/issues/5228)

## v1.2, 2015-09-21

There are quite a lot of changes in Meteor 1.2. See the
[Wiki](https://github.com/meteor/meteor/wiki/Breaking-changes-in-Meteor-1.2) for
a shorter list of breaking changes you should be aware of when upgrading.

### Core Packages

* `meteor-platform` has been deprecated in favor of the smaller `meteor-base`,
  with apps listing their other dependencies explicitly.  The v1.2 upgrader
  will rewrite `meteor-platform` in existing apps.  `meteor-base` puts fewer
  symbols in the global namepsace, so it's no longer true that all apps
  have symbols like `Random` and `EJSON` in the global namespace.

* New packages: `ecmascript`, `es5-shim`, `ecmascript-collections`, `promise`,
  `static-html`, `jshint`, `babel-compiler`

* No longer include the `json` package by default, which contains code for
  `JSON.parse` and `JSON.stringify`.  (The last browser to not support JSON
  natively was Internet Explorer 7.)

* `autoupdate` has been renamed `hot-code-push`

### Meteor Accounts

* Login attempts are now rate-limited by default.  This can be turned off
  using `Accounts.removeDefaultRateLimit()`.

* `loginWithPassword` now matches username or email in a case insensitive
  manner. If there are multiple users with a username or email only differing
  in case, a case sensitive match is required. [#550](https://github.com/meteor/meteor/issues/550)

* `loginWithGithub` now requests `user:email` scope by default, and attempts
  to fetch the user's emails. If no public email has been set, we use the
  primary email instead. We also store the complete list of emails. [#4545](https://github.com/meteor/meteor/issues/4545)

* When an account's email address is verified, deactivate other verification
  tokens.  [#4626](https://github.com/meteor/meteor/issues/4626)

* Fix bug where blank page is shown when an expired login token is
  present. [#4825](https://github.com/meteor/meteor/issues/4825)

* Fix `OAuth1Binding.prototype.call` when making requests to Twitter
  with a large parameter set.

* Directions for setting up Google OAuth in accounts-ui have been updated to
  match Google's new requirements.

* Add `Accounts.oauth.unregisterService` method, and ensure that users can only
  log in with currently registered services.  [#4014](https://github.com/meteor/meteor/issues/4014)

* The `accounts-base` now defines reusable `AccountsClient` and
  `AccountsServer` constructors, so that users can create multiple
  independent instances of the `Accounts` namespace.  [#4233](https://github.com/meteor/meteor/issues/4233)

* Create an index for `Meteor.users` on
  `services.email.verificationTokens.token` (instead of
  `emails.validationTokens.token`, which never was used for anything).  [#4482](https://github.com/meteor/meteor/issues/4482)

* Remove an IE7-specific workaround from accounts-ui.  [#4485](https://github.com/meteor/meteor/issues/4485)

### Livequery

* Improved server performance by reducing overhead of processing oplog after
  database writes. Improvements are most noticeable in case when a method is
  doing a lot of writes on collections with plenty of active observers.  [#4694](https://github.com/meteor/meteor/issues/4694)

### Mobile

* The included Cordova tools have been updated to the latest version 5.2.0.
  This includes Cordova Android 4.1 and Cordova iOS 3.9. These updates may
  require you to make changes to your app. For details, see the [Cordova release
  notes] (https://cordova.apache.org/#news) for for the different versions.

* Thanks to Cordova Android's support for pluggable web views, it is now
  possible to install the [Crosswalk plugin]
  (https://crosswalk-project.org/documentation/cordova/cordova_4.html), which
  offers a hugely improved web view on older Android versions.
  You can add the plugin to your app with `meteor add crosswalk`.

* The bundled Android tools have been removed and a system-wide install of the
  Android SDK is now required. This should make it easier to keep the
  development toolchain up to date and helps avoid some difficult to diagnose
  failures. If you don't have your own Android tools installed already, you can
  find more information about installing the Android SDK for [Mac] (https://github.com/meteor/meteor/wiki/Mobile-Dev-Install:-Android-on-Mac)
  or [Linux]
  (https://github.com/meteor/meteor/wiki/Mobile-Dev-Install:-Android-on-Linux).

* As part of moving to npm, many Cordova plugins have been renamed. Meteor
  should perform conversions automatically, but you may want to be aware of this
  to avoid surprises. See [here]
  (https://cordova.apache.org/announcements/2015/04/21/plugins-release-and-move-to-npm.html)
  for more information.

* Installing plugins from the local filesystem is now supported using `file://`
  URLs, which should make developing your own plugins more convenient. It is
  also needed as a temporary workaround for using the Facebook plugin.
  Relative references are interpreted relative to the Meteor project directory.
  (As an example,
  `meteor add cordova:phonegap-facebook-plugin@file://../phonegap-facebook-plugin`
  would attempt to install the plugin from the same directory you Meteor project
  directory is located in.)

* Meteor no longer supports installing Cordova plugins from tarball URLs, but
  does support Git URLs with a SHA reference (like
  `https://github.com/apache/cordova-plugin-file#c452f1a67f41cb1165c92555f0e721fbb07329cc`).
  Existing GitHub tarball URLs are converted automatically.

* Allow specifying a `buildNumber` in `App.info`, which is used to set the
  `android-versionCode` and `ios-CFBundleVersion` in the `config.xml` of the
  Cordova project. The build number is used to differentiate between
  different versions of the app, and should be incremented before distributing
  a built app to stores or testing services. [#4048](https://github.com/meteor/meteor/issues/4048)

* Other changes include performance enhancements when building and running,
  and improved requirements checking and error reporting.

* Known issue: we do not currently show logging output when running on the
  iOS Simulator. As a workaround, you can `meteor run ios-device` to open the
  project in Xcode and watch the output there.

### Templates/Blaze

* New syntax: Handlebars sub-expressions are now supported -- as in,
  `{{helper (anotherHelper arg1 arg2)}}` -- as well as new block helper forms
  `#each .. in ..` and `#let x=y`.  See
  https://github.com/meteor/meteor/tree/devel/packages/spacebars

* Add a special case for the new `react-template-helper` package -- don't let
  templates use {{> React}} with siblings since `React.render` assumes it's
  being rendered into an empty container element. (This lets us throw the error
  when compiling templates rather than when the app runs.)

* Improve parsing of `<script>` and `<style>` tags.  [#3797](https://github.com/meteor/meteor/issues/3797)

* Fix a bug in `observe-sequence`. The bug was causing unnecessary rerenderings
  in an instance of `#each` block helper followed by false "duplicate ids"
  warnings. [#4049](https://github.com/meteor/meteor/issues/4049)

* `TemplateInstance#subscribe` now has a new `connection` option, which
  specifies which connection should be used when making the subscription. The
  default is `Meteor.connection`, which is the connection used when calling
  `Meteor.subscribe`.

* Fix external `<script>` tags in body or templates.  [#4415](https://github.com/meteor/meteor/issues/4415)

* Fix memory leak.  [#4289](https://github.com/meteor/meteor/issues/4289)

* Avoid recursion when materializing DOM elements, to avoid stack overflow
  errors in certain browsers. [#3028](https://github.com/meteor/meteor/issues/3028)

* Blaze and Meteor's built-in templating are now removable using
  `meteor remove blaze-html-templates`. You can add back support for static
  `head` and `body` tags in `.html` files by using the `static-html` package.

### DDP

* Websockets now support the
  [`permessage-deflate`](https://tools.ietf.org/id/draft-ietf-hybi-permessage-compression-19.txt)
  extension, which compresses data on the wire. It is enabled by default on the
  server. To disable it, set `$SERVER_WEBSOCKET_COMPRESSION` to `0`. To configure
  compression options, set `$SERVER_WEBSOCKET_COMPRESSION` to a JSON object that
  will be used as an argument to
  [`deflate.configure`](https://github.com/faye/permessage-deflate-node/blob/master/README.md).
  Compression is supported on the client side by Meteor's Node DDP client and by
  browsers including Chrome, Safari, and Firefox 37.

* The `ddp` package has been split into `ddp-client` and `ddp-server` packages;
  using `ddp` is equivalent to using both. This allows you to use the Node DDP
  client without adding the DDP server to your app.  [#4191](https://github.com/meteor/meteor/issues/4191) [#3452](https://github.com/meteor/meteor/issues/3452)

* On the client, `Meteor.call` now takes a `throwStubExceptions` option; if set,
  exceptions thrown by method stubs will be thrown instead of logged, and the
  method will not be invoked on the server.  [#4202](https://github.com/meteor/meteor/issues/4202)

* `sub.ready()` should return true inside that subscription's `onReady`
  callback.  [#4614](https://github.com/meteor/meteor/issues/4614)

* Fix method calls causing broken state when socket is reconnecting.  [#5104](https://github.com/meteor/meteor/issues/5104)

### Isobuild

* Build plugins will no longer process files whose names match the extension
  exactly (with no extra dot). If your build plugin needs to match filenames
  exactly, you should use the new build plugin API in this release which
  supplies a special `filenames` option. [#3985](https://github.com/meteor/meteor/issues/3985)

* Adding the same file twice in the same package is now an error. Previously,
  this could either lead to the file being included multiple times, or to a
  build time crash.

* You may now specify the `bare` option for JavaScript files on the server.
  Previous versions only allowed this on the client. [#3681](https://github.com/meteor/meteor/issues/3681)

* Ignore `node_modules` directories in apps instead of processing them as Meteor
  source code.  [#4457](https://github.com/meteor/meteor/issues/4457) [#4452](https://github.com/meteor/meteor/issues/4452)

* Backwards-incompatible change for package authors: Static assets in package.js files must now be
  explicitly declared by using `addAssets` instead of `addFiles`. Previously,
  any file that didn't have a source handler was automatically registered as a
  server-side asset. The `isAsset` option to `addFiles` is also deprecated in
  favor of `addAssets`.

* Built files are now always annotated with line number comments, to improve the
  debugging experience in browsers that don't support source maps.

* There is a completely new API for defining build plugins that cache their
  output. There are now special APIs for defining linters and minifiers in
  addition to compilers. The core Meteor packages for `less`, `coffee`, `stylus`
  and `html` files have been updated to use this new API. Read more on the
  [Wiki page](https://github.com/meteor/meteor/wiki/Build-Plugins-API).

### CSS

* LESS and Stylus now support cross-package imports.

* CSS concatenation and minification is delegated to the `standard-minifiers`
  package, which is present by default (and added to existing apps by the v1.2
  upgrader).

* CSS output is now split into multiple stylesheets to avoid hitting limits on
  rules per stylesheet in certain versions of Internet Explorer. [#1876](https://github.com/meteor/meteor/issues/1876)

### Mongo

* The oplog observe driver now properly updates queries when you drop a
  database.  [#3847](https://github.com/meteor/meteor/issues/3847)

* MongoID logic has been moved out of `minimongo` into a new package called
  `mongo-id`.

* Fix Mongo upserts with dotted keys in selector.  [#4522](https://github.com/meteor/meteor/issues/4522)


### `meteor` command-line tool

* You can now create three new example apps with the command line tool. These
  are the apps from the official tutorials at http://meteor.com/tutorials, which
  demonstrate building the same app with Blaze, Angular, and React. Try these
  apps with:

  ```sh
  meteor create --example simple-todos
  meteor create --example simple-todos-react
  meteor create --example simple-todos-angular
  ```

* `meteor shell` no longer crashes when piped from another command.

* Avoid a race condition in `meteor --test` and work with newer versions of the
  Velocity package.  [#3957](https://github.com/meteor/meteor/issues/3957)

* Improve error handling when publishing packages.  [#3977](https://github.com/meteor/meteor/issues/3977)

* Improve messaging around publishing binary packages.  [#3961](https://github.com/meteor/meteor/issues/3961)

* Preserve the value of `_` in `meteor shell`.  [#4010](https://github.com/meteor/meteor/issues/4010)

* `meteor mongo` now works on OS X when certain non-ASCII characters are in the
  pathname, as long as the `pgrep` utility is installed (it ships standard with
  OS X 10.8 and newer).  [#3999](https://github.com/meteor/meteor/issues/3999)

* `meteor run` no longer ignores (and often reverts) external changes to
  `.meteor/versions` which occur while the process is running.  [#3582](https://github.com/meteor/meteor/issues/3582)

* Fix crash when downloading two builds of the same package version
  simultaneously.  [#4163](https://github.com/meteor/meteor/issues/4163)

* Improve messages printed by `meteor update`, displaying list of packages
  that are not at the latest version available.

* When determining file load order, split file paths on path separator
  before comparing path components alphabetically.  [#4300](https://github.com/meteor/meteor/issues/4300)

* Fix inability to run `mongod` due to lack of locale configuration on some
  platforms, and improve error message if the failure still occurs.  [#4019](https://github.com/meteor/meteor/issues/4019)

* New `meteor lint` command.

### Minimongo

* The `$push` query modifier now supports a `$position` argument.  [#4312](https://github.com/meteor/meteor/issues/4312)

* `c.update(selector, replacementDoc)` no longer shares mutable state between
  replacementDoc and Minimongo internals. [#4377](https://github.com/meteor/meteor/issues/4377)

### Email

* `Email.send` now has a new option, `attachments`, in the same style as
  `mailcomposer`.
  [Details here.](https://github.com/andris9/mailcomposer#add-attachments)

### Tracker

* New `Tracker.Computation#onStop` method.  [#3915](https://github.com/meteor/meteor/issues/3915)

* `ReactiveDict` has two new methods, `clear` and `all`. `clear` resets
  the dictionary as if no items had been added, meaning all calls to `get` will
  return `undefined`. `all` converts the dictionary into a regular JavaScript
  object with a snapshot of the keys and values. Inside an autorun, `all`
  registers a dependency on any changes to the dictionary. [#3135](https://github.com/meteor/meteor/issues/3135)

### Utilities

* New `beforeSend` option to `HTTP.call` on the client allows you to directly
  access the `XMLHttpRequest` object and abort the call.  [#4419](https://github.com/meteor/meteor/issues/4419) [#3243](https://github.com/meteor/meteor/issues/3243) [#3266](https://github.com/meteor/meteor/issues/3266)

* Parse `application/javascript` and `application/x-javascript` HTTP replies as
  JSON too.  [#4595](https://github.com/meteor/meteor/issues/4595)

* `Match.test` from the `check` package now properly compares boolean literals,
  just like it does with Numbers and Strings. This applies to the `check`
  function as well.

* Provide direct access to the `mailcomposer` npm module used by the `email`
  package on `EmailInternals.NpmModules`. Allow specifying a `MailComposer`
  object to `Email.send` instead of individual options.  [#4209](https://github.com/meteor/meteor/issues/4209)

* Expose `Spiderable.requestTimeoutMs` from `spiderable` package to
  allow apps to set the timeout for running phantomjs.

* The `spiderable` package now reports the URL it's trying to fetch on failure.


### Other bug fixes and improvements

* Upgraded dependencies:

  - Node: 0.10.40 (from 0.10.36)
  - uglify-js: 2.4.20 (from 2.4.17)
  - http-proxy: 1.11.1 (from 1.6.0)

* `Meteor.loginWithGoogle` now supports `prompt`. Choose a prompt to always be
  displayed on Google login.

* Upgraded `coffeescript` package to depend on NPM packages
  coffeescript@1.9.2 and source-map@0.4.2. [#4302](https://github.com/meteor/meteor/issues/4302)

* Upgraded `fastclick` to 1.0.6 to fix an issue in iOS Safari. [#4393](https://github.com/meteor/meteor/issues/4393)

* Fix `Error: Can't render headers after they are sent to the client`.  [#4253](https://github.com/meteor/meteor/issues/4253) [#4750](https://github.com/meteor/meteor/issues/4750)

* `Meteor.settings.public` is always available on client and server,
  and modifications made on the server (for example, during app initialization)
  affect the value seen by connecting clients. [#4704](https://github.com/meteor/meteor/issues/4704)

### Windows

* Increase the buffer size for `netstat` when looking for running Mongo servers. [#4125](https://github.com/meteor/meteor/issues/4125)

* The Windows installer now always fetches the latest available version of
  Meteor at runtime, so that it doesn't need to be recompiled for every release.

* Fix crash in `meteor mongo` on Windows.  [#4711](https://github.com/meteor/meteor/issues/4711)


## v1.1.0.3, 2015-08-03

### Accounts

* When using Facebook API version 2.4, properly fetch `email` and other fields.
  Facebook recently forced all new apps to use version 2.4 of their API.  [#4743](https://github.com/meteor/meteor/issues/4743)


## v1.1.0.2, 2015-04-06

### `meteor` command-line tool

* Revert a change in 1.1.0.1 that caused `meteor mongo` to fail on some Linux
  systems. [#4115](https://github.com/meteor/meteor/issues/4115), [#4124](https://github.com/meteor/meteor/issues/4124), [#4134](https://github.com/meteor/meteor/issues/4134)


## v1.1.0.1, 2015-04-02

### Blaze

* Fix a regression in 1.1 in Blaze Templates: an error happening when View is
  invalidated immediately, causing a client-side crash (accessing
  `destroyMembers` of `undefined`). [#4097](https://github.com/meteor/meteor/issues/4097)

## v1.1, 2015-03-31

### Windows Support

* The Meteor command line tool now officially supports Windows 7, Windows 8.1,
  Windows Server 2008, and Windows Server 2012. It can run from PowerShell or
  Command Prompt.

* There is a native Windows installer that will be available for download from
  <https://www.meteor.com/install> starting with this release.

* In this release, Meteor on Windows supports all features available on Linux
  and Mac except building mobile apps with PhoneGap/Cordova.

* The `meteor admin get-machine` command now supports an additional
  architecture, `os.windows.x86_32`, which can be used to build binary packages
  for Windows.

### Version Solver

* The code that selects compatible package versions for `meteor update`
  and resolves conflicts on `meteor add` has been rewritten from the ground up.
  The core solver algorithm is now based on MiniSat, an open-source SAT solver,
  improving performance and maintainability.

* Refresh the catalog instead of downgrading packages when the versions in
  `.meteor/versions` aren't in the cache.  [#3653](https://github.com/meteor/meteor/issues/3653)

* Don't downgrade packages listed in `.meteor/packages`, or upgrade to a new
  major version, unless the new flag `--allow-incompatible-update` is passed
  as an override.

* Error messages are more detailed when constraints are unsatisfiable.

* Prefer "patched" versions of new indirect dependencies, and take patches
  to them on `meteor update` (for example, `1.0.1` or `1.0.0_1` over `1.0.0`).

* Version Solver is instrumented for profiling (`METEOR_PROFILE=1` in the
  environment).

* Setting the `METEOR_PRINT_CONSTRAINT_SOLVER_INPUT` environment variable
  prints information useful for diagnosing constraint solver bugs.

### Tracker

* Schedule the flush cycle using a better technique than `setTimeout` when
  available.  [#3889](https://github.com/meteor/meteor/issues/3889)

* Yield to the event loop during the flush cycle, unless we're executing a
  synchronous `Tracker.flush()`.  [#3901](https://github.com/meteor/meteor/issues/3901)

* Fix error reporting not being source-mapped properly. [#3655](https://github.com/meteor/meteor/issues/3655)

* Introduce a new option for `Tracker.autorun` - `onError`. This callback can be
  used to handle errors caught in the reactive computations. [#3822](https://github.com/meteor/meteor/issues/3822)

### Blaze

* Fix stack overflow from nested templates and helpers by avoiding recursion
  during rendering.  [#3028](https://github.com/meteor/meteor/issues/3028)

### `meteor` command-line tool

* Don't fail if `npm` prints more than 200K.  [#3887](https://github.com/meteor/meteor/issues/3887)


### Other bug fixes and improvements

* Upgraded dependencies:

  - uglify-js: 2.4.17 (from 2.4.13)

Patches contributed by GitHub users hwillson, mitar, murillo128, Primigenus,
rjakobsson, and tmeasday.


## v1.0.5, 2015-03-25

* This version of Meteor now uses version 2.2 of the Facebook API for
  authentication, instead of 1.0. If you use additional Facebook API methods
  beyond login, you may need to request new permissions.

  Facebook will automatically switch all apps to API version 2.0 on April
  30th, 2015. Please make sure to update your application's permissions and API
  calls by that date.

  For more details, see
  https://github.com/meteor/meteor/wiki/Facebook-Graph-API-Upgrade


## v1.0.4.2, 2015-03-20

* Fix regression in 1.0.4 where using Cordova for the first time in a project
  with hyphens in its directory name would fail.  [#3950](https://github.com/meteor/meteor/issues/3950)


## v1.0.4.1, 2015-03-18

* Fix regression in 1.0.4 where `meteor publish-for-arch` only worked for
  packages without colons in their name.  [#3951](https://github.com/meteor/meteor/issues/3951)

## v1.0.4, 2015-03-17

### Mongo Driver

* Meteor is now tested against MongoDB 2.6 by default (and the bundled version
  used by `meteor run` has been upgraded). It should still work fine with
  MongoDB 2.4.  Previous versions of Meteor mostly worked with MongoDB 2.6, with
  a few caveats:

    - Some upsert invocations did not work with MongoDB in previous versions of
      Meteor.
    - Previous versions of Meteor required setting up a special "user-defined
      role" with access to the `system.replset` table to use the oplog observe
      driver with MongoDB 2.6.  These extra permissions are not required with
      this version of Meteor.

  The MongoDB command needed to set up user permissions for the oplog observe
  driver is slightly different in MongoDB 2.6; see
  https://github.com/meteor/meteor/wiki/Oplog-Observe-Driver for details.

  We have also tested Meteor against the recently-released MongoDB 3.0.0.
  While we are not shipping MongoDB 3.0 with Meteor in this release (preferring
  to wait until its deployment is more widespread), we believe that Meteor
  1.0.4 apps will work fine when used with MongoDB 3.0.0 servers.

* Fix 0.8.1 regression where failure to connect to Mongo at startup would log a
  message but otherwise be ignored. Now it crashes the process, as it did before
  0.8.1.  [#3038](https://github.com/meteor/meteor/issues/3038)

* Use correct transform for allow/deny rules in `update` when different rules
  have different transforms.  [#3108](https://github.com/meteor/meteor/issues/3108)

* Provide direct access to the collection and database objects from the npm
  Mongo driver via new `rawCollection` and `rawDatabase` methods on
  `Mongo.Collection`.  [#3640](https://github.com/meteor/meteor/issues/3640)

* Observing or publishing an invalid query now throws an error instead of
  effectively hanging the server.  [#2534](https://github.com/meteor/meteor/issues/2534)


### Livequery

* If the oplog observe driver gets too far behind in processing the oplog, skip
  entries and re-poll queries instead of trying to keep up.  [#2668](https://github.com/meteor/meteor/issues/2668)

* Optimize common cases faced by the "crossbar" data structure (used by oplog
  tailing and DDP method write tracking).  [#3697](https://github.com/meteor/meteor/issues/3697)

* The oplog observe driver recovers from failed attempts to apply the modifier
  from the oplog (eg, because of empty field names).


### Minimongo

* When acting as an insert, `c.upsert({_id: 'x'}, {foo: 1})` now uses the `_id`
  of `'x'` rather than a random `_id` in the Minimongo implementation of
  `upsert`, just like it does for `c.upsert({_id: 'x'}, {$set: {foo: 1}})`.
  (The previous behavior matched a bug in the MongoDB 2.4 implementation of
  upsert that is fixed in MongoDB 2.6.)  [#2278](https://github.com/meteor/meteor/issues/2278)

* Avoid unnecessary work while paused in minimongo.

* Fix bugs related to observing queries with field filters: `changed` callbacks
  should not trigger unless a field in the filter has changed, and `changed`
  callbacks need to trigger when a parent of an included field is
  unset.  [#2254](https://github.com/meteor/meteor/issues/2254) [#3571](https://github.com/meteor/meteor/issues/3571)

* Disallow setting fields with empty names in minimongo, to match MongoDB 2.6
  semantics.


### DDP

* Subscription handles returned from `Meteor.subscribe` and
  `TemplateInstance#subscribe` now have a `subscriptionId` property to identify
  which subscription the handle is for.

* The `onError` callback to `Meteor.subscribe` has been replaced with a more
  general `onStop` callback that has an error as an optional first argument.
  The `onStop` callback is called when the subscription is terminated for
  any reason.  `onError` is still supported for backwards compatibility. [#1461](https://github.com/meteor/meteor/issues/1461)

* The return value from a server-side `Meteor.call` or `Meteor.apply` is now a
  clone of what the function returned rather than sharing mutable state.  [#3201](https://github.com/meteor/meteor/issues/3201)

* Make it easier to use the Node DDP client implementation without running a web
  server too.  [#3452](https://github.com/meteor/meteor/issues/3452)


### Blaze

* Template instances now have a `subscribe` method that functions exactly like
  `Meteor.subscribe`, but stops the subscription when the template is destroyed.
  There is a new method on Template instances called `subscriptionsReady()`
  which is a reactive function that returns true when all of the subscriptions
  made with `TemplateInstance#subscribe` are ready. There is also a built-in
  helper that returns the same thing and can be accessed with
  `Template.subscriptionsReady` inside any template.

* Add `onRendered`, `onCreated`, and `onDestroyed` methods to
  `Template`. Assignments to `Template.foo.rendered` and so forth are deprecated
  but are still supported for backwards compatibility.

* Fix bug where, when a helper or event handler was called from inside a custom
  block helper,  `Template.instance()` returned the `Template.contentBlock`
  template instead of the actual user-defined template, making it difficult to
  use `Template.instance()` for local template state.

* `Template.instance()` now works inside `Template.body`.  [#3631](https://github.com/meteor/meteor/issues/3631)

* Allow specifying attributes on `<body>` tags in templates.

* Improve performance of rendering large arrays.  [#3596](https://github.com/meteor/meteor/issues/3596)


### Isobuild

* Support `Npm.require('foo/bar')`.  [#3505](https://github.com/meteor/meteor/issues/3505) [#3526](https://github.com/meteor/meteor/issues/3526)

* In `package.js` files, `Npm.require` can only require built-in Node modules
  (and dev bundle modules, though you shouldn't depend on that), not the modules
  from its own `Npm.depends`. Previously, such code would work but only on the
  second time a `package.js` was executed.

* Ignore vim swap files in the `public` and `private` directories.  [#3322](https://github.com/meteor/meteor/issues/3322)

* Fix regression in 1.0.2 where packages might not be rebuilt when the compiler
  version changes.


### Meteor Accounts

* The `accounts-password` `Accounts.emailTemplates` can now specify arbitrary
  email `headers`.  The `from` address can now be set separately on the
  individual templates, and is a function there rather than a static
  string. [#2858](https://github.com/meteor/meteor/issues/2858) [#2854](https://github.com/meteor/meteor/issues/2854)

* Add login hooks on the client: `Accounts.onLogin` and
  `Accounts.onLoginFailure`. [#3572](https://github.com/meteor/meteor/issues/3572)

* Add a unique index to the collection that stores OAuth login configuration to
  ensure that only one configuration exists per service.  [#3514](https://github.com/meteor/meteor/issues/3514)

* On the server, a new option
  `Accounts.setPassword(user, password, { logout: false })` overrides the
  default behavior of logging out all logged-in connections for the user.  [#3846](https://github.com/meteor/meteor/issues/3846)


### Webapp

* `spiderable` now supports escaped `#!` fragments.  [#2938](https://github.com/meteor/meteor/issues/2938)

* Disable `appcache` on Firefox by default.  [#3248](https://github.com/meteor/meteor/issues/3248)

* Don't overly escape `Meteor.settings.public` and other parts of
  `__meteor_runtime_config__`.  [#3730](https://github.com/meteor/meteor/issues/3730)

* Reload the client program on `SIGHUP` or Node-specific IPC messages, not
  `SIGUSR2`.


### `meteor` command-line tool

* Enable tab-completion of global variables in `meteor shell`.  [#3227](https://github.com/meteor/meteor/issues/3227)

* Improve the stability of `meteor shell`.  [#3437](https://github.com/meteor/meteor/issues/3437) [#3595](https://github.com/meteor/meteor/issues/3595) [#3591](https://github.com/meteor/meteor/issues/3591)

* `meteor login --email` no longer takes an ignored argument.  [#3532](https://github.com/meteor/meteor/issues/3532)

* Fix regression in 1.0.2 where `meteor run --settings s` would ignore errors
  reading or parsing the settings file.  [#3757](https://github.com/meteor/meteor/issues/3757)

* Fix crash in `meteor publish` in some cases when the package is inside an
  app. [#3676](https://github.com/meteor/meteor/issues/3676)

* Fix crashes in `meteor search --show-all` and `meteor search --maintainer`.
  \#3636

* Kill PhantomJS processes after `meteor --test`, and only run the app
  once. [#3205](https://github.com/meteor/meteor/issues/3205) [#3793](https://github.com/meteor/meteor/issues/3793)

* Give a better error when Mongo fails to start up due to a full disk.  [#2378](https://github.com/meteor/meteor/issues/2378)

* After killing existing `mongod` servers, also clear the `mongod.lock` file.

* Stricter validation for package names: they cannot begin with a hyphen, end
  with a dot, contain two consecutive dots, or start or end with a colon.  (No
  packages on Atmosphere fail this validation.)  Additionally, `meteor create
  --package` applies the same validation as `meteor publish` and disallows
  packages with multiple colons.  (Packages with multiple colons like
  `local-test:iron:router` are used internally by `meteor test-packages` so that
  is not a strict validation rule.)

* `meteor create --package` now no longer creates a directory with the full
  name of the package, since Windows file systems cannot have colon characters
  in file paths. Instead, the command now creates a directory named the same
  as the second part of the package name after the colon (without the username
  prefix).


### Meteor Mobile

* Upgrade the Cordova CLI dependency from 3.5.1 to 4.2.0. See the release notes
  for the 4.x series of the Cordova CLI [on Apache
  Cordova](http://cordova.apache.org/announcements/2014/10/16/cordova-4.html).

* Related to the recently discovered [attack
  vectors](http://cordova.apache.org/announcements/2014/08/04/android-351.html)
  in Android Cordova apps, Meteor Cordova apps no longer allow access to all
  domains by default. If your app access external resources over XHR, you need
  to add them to the whitelist of allowed domains with the newly added
  [`App.accessRule`
  method](https://docs.meteor.com/#/full/App-accessRule) in your
  `mobile-config.js` file.

* Upgrade Cordova Plugins dependencies in Meteor Core packages:
  - `org.apache.cordova.file`: from 1.3.0 to 1.3.3
  - `org.apache.cordova.file-transfer`: from 0.4.4 to 0.5.0
  - `org.apache.cordova.splashscreen`: from 0.3.3 to 1.0.0
  - `org.apache.cordova.console`: from 0.2.10 to 0.2.13
  - `org.apache.cordova.device`: from 0.2.11 to 0.3.0
  - `org.apache.cordova.statusbar`: from 0.1.7 to 0.1.10
  - `org.apache.cordova.inappbrowser`: from 0.5.1 to 0.6.0
  - `org.apache.cordova.inappbrowser`: from 0.5.1 to 0.6.0

* Use the newer `ios-sim` binary, compiled with Xcode 6 on OS X Mavericks.


### Tracker

* Use `Session.set({k1: v1, k2: v2})` to set multiple values at once.


### Utilities

* Provide direct access to all options supported by the `request` npm module via
  the new server-only `npmRequestOptions` option to `HTTP.call`.  [#1703](https://github.com/meteor/meteor/issues/1703)


### Other bug fixes and improvements

* Many internal refactorings towards supporting Meteor on Windows are in this
  release.

* Remove some packages used internally to support legacy MDG systems
  (`application-configuration`, `ctl`, `ctl-helper`, `follower-livedata`,
  `dev-bundle-fetcher`, and `star-translate`).

* Provide direct access to some npm modules used by core packages on the
  `NpmModules` field of `WebAppInternals`, `MongoInternals`, and
  `HTTPInternals`.

* Upgraded dependencies:

  - node: 0.10.36 (from 0.10.33)
  - Fibers: 1.0.5 (from 1.0.1)
  - MongoDB: 2.6.7 (from 2.4.12)
  - openssl in mongo: 1.0.2 (from 1.0.1j)
  - MongoDB driver: 1.4.32 (from 1.4.1)
  - bson: 0.2.18 (from 0.2.7)
  - request: 2.53.0 (from 2.47.0)


Patches contributed by GitHub users 0a-, awatson1978, awwx, bwhitty,
christianbundy, d4nyll, dandv, DanielDent, DenisGorbachev, fay-jai, gsuess,
hwillson, jakozaur, meonkeys, mitar, netanelgilad, queso, rbabayoff, RobertLowe,
romanzolotarev, Siilwyn, and tmeasday.


## v.1.0.3.2, 2015-02-25

* Fix regression in 1.0.3 where the `meteor` tool could crash when downloading
  the second build of a given package version; for example, when running `meteor
  deploy` on an OSX or 32-bit Linux system for an app containing a binary
  package.  [#3761](https://github.com/meteor/meteor/issues/3761)


## v.1.0.3.1, 2015-01-20

* Rewrite `meteor show` and `meteor search` to show package information for
  local packages and to show if the package is installed for non-local
  packages. Introduce the `--show-all` flag, and deprecate the
  `--show-unmigrated` and `--show-old flags`.  Introduce the `--ejson` flag to
  output an EJSON object.

* Support README.md files in`meteor publish`. Take in the documentation file in
  `package.js` (set to `README.md` by default) and upload it to the server at
  publication time. Excerpt the first non-header Markdown section for use in
  `meteor show`.

* Support updates of package version metadata after that version has been
  published by running `meteor publish --update` from the package directory.

* Add `meteor test-packages --velocity` (similar to `meteor run --test`).  [#3330](https://github.com/meteor/meteor/issues/3330)

* Fix `meteor update <packageName>` to update `<packageName>` even if it's an
  indirect dependency of your app.  [#3282](https://github.com/meteor/meteor/issues/3282)

* Fix stack trace when a browser tries to use the server like a proxy.  [#1212](https://github.com/meteor/meteor/issues/1212)

* Fix inaccurate session statistics and possible multiple invocation of
  Connection.onClose callbacks.

* Switch CLI tool filesystem calls from synchronous to yielding (pro: more
  concurrency, more responsive to signals; con: could introduce concurrency
  bugs)

* Don't apply CDN prefix on Cordova. [#3278](https://github.com/meteor/meteor/issues/3278) [#3311](https://github.com/meteor/meteor/issues/3311)

* Don't try to refresh client app in the runner unless the app actually has the
  autoupdate package. [#3365](https://github.com/meteor/meteor/issues/3365)

* Fix custom release banner logic. [#3353](https://github.com/meteor/meteor/issues/3353)

* Apply HTTP followRedirects option to non-GET requests.  [#2808](https://github.com/meteor/meteor/issues/2808)

* Clean up temporary directories used by package downloads sooner.  [#3324](https://github.com/meteor/meteor/issues/3324)

* If the tool knows about the requested release but doesn't know about the build
  of its tool for the platform, refresh the catalog rather than failing
  immediately.  [#3317](https://github.com/meteor/meteor/issues/3317)

* Fix `meteor --get-ready` to not add packages to your app.

* Fix some corner cases in cleaning up app processes in the runner. Drop
  undocumented `--keepalive` support. [#3315](https://github.com/meteor/meteor/issues/3315)

* Fix CSS autoupdate when `$ROOT_URL` has a non-trivial path.  [#3111](https://github.com/meteor/meteor/issues/3111)

* Save Google OAuth idToken to the User service info object.

* Add git info to `meteor --version`.

* Correctly catch a case of illegal `Tracker.flush` during `Tracker.autorun`.  [#3037](https://github.com/meteor/meteor/issues/3037)

* Upgraded dependencies:

  - jquery: 1.11.2 (from 1.11.0)

Patches by GitHub users DanielDent, DanielDornhardt, PooMaster, Primigenus,
Tarang, TomFreudenberg, adnissen, dandv, fay-jai, knownasilya, mquandalle,
ogourment, restebanez, rissem, smallhelm and tmeasday.

## v1.0.2.1, 2014-12-22

* Fix crash in file change watcher.  [#3336](https://github.com/meteor/meteor/issues/3336)

* Allow `meteor test-packages packages/*` even if not all package directories
  have tests.  [#3334](https://github.com/meteor/meteor/issues/3334)

* Fix typo in `meteor shell` output. [#3326](https://github.com/meteor/meteor/issues/3326)


## v1.0.2, 2014-12-19

### Improvements to the `meteor` command-line tool

* A new command called `meteor shell` attaches an interactive terminal to
  an already-running server process, enabling inspection and execution of
  server-side data and code, with dynamic tab completion of variable names
  and properties. To see `meteor shell` in action, type `meteor run` in an
  app directory, then (in another terminal) type `meteor shell` in the
  same app directory. You do not have to wait for the app to start before
  typing `meteor shell`, as it will automatically connect when the server
  is ready. Note that `meteor shell` currently works for local development
  only, and is not yet supported for apps running on remote hosts.

* We've done a major internal overhaul of the `meteor` command-line tool with an
  eye to correctness, maintainability, and performance.  Some details include:
  * Refresh the package catalog for build commands only when an error
    occurs that could be fixed by a refresh, not for every build command.
  * Never run the constraint solver to select package versions more than once
    per build.
  * Built packages ("isopacks") are now cached inside individual app directories
    instead of inside their source directories.
  * `meteor run` starts Mongo in parallel with building the application.
  * The constraint solver no longer leaves a `versions.json` file in your
    packages source directories; when publishing a package that is not inside an
    app, it will leave a `.versions` file (with the same format as
    `.meteor/versions`) which you should check into source control.
  * The constraint solver's model has been simplified so that plugins must use
    the same version of packages as their surrounding package when built from
    local source.

* Using `meteor debug` no longer requires manually continuing the debugger when
  your app restarts, and it no longer overwrites the symbol `_` inside your app.

* Output from the command-line tool is now word-wrapped to the width of your
  terminal.

* Remove support for the undocumented earliestCompatibleVersion feature of the
  package system.

* Reduce CPU usage and disk I/O bandwidth by using kernel file-system change
  notification events where possible. On file systems that do not support these
  events (NFS, Vagrant Virtualbox shared folders, etc), file changes will only
  be detected every 5 seconds; to detect changes more often in these cases (but
  use more CPU), set the `METEOR_WATCH_FORCE_POLLING` environment
  variable. [#2135](https://github.com/meteor/meteor/issues/2135)

* Reduce CPU usage by fixing a check for a parent process in `meteor
  run` that was happening constantly instead of every few seconds. [#3252](https://github.com/meteor/meteor/issues/3252)

* Fix crash when two plugins defined source handlers for the same
  extension. [#3015](https://github.com/meteor/meteor/issues/3015) [#3180](https://github.com/meteor/meteor/issues/3180)

* Fix bug (introduced in 0.9.3) where the warning about using experimental
  versions of packages was printed too often.

* Fix bug (introduced in 1.0) where `meteor update --patch` crashed.

* Fix bug (introduced in 0.9.4) where banners about new releases could be
  printed too many times.

* Fix crash when a package version contained a dot-separated pre-release part
  with both digits and non-digits. [#3147](https://github.com/meteor/meteor/issues/3147)

* Corporate HTTP proxy support is now implemented using our websocket library's
  new built-in implementation instead of a custom implementation. [#2515](https://github.com/meteor/meteor/issues/2515)

### Blaze

* Add default behavior for `Template.parentData` with no arguments. This
  selects the first parent. [#2861](https://github.com/meteor/meteor/issues/2861)

* Fix `Blaze.remove` on a template's view to correctly remove the DOM
  elements when the template was inserted using
  `Blaze.renderWithData`. [#3130](https://github.com/meteor/meteor/issues/3130)

* Allow curly braces to be escaped in Spacebars. Use the special
  sequences `{{|` and `{{{|` to insert a literal `{{` or `{{{`.

### Meteor Accounts

* Allow integration with OAuth1 servers that require additional query
  parameters to be passed with the access token. [#2894](https://github.com/meteor/meteor/issues/2894)

* Expire a user's password reset and login tokens in all circumstances when
  their password is changed.

### Other bug fixes and improvements

* Some packages are no longer released as part of the core release process:
  amplify, backbone, bootstrap, d3, jquery-history, and jquery-layout. This
  means that new versions of these packages can be published outside of the full
  Meteor release cycle.

* Require plain objects as the update parameter when doing replacements
  in server-side collections.

* Fix audit-argument-checks spurious failure when an argument is NaN. [#2914](https://github.com/meteor/meteor/issues/2914)

### Upgraded dependencies

  - node: 0.10.33 (from 0.10.29)
  - source-map-support: 0.2.8 (from 0.2.5)
  - semver: 4.1.0 (from 2.2.1)
  - request: 2.47.0 (from 2.33.0)
  - tar: 1.0.2 (from 1.0.1)
  - source-map: 0.1.40 (from 0.1.32)
  - sqlite3: 3.0.2 (from 3.0.0)
  - phantomjs npm module: 1.9.12 (from 1.8.1-1)
  - http-proxy: 1.6.0 (from a fork of 1.0.2)
  - esprima: 1.2.2 (from an unreleased 1.1-era commit)
  - escope: 1.0.1 (from 1.0.0)
  - openssl in mongo: 1.0.1j (from 1.0.1g)
  - faye-websocket: 0.8.1 (from using websocket-driver instead)
  - MongoDB: 2.4.12 (from 2.4.9)


Patches by GitHub users andylash, anstarovoyt, benweissmann, chrisbridgett,
colllin, dandv, ecwyne, graemian, JamesLefrere, kevinchiu, LyuGGang, matteodem,
mitar, mquandalle, musically-ut, ograycode, pcjpcj2, physiocoder, rgoomar,
timhaines, trusktr, Urigo, and zol.


## v1.0.1, 2014-12-09

* Fix a security issue in allow/deny rules that could result in data
  loss. If your app uses allow/deny rules, or uses packages that use
  allow/deny rules, we recommend that you update immediately.


## v1.0, 2014-10-28

### New Features

* Add the `meteor admin get-machine` command to make it easier to
  publish packages with binary dependencies for all
  architectures. `meteor publish` no longer publishes builds
  automatically if your package has binary NPM dependencies.

* New `localmarket` example, highlighting Meteor's support for mobile
  app development.

* Restyle the `leaderboard` example, and optimize it for both desktop
  and mobile.

### Performance

* Reduce unnecessary syncs with the package server, which speeds up
  startup times for many commands.

* Speed up `meteor deploy` by not bundling unnecessary files and
  programs.

* To make Meteor easier to use on slow or unreliable network
  connections, increase timeouts for DDP connections that the Meteor
  tool uses to communicate with the package server. [#2777](https://github.com/meteor/meteor/issues/2777), [#2789](https://github.com/meteor/meteor/issues/2789).

### Mobile App Support

* Implemented reasonable default behavior for launch screens on mobile
  apps.

* Don't build for Android when only the iOS build is required, and
  vice versa.

* Fix bug that could cause mobile apps to stop being able to receive hot
  code push updates.

* Fix bug where Cordova clients connected to http://example.com instead
  of https://example.com when https:// was specified in the
  --mobile-server option. [#2880](https://github.com/meteor/meteor/issues/2880)

* Fix stack traces when attempting to build or run iOS apps on Linux.

* Print a warning when building an app with mobile platforms and
  outputting the build into the source tree. Outputting a build into the
  source tree can cause subsequent builds to fail because they will
  treat the build output as source files.

* Exit from `meteor run` when new Cordova plugins or platforms are
  added, since we don't support hot code push for new plugins or
  platforms.

* Fix quoting of arguments to Cordova plugins.

* The `accounts-twitter` package now works in Cordova apps in local
  development. For workarounds for other login providers in local
  development mode, see
  https://github.com/meteor/meteor/wiki/OAuth-for-mobile-Meteor-clients.

### Packaging

* `meteor publish-for-arch` can publish packages built with different Meteor
  releases.

* Fix default `api.versionsFrom` field in packages created with `meteor
  create --package`.

* Fix bug where changes in an app's .meteor/versions file would not
  cause the app to be rebuilt.

### Other bug fixes and improvements

* Use TLSv1 in the `spiderable` package, for compatibility with servers
  that have disabled SSLv3 in response to the POODLE bug.

* Work around the `meteor run` proxy occasionally running out of sockets.

* Fix bug with regular expressions in minimongo. [#2817](https://github.com/meteor/meteor/issues/2817)

* Add READMEs for several core packages.

* Include protocols in URLs printed by `meteor deploy`.

* Improve error message for limited ordered observe. [#1643](https://github.com/meteor/meteor/issues/1643)

* Fix missing dependency on `random` in the `autoupdate` package. [#2892](https://github.com/meteor/meteor/issues/2892)

* Fix bug where all CSS would be removed from connected clients if a
  CSS-only change is made between local development server restarts or
  when deploying with `meteor deploy`.

* Increase height of the Google OAuth popup to the Google-recommended
  value.

* Fix the layout of the OAuth configuration dialog when used with
  Bootstrap.

* Allow build plugins to override the 'bare' option on added source
  files. [#2834](https://github.com/meteor/meteor/issues/2834)

Patches by GitHub users DenisGorbachev, ecwyne, mitar, mquandalle,
Primigenus, svda, yauh, and zol.


## v0.9.4.1, 2014-12-09 (backport)

* Fix a security issue in allow/deny rules that could result in data
  loss. If your app uses allow/deny rules, or uses packages that use
  allow/deny rules, we recommend that you update immediately.
  Backport from 1.0.1.


## v0.9.4, 2014-10-13

### New Features

* The new `meteor debug` command and `--debug-port` command line option
  to `meteor run` allow you to easily use node-inspector to debug your
  server-side code. Add a `debugger` statement to your code to create a
  breakpoint.

* Add new a `meteor run --test` command that runs
  [Velocity](https://github.com/meteor-velocity/velocity) tests in your
  app .

* Add new callbacks `Accounts.onResetPasswordLink`,
  `Accounts.onEnrollmentLink`, and `Accounts.onEmailVerificationLink`
  that make it easier to build custom user interfaces on top of the
  accounts system. These callbacks should be registered before
  `Meteor.startup` fires, and will be called if the URL matches a link
  in an email sent by `Accounts.resetPassword`, etc. See
  https://docs.meteor.com/#Accounts-onResetPasswordLink.

* A new configuration file for mobile apps,
  `<APP>/mobile-config.js`. This allows you to set app metadata, icons,
  splash screens, preferences, and PhoneGap/Cordova plugin settings
  without needing a `cordova_build_override` directory. See
  https://docs.meteor.com/#mobileconfigjs.


### API Changes

* Rename `{{> UI.dynamic}}` to `{{> Template.dynamic}}`, and likewise
  with `UI.contentBlock` and `UI.elseBlock`. The UI namespace is no
  longer used anywhere except for backwards compatibility.

* Deprecate the `Template.someTemplate.myHelper = ...` syntax in favor
  of `Template.someTemplate.helpers(...)`.  Using the older syntax still
  works, but prints a deprecation warning to the console.

* `Package.registerBuildPlugin` its associated functions have been added
  to the public API, cleaned up, and documented. The new function is
  identical to the earlier _transitional_registerBuildPlugin except for
  minor backwards-compatible API changes. See
  https://docs.meteor.com/#Package-registerBuildPlugin

* Rename the `showdown` package to `markdown`.

* Deprecate the `amplify`, `backbone`, `bootstrap`, and `d3` integration
  packages in favor of community alternatives.  These packages will no
  longer be maintained by MDG.


### Tool Changes

* Improved output from `meteor build` to make it easier to publish
  mobile apps to the App Store and Play Store. See the wiki pages for
  instructions on how to publish your
  [iOS](https://github.com/meteor/meteor/wiki/How-to-submit-your-iOS-app-to-App-Store)
  and
  [Android](https://github.com/meteor/meteor/wiki/How-to-submit-your-Android-app-to-Play-Store)
  apps.

* Packages can now be marked as debug-mode only by adding `debugOnly:
  true` to `Package.describe`. Debug-only packages are not included in
  the app when it is bundled for production (`meteor build` or `meteor
  run --production`). This allows package authors to build packages
  specifically for testing and debugging without increasing the size of
  the resulting app bundle or causing apps to ship with debug
  functionality built in.

* Rework the process for installing mobile development SDKs. There is
  now a `meteor install-sdk` command that automatically install what
  software it can and points to documentation for the parts that
  require manual installation.

* The `.meteor/cordova-platforms` file has been renamed to
  `.meteor/platforms` and now includes the default `server` and
  `browser` platforms. The default platforms can't currently be removed
  from a project, though this will be possible in the future. The old
  file will be automatically migrated to the new one when the app is run
  with Meteor 0.9.4 or above.

* The `unipackage.json` file inside downloaded packages has been renamed
  to `isopack.json` and has an improved forwards-compatible format. To
  maintain backwards compatibility with previous releases, packages will
  be built with both files.

* The local package metadata cache now uses SQLite, which is much faster
  than the previous implementation. This improves `meteor` command line
  tool startup time.

* The constraint solver used by the client to find compatible versions
  of packages is now much faster.

* The `--port` option to `meteor run` now requires a numeric port
  (e.g. `meteor run --port example.com` is no longer valid).

* The `--mobile-port` option `meteor run` has been reworked. The option
  is now `--mobile-server` in `meteor run` and `--server` in `meteor
  build`. `--server` is required for `meteor build` in apps with mobile
  platforms installed. `--mobile-server` defaults to an automatically
  detected IP address on port 3000, and `--server` requires a hostname
  but defaults to port 80 if a port is not specified.

* Operations that take longer than a few seconds (e.g. downloading
  packages, installing the Android SDK, etc) now show a progress bar.

* Complete support for using an HTTP proxy in the `meteor` command line
  tool. Now all DDP connections can work through a proxy.  Use the standard
  `http_proxy` environment variable to specify your proxy endpoint.  [#2515](https://github.com/meteor/meteor/issues/2515)


### Bug Fixes

* Fix behavior of ROOT_URL with path ending in `/`.

* Fix source maps when using a ROOT_URL with a path. [#2627](https://github.com/meteor/meteor/issues/2627)

* Change the mechanism that the Meteor tool uses to clean up app server
  processes. The new mechanism is more resilient to slow app bundles and
  other CPU-intensive tasks. [#2536](https://github.com/meteor/meteor/issues/2536), [#2588](https://github.com/meteor/meteor/issues/2588).


Patches by GitHub users cryptoquick, Gaelan, jperl, meonkeys, mitar,
mquandalle, prapicault, pscanf, richguan, rick-golden-healthagen,
rissem, rosh93, rzymek, and timoabend


## v0.9.3.1, 2014-09-30

* Don't crash when failing to contact the package server. [#2713](https://github.com/meteor/meteor/issues/2713)

* Allow more than one dash in package versions. [#2715](https://github.com/meteor/meteor/issues/2715)


## v0.9.3, 2014-09-25

### More Package Version Number Flexibility

* Packages now support relying on multiple major versions of their
  dependencies (eg `blaze@1.0.0 || 2.0.0`). Additionally, you can now
  call `api.versionsFrom(<release>)` multiple times, or with an array
  (eg `api.versionsFrom([<release1>, <release2>])`. Meteor will
  interpret this to mean that the package will work with packages from
  all the listed releases.

* Support for "wrapped package" version numbers. There is now a `_` field
  in version numbers. The `_` field must be an integer, and versions with
  the `_` are sorted after versions without. This allows using the
  upstream version number as the Meteor package version number and being
  able to publish multiple version of the Meteor package (e.g.
  `jquery@1.11.1_2`).

Note: packages using the `||` operator or the `_` symbol in their
versions or dependencies will be invisible to pre-0.9.3 users. Meteor
versions 0.9.2 and before do not understand the new version formats and
will not be able to use versions of packages that use the new features.


### Other Command-line Tool Improvements

* More detailed constraint solver output. Meteor now tells you which
  constraints prevent upgrading or adding new packages. This will make
  it much easier to update your app to new versions.

* Better handling of pre-release versions (e.g. versions with
  `-`). Pre-release packages will now be included in an app if and only
  if there is no way to meet the app's constraints without using a
  pre-release package.

* Add `meteor admin set-unmigrated` to allow maintainers to hide
  pre-0.9.0 packages in `meteor search` and `meteor show`. This will not
  stop users from continuing to use the package, but it helps prevent
  new users from finding old non-functional packages.

* Progress bars for time-intensive operations, like downloading large
  packages.


### Other Changes

* Offically support `Meteor.wrapAsync` (renamed from
  `Meteor._wrapAsync`). Additionally, `Meteor.wrapAsync` now lets you
  pass an object to bind as `this` in the wrapped call. See
  https://docs.meteor.com/#meteor_wrapasync.

* The `reactive-dict` package now allows an optional name argument to
  enable data persistence during hot code push.


Patches by GitHub users evliu, meonkeys, mitar, mizzao, mquandalle,
prapicault, waitingkuo, wulfmeister.



## v0.9.2.2, 2014-09-17

* Fix regression in 0.9.2 that prevented some users from accessing the
  Meteor development server in their browser. Specifically, 0.9.2
  unintentionally changed the development mode server's default bind
  host to localhost instead of 0.0.0.0. [#2596](https://github.com/meteor/meteor/issues/2596)


## v0.9.2.1, 2014-09-15

* Fix versions of packages that were published with `-cordova` versions
  in 0.9.2 (appcache, fastclick, htmljs, logging, mobile-status-bar,
  routepolicy, webapp-hashing).


## v0.9.2, 2014-09-15

This release contains our first support for building mobile apps in
Meteor, for both iOS and Android. This support comes via an
integration with Apache's Cordova/PhoneGap project.

  * You can use Cordova/PhoneGap packages in your application or inside
    a Meteor package to access a device's native functions directly from
    JavaScript code.
  * The `meteor add-platform` and `meteor run` commands now let you
    launch the app in the iOS or Android simulator or run it on an
    attached hardware device.
  * This release extends hot code push to support live updates into
    installed native apps.
  * The `meteor bundle` command has been renamed to `meteor build` and
    now outputs build projects for the mobile version of the targeted
    app.
  * See
    https://github.com/meteor/meteor/wiki/Meteor-Cordova-Phonegap-integration
    for more information about how to get started building mobile apps
    with Meteor.

* Better mobile support for OAuth login: you can now use a
  redirect-based flow inside UIWebViews, and the existing popup-based
  flow has been adapted to work in Cordova/PhoneGap apps.

#### Bug fixes and minor improvements

* Fix sorting on non-trivial keys in Minimongo. [#2439](https://github.com/meteor/meteor/issues/2439)

* Bug fixes and performance improvements for the package system's
  constraint solver.

* Improved error reporting for misbehaving oplog observe driver. [#2033](https://github.com/meteor/meteor/issues/2033) [#2244](https://github.com/meteor/meteor/issues/2244)

* Drop deprecated source map linking format used for older versions of
  Firefox.  [#2385](https://github.com/meteor/meteor/issues/2385)

* Allow Meteor tool to run from a symlink. [#2462](https://github.com/meteor/meteor/issues/2462)

* Assets added via a plugin are no longer considered source files. [#2488](https://github.com/meteor/meteor/issues/2488)

* Remove support for long deprecated `SERVER_ID` environment
  variable. Use `AUTOUPDATE_VERSION` instead.

* Fix bug in reload-safetybelt package that resulted in reload loops in
  Chrome with cookies disabled.

* Change the paths for static assets served from packages. The `:`
  character is replaced with the `_` character in package names so as to
  allow serving on mobile devices and ease operation on Windows. For
  example, assets from the `abc:bootstrap` package are now served at
  `/packages/abc_bootstrap` instead of `/packages/abc:bootstrap`.

* Also change the paths within a bundled Meteor app to allow for
  different client architectures (eg mobile). For example,
  `bundle/programs/client` is now `bundle/programs/web.browser`.


Patches by GitHub users awwx, mizzao, and mquandalle.



## v0.9.1.1, 2014-09-06

* Fix backwards compatibility for packages that had weak dependencies
  on packages renamed in 0.9.1 (`ui`, `deps`, `livedata`). [#2521](https://github.com/meteor/meteor/issues/2521)

* Fix error when using the `reactive-dict` package without the `mongo`
  package.


## v0.9.1, 2014-09-04

#### Organizations in Meteor developer accounts

Meteor 0.9.1 ships with organizations support in Meteor developer
accounts. Organizations are teams of users that make it easy to
collaborate on apps and packages.

Create an organization at
https://www.meteor.com/account-settings/organizations. Run the `meteor
authorized` command in your terminal to give an organization
permissions to your apps. To add an organization as a maintainer of
your packages, use the `meteor admin maintainers` command. You can
also publish packages with an organization's name in the package name
prefix instead of your own username.


#### One backwards incompatible change for templates

* Templates can no longer be named "body" or "instance".

#### Backwards compatible Blaze API changes

* New public and documented APIs:
  * `Blaze.toHTMLWithData()`
  * `Template.currentData()`
  * `Blaze.getView()`
  * `Template.parentData()` (previously `UI._parentData()`)
  * `Template.instance()` (previously `UI._templateInstance()`)
  * `Template.body` (previously `UI.body`)
  * `new Template` (previously `Template.__create__`)
  * `Blaze.getData()` (previously `UI.getElementData`, or `Blaze.getCurrentData` with no arguments)

* Deprecate the `ui` package. Instead, use the `blaze` package. The
  `UI` and `Blaze` symbols are now the same.

* Deprecate `UI.insert`. `UI.render` and `UI.renderWithData` now
  render a template and place it in the DOM.

* Add an underscore to some undocumented Blaze APIs to make them
  internal. Notably: `Blaze._materializeView`, `Blaze._createView`,
  `Blaze._toText`, `Blaze._destroyView`, `Blaze._destroyNode`,
  `Blaze._withCurrentView`, `Blaze._DOMBackend`,
  `Blaze._TemplateWith`

* Document Views. Views are the machinery powering DOM updates in
  Blaze.

* Expose `view` property on template instances.

#### Backwards compatible renames

* Package renames
  * `livedata` -> `ddp`
  * `mongo-livedata` -> `mongo`
  * `standard-app-packages` -> `meteor-platform`
* Symbol renames
  * `Meteor.Collection` -> `Mongo.Collection`
  * `Meteor.Collection.Cursor` -> `Mongo.Cursor`
  * `Meteor.Collection.ObjectID` -> `Mongo.ObjectID`
  * `Deps` -> `Tracker`

#### Other

* Add `reactive-var` package. Lets you define a single reactive
  variable, like a single key in `Session`.

* Don't throw an exception in Chrome when cookies and local storage
  are blocked.

* Bump DDP version to "1". Clients connecting with version "pre1" or
  "pre2" should still work.

* Allow query parameters in OAuth1 URLs. [#2404](https://github.com/meteor/meteor/issues/2404)

* Fix `meteor list` if not all packages on server. Fixes [#2468](https://github.com/meteor/meteor/issues/2468)

Patch by GitHub user mitar.


## v0.9.0.1, 2014-08-27

* Fix issues preventing hot code reload from automatically reloading webapps in
  two cases: when the old app was a pre-0.9.0 app, and when the app used
  appcache. (In both cases, an explicit reload still worked.)

* Fix publishing packages containing a plugin with platform-specific code but
  no platform-specific code in the main package.

* Fix `meteor add package@version` when the package was already added with a
  different version constraint.

* Improve treatment of pre-release packages (packages with a dash in their
  version). Guarantee that they will not be chosen by the constraint solver
  unless explicitly requested.  `meteor list` won't suggest that you update to
  them.

* Fix slow spiderable executions.

* Fix dev-mode client-only restart when client files changed very soon after
  server restart.

* Fix stack trace on `meteor add` constraint solver failure.

* Fix "access-denied" stack trace when publishing packages.


## v0.9.0, 2014-08-26

Meteor 0.9.0 introduces the Meteor Package Server. Incorporating lessons from
our community's Meteorite tool, Meteor 0.9.0 allows users to develop and publish
Meteor packages to a central repository. The `meteor publish` command is used to
publish packages. Non-core packages can now be added with `meteor add`, and you
can specify version constraints on the packages you use. Binary packages can be
published for additional architectures with `meteor publish-for-arch`, which
allows cross-platform deploys and bundling.  You can search for packages with
`meteor search` and display information on them with `meteor show`, or you can
use the Atmosphere web interface developed by Percolate Studio at
https://atmospherejs.com/

See https://docs.meteor.com/#writingpackages and
https://docs.meteor.com/#packagejs for more details.

Other packaging-related changes:

* `meteor list` now lists the packages your app is using, which was formerly the
  behavior of `meteor list --using`. To search for packages you are not
  currently using, use `meteor search`.  The concept of an "internal" package
  (which did not show up in `meteor list`) no longer exists.

* To prepare a bundle created with `meteor bundle` for execution on a
  server, you now run `npm install` with no arguments instead of having
  to specify a few specific npm modules and their versions
  explicitly. See the README in the generated bundle for more details.

* All `under_score`-style `package.js` APIs (`Package.on_use`, `api.add_files`,
  etc) have been replaced with `camelCase` names (`Package.onUse`,
  `api.addFiles`, etc).  The old names continue to work for now.

* There's a new `archMatching` option to `Plugin.registerSourceHandler`, which
  should be used by any plugin whose output is only for the client or only for
  the server (eg, CSS and HTML templating packages); this allows Meteor to avoid
  restarting the server when files processed by these plugins change.

Other changes:

* When running your app with the local development server, changes that only
  affect the client no longer require restarting the server.  Changes that only
  affect CSS no longer require the browser to refresh the page, both in local
  development and in some production environments.  [#490](https://github.com/meteor/meteor/issues/490)

* When a call to `match` fails in a method or subscription, log the
  failure on the server. (This matches the behavior described in our docs)

* The `appcache` package now defaults to functioning on all browsers
  that support the AppCache API, rather than a whitelist of browsers.
  The main effect of this change is that `appcache` is now enabled by
  default on Firefox, because Firefox no longer makes a confusing
  popup. You can still disable individual browsers with
  `AppCache.config`.  [#2241](https://github.com/meteor/meteor/issues/2241)

* The `forceApprovalPrompt` option can now be specified in `Accounts.ui.config`
  in addition to `Meteor.loginWithGoogle`.  [#2149](https://github.com/meteor/meteor/issues/2149)

* Don't leak websocket clients in server-to-server DDP in some cases (and fix
  "Got open from inactive client"
  error). https://github.com/faye/websocket-driver-node/pull/8

* Updated OAuth url for login with Meetup.

* Allow minimongo `changed` callbacks to mutate their `oldDocument`
  argument. [#2231](https://github.com/meteor/meteor/issues/2231)

* Fix upsert called from client with no callback.  [#2413](https://github.com/meteor/meteor/issues/2413)

* Avoid a few harmless exceptions in OplogObserveDriver.

* Refactor `observe-sequence` package.

* Fix `spiderable` race condition.

* Re-apply our fix of NPM bug https://github.com/npm/npm/issues/3265 which got
  accidentally reverted upstream.

* Workaround for a crash in recent Safari
  versions. https://github.com/meteor/meteor/commit/e897539adb

* Upgraded dependencies:
  - less: 1.7.4 (from 1.7.1)
  - tar: 1.0.1 (from 0.1.19)
  - fstream: 1.0.2 (from 0.1.25)

Patches by GitHub users Cangit, dandv, ImtiazMajeed, MaximDubrovin, mitar,
mquandalle, rcy, RichardLitt, thatneat, and twhy.


## v0.8.3.1, 2014-12-09 (backport)

* Fix a security issue in allow/deny rules that could result in data
  loss. If your app uses allow/deny rules, or uses packages that use
  allow/deny rules, we recommend that you update immediately.
  Backport from 1.0.1.


## v0.8.3, 2014-07-29

#### Blaze

* Refactor Blaze to simplify internals while preserving the public
  API. `UI.Component` has been replaced with `Blaze.View.`

* Fix performance issues and memory leaks concerning event handlers.

* Add `UI.remove`, which removes a template after `UI.render`/`UI.insert`.

* Add `this.autorun` to the template instance, which is like `Deps.autorun`
  but is automatically stopped when the template is destroyed.

* Create `<a>` tags as SVG elements when they have `xlink:href`
  attributes. (Previously, `<a>` tags inside SVGs were never created as
  SVG elements.)  [#2178](https://github.com/meteor/meteor/issues/2178)

* Throw an error in `{{foo bar}}` if `foo` is missing or not a function.

* Cursors returned from template helpers for #each should implement
  the `observeChanges` method and don't have to be Minimongo cursors
  (allowing new custom data stores for Blaze like Miniredis).

* Remove warnings when {{#each}} iterates over a list of strings,
  numbers, or other items that contains duplicates.  [#1980](https://github.com/meteor/meteor/issues/1980)

#### Meteor Accounts

* Fix regression in 0.8.2 where an exception would be thrown if
  `Meteor.loginWithPassword` didn't have a callback. Callbacks to
  `Meteor.loginWithPassword` are now optional again.  [#2255](https://github.com/meteor/meteor/issues/2255)

* Fix OAuth popup flow in mobile apps that don't support
  `window.opener`.  [#2302](https://github.com/meteor/meteor/issues/2302)

* Fix "Email already exists" error with MongoDB 2.6.  [#2238](https://github.com/meteor/meteor/issues/2238)


#### mongo-livedata and minimongo

* Fix performance issue where a large batch of oplog updates could block
  the node event loop for long periods.  [#2299](https://github.com/meteor/meteor/issues/2299).

* Fix oplog bug resulting in error message "Buffer inexplicably empty".  [#2274](https://github.com/meteor/meteor/issues/2274)

* Fix regression from 0.8.2 that caused collections to appear empty in
  reactive `findOne()` or `fetch` queries that run before a mutator
  returns.  [#2275](https://github.com/meteor/meteor/issues/2275)


#### Miscellaneous

* Stop including code by default that automatically refreshes the page
  if JavaScript and CSS don't load correctly. While this code is useful
  in some multi-server deployments, it can cause infinite refresh loops
  if there are errors on the page. Add the `reload-safetybelt` package
  to your app if you want to include this code.

* On the server, `Meteor.startup(c)` now calls `c` immediately if the
  server has already started up, matching the client behavior.  [#2239](https://github.com/meteor/meteor/issues/2239)

* Add support for server-side source maps when debugging with
  `node-inspector`.

* Add `WebAppInternals.addStaticJs()` for adding static JavaScript code
  to be served in the app, inline if allowed by `browser-policy`.

* Make the `tinytest/run` method return immediately, so that `wait`
  method calls from client tests don't block on server tests completing.

* Log errors from method invocations on the client if there is no
  callback provided.

* Upgraded dependencies:
  - node: 0.10.29 (from 0.10.28)
  - less: 1.7.1 (from 1.6.1)

Patches contributed by GitHub users Cangit, cmather, duckspeaker, zol.


## v0.8.2, 2014-06-23

#### Meteor Accounts

* Switch `accounts-password` to use bcrypt to store passwords on the
  server. (Previous versions of Meteor used a protocol called SRP.)
  Users will be transparently transitioned when they log in. This
  transition is one-way, so you cannot downgrade a production app once
  you upgrade to 0.8.2. If you are maintaining an authenticating DDP
  client:
     - Clients that use the plaintext password login handler (i.e. call
       the `login` method with argument `{ password: <plaintext
       password> }`) will continue to work, but users will not be
       transitioned from SRP to bcrypt when logging in with this login
       handler.
     - Clients that use SRP will no longer work. These clients should
       instead directly call the `login` method, as in
       `Meteor.loginWithPassword`. The argument to the `login` method
       can be either:
         - `{ password: <plaintext password> }`, or
         - `{ password: { digest: <password hash>, algorithm: "sha-256" } }`,
           where the password hash is the hex-encoded SHA256 hash of the
           plaintext password.

* Show the display name of the currently logged-in user after following
  an email verification link or a password reset link in `accounts-ui`.

* Add a `userEmail` option to `Meteor.loginWithMeteorDeveloperAccount`
  to pre-fill the user's email address in the OAuth popup.

* Ensure that the user object has updated token information before
  it is passed to email template functions. [#2210](https://github.com/meteor/meteor/issues/2210)

* Export the function that serves the HTTP response at the end of an
  OAuth flow as `OAuth._endOfLoginResponse`. This function can be
  overridden to make the OAuth popup flow work in certain mobile
  environments where `window.opener` is not supported.

* Remove support for OAuth redirect URLs with a `redirect` query
  parameter. This OAuth flow was never documented and never fully
  worked.


#### Blaze

* Blaze now tracks individual CSS rules in `style` attributes and won't
  overwrite changes to them made by other JavaScript libraries.

* Add `{{> UI.dynamic}}` to make it easier to dynamically render a
  template with a data context.

* Add `UI._templateInstance()` for accessing the current template
  instance from within a block helper.

* Add `UI._parentData(n)` for accessing parent data contexts from
  within a block helper.

* Add preliminary API for registering hooks to run when Blaze intends to
  insert, move, or remove DOM elements. For example, you can use these
  hooks to animate nodes as they are inserted, moved, or removed. To use
  them, you can set the `_uihooks` property on a container DOM
  element. `_uihooks` is an object that can have any subset of the
  following three properties:

    - `insertElement: function (node, next)`: called when Blaze intends
      to insert the DOM element `node` before the element `next`
    - `moveElement: function (node, next)`: called when Blaze intends to
      move the DOM element `node` before the element `next`
    - `removeElement: function (node)`: called when Blaze intends to
      remove the DOM element `node`

    Note that when you set one of these functions on a container
    element, Blaze will not do the actual operation; it's your
    responsibility to actually insert, move, or remove the node (by
    calling `$(node).remove()`, for example).

* The `findAll` method on template instances now returns a vanilla
  array, not a jQuery object. The `$` method continues to
  return a jQuery object. [#2039](https://github.com/meteor/meteor/issues/2039)

* Fix a Blaze memory leak by cleaning up event handlers when a template
  instance is destroyed. [#1997](https://github.com/meteor/meteor/issues/1997)

* Fix a bug where helpers used by {{#with}} were still re-running when
  their reactive data sources changed after they had been removed from
  the DOM.

* Stop not updating form controls if they're focused. If a field is
  edited by one user while another user is focused on it, it will just
  lose its value but maintain its focus. [#1965](https://github.com/meteor/meteor/issues/1965)

* Add `_nestInCurrentComputation` option to `UI.render`, fixing a bug in
  {{#each}} when an item is added inside a computation that subsequently
  gets invalidated. [#2156](https://github.com/meteor/meteor/issues/2156)

* Fix bug where "=" was not allowed in helper arguments. [#2157](https://github.com/meteor/meteor/issues/2157)

* Fix bug when a template tag immediately follows a Spacebars block
  comment. [#2175](https://github.com/meteor/meteor/issues/2175)


#### Command-line tool

* Add --directory flag to `meteor bundle`. Setting this flag outputs a
  directory rather than a tarball.

* Speed up updates of NPM modules by upgrading Node to include our fix for
  https://github.com/npm/npm/issues/3265 instead of passing `--force` to
  `npm install`.

* Always rebuild on changes to npm-shrinkwrap.json files.  [#1648](https://github.com/meteor/meteor/issues/1648)

* Fix uninformative error message when deploying to long hostnames. [#1208](https://github.com/meteor/meteor/issues/1208)

* Increase a buffer size to avoid failing when running MongoDB due to a
  large number of processes running on the machine, and fix the error
  message when the failure does occur. [#2158](https://github.com/meteor/meteor/issues/2158)

* Clarify a `meteor mongo` error message when using the MONGO_URL
  environment variable. [#1256](https://github.com/meteor/meteor/issues/1256)


#### Testing

* Run server tests from multiple clients serially instead of in
  parallel. This allows testing features that modify global server
  state.  [#2088](https://github.com/meteor/meteor/issues/2088)


#### Security

* Add Content-Type headers on JavaScript and CSS resources.

* Add `X-Content-Type-Options: nosniff` header to
  `browser-policy-content`'s default policy. If you are using
  `browser-policy-content` and you don't want your app to send this
  header, then call `BrowserPolicy.content.allowContentTypeSniffing()`.

* Use `Meteor.absoluteUrl()` to compute the redirect URL in the `force-ssl`
  package (instead of the host header).


#### Miscellaneous

* Allow `check` to work on the server outside of a Fiber. [#2136](https://github.com/meteor/meteor/issues/2136)

* EJSON custom type conversion functions should not be permitted to yield. [#2136](https://github.com/meteor/meteor/issues/2136)

* The legacy polling observe driver handles errors communicating with MongoDB
  better and no longer gets "stuck" in some circumstances.

* Automatically rewind cursors before calls to `fetch`, `forEach`, or `map`. On
  the client, don't cache the return value of `cursor.count()` (consistently
  with the server behavior). `cursor.rewind()` is now a no-op. [#2114](https://github.com/meteor/meteor/issues/2114)

* Remove an obsolete hack in reporting line numbers for LESS errors. [#2216](https://github.com/meteor/meteor/issues/2216)

* Avoid exceptions when accessing localStorage in certain Internet
  Explorer configurations. [#1291](https://github.com/meteor/meteor/issues/1291), [#1688](https://github.com/meteor/meteor/issues/1688).

* Make `handle.ready()` reactively stop, where `handle` is a
  subscription handle.

* Fix an error message from `audit-argument-checks` after login.

* Make the DDP server send an error if the client sends a connect
  message with a missing or malformed `support` field. [#2125](https://github.com/meteor/meteor/issues/2125)

* Fix missing `jquery` dependency in the `amplify` package. [#2113](https://github.com/meteor/meteor/issues/2113)

* Ban inserting EJSON custom types as documents. [#2095](https://github.com/meteor/meteor/issues/2095)

* Fix incorrect URL rewrites in stylesheets. [#2106](https://github.com/meteor/meteor/issues/2106)

* Upgraded dependencies:
  - node: 0.10.28 (from 0.10.26)
  - uglify-js: 2.4.13 (from 2.4.7)
  - sockjs server: 0.3.9 (from 0.3.8)
  - websocket-driver: 0.3.4 (from 0.3.2)
  - stylus: 0.46.3 (from 0.42.3)

Patches contributed by GitHub users awwx, babenzele, Cangit, dandv,
ducdigital, emgee3, felixrabe, FredericoC, jbruni, kentonv, mizzao,
mquandalle, subhog, tbjers, tmeasday.


## v0.8.1.3, 2014-05-22

* Fix a security issue in the `spiderable` package. `spiderable` now
  uses the ROOT_URL environment variable instead of the Host header to
  determine which page to snapshot.

* Fix hardcoded Twitter URL in `oauth1` package. This fixes a regression
  in 0.8.0.1 that broke Atmosphere packages that do OAuth1
  logins. [#2154](https://github.com/meteor/meteor/issues/2154).

* Add `credentialSecret` argument to `Google.retrieveCredential`, which
  was forgotten in a previous release.

* Remove nonexistent `-a` and `-r` aliases for `--add` and `--remove` in
  `meteor help authorized`. [#2155](https://github.com/meteor/meteor/issues/2155)

* Add missing `underscore` dependency in the `oauth-encryption` package. [#2165](https://github.com/meteor/meteor/issues/2165)

* Work around IE8 bug that caused some apps to fail to render when
  minified. [#2037](https://github.com/meteor/meteor/issues/2037).


## v0.8.1.2, 2014-05-12

* Fix memory leak (introduced in 0.8.1) by making sure to unregister
  sessions at the server when they are closed due to heartbeat timeout.

* Add `credentialSecret` argument to `Google.retrieveCredential`,
  `Facebook.retrieveCredential`, etc., which is needed to use them as of
  0.8.1. [#2118](https://github.com/meteor/meteor/issues/2118)

* Fix 0.8.1 regression that broke apps using a `ROOT_URL` with a path
  prefix. [#2109](https://github.com/meteor/meteor/issues/2109)


## v0.8.1.1, 2014-05-01

* Fix 0.8.1 regression preventing clients from specifying `_id` on insert. [#2097](https://github.com/meteor/meteor/issues/2097)

* Fix handling of malformed URLs when merging CSS files. [#2103](https://github.com/meteor/meteor/issues/2103), [#2093](https://github.com/meteor/meteor/issues/2093)

* Loosen the checks on the `options` argument to `Collection.find` to
  allow undefined values.


## v0.8.1, 2014-04-30

#### Meteor Accounts

* Fix a security flaw in OAuth1 and OAuth2 implementations. If you are
  using any OAuth accounts packages (such as `accounts-google` or
  `accounts-twitter`), we recommend that you update immediately and log
  out your users' current sessions with the following MongoDB command:

    $ db.users.update({}, { $set: { 'services.resume.loginTokens': [] } }, { multi: true });

* OAuth redirect URLs are now required to be on the same origin as your app.

* Log out a user's other sessions when they change their password.

* Store pending OAuth login results in the database instead of
  in-memory, so that an OAuth flow succeeds even if different requests
  go to different server processes.

* When validateLoginAttempt callbacks return false, don't override a more
  specific error message.

* Add `Random.secret()` for generating security-critical secrets like
  login tokens.

* `Meteor.logoutOtherClients` now calls the user callback when other
  login tokens have actually been removed from the database, not when
  they have been marked for eventual removal.  [#1915](https://github.com/meteor/meteor/issues/1915)

* Rename `Oauth` to `OAuth`.  `Oauth` is now an alias for backwards
  compatibility.

* Add `oauth-encryption` package for encrypting sensitive account
  credentials in the database.

* A validate login hook can now override the exception thrown from
  `beginPasswordExchange` like it can for other login methods.

* Remove an expensive observe over all users in the `accounts-base`
  package.


#### Blaze

* Disallow `javascript:` URLs in URL attribute values by default, to
  help prevent cross-site scripting bugs. Call
  `UI._allowJavascriptUrls()` to allow them.

* Fix `UI.toHTML` on templates containing `{{#with}}`.

* Fix `{{#with}}` over a data context that is mutated.  [#2046](https://github.com/meteor/meteor/issues/2046)

* Clean up autoruns when calling `UI.toHTML`.

* Properly clean up event listeners when removing templates.

* Add support for `{{!-- block comments --}}` in Spacebars. Block comments may
  contain `}}`, so they are more useful than `{{! normal comments}}` for
  commenting out sections of Spacebars templates.

* Don't dynamically insert `<tbody>` tags in reactive tables

* When handling a custom jQuery event, additional arguments are
  no longer lost -- they now come after the template instance
  argument.  [#1988](https://github.com/meteor/meteor/issues/1988)


#### DDP and MongoDB

* Extend latency compensation to support an arbitrary sequence of
  inserts in methods.  Previously, documents created inside a method
  stub on the client would eventually be replaced by new documents
  from the server, causing the screen to flicker.  Calling `insert`
  inside a method body now generates the same ID on the client (inside
  the method stub) and on the server.  A sequence of inserts also
  generates the same sequence of IDs.  Code that wants a random stream
  that is consistent between method stub and real method execution can
  get one with `DDP.randomStream`.
  https://trello.com/c/moiiS2rP/57-pattern-for-creating-multiple-database-records-from-a-method

* The document passed to the `insert` callback of `allow` and `deny` now only
  has a `_id` field if the client explicitly specified one; this allows you to
  use `allow`/`deny` rules to prevent clients from specifying their own
  `_id`. As an exception, `allow`/`deny` rules with a `transform` always have an
  `_id`.

* DDP now has an implementation of bidirectional heartbeats which is consistent
  across SockJS and websocket transports. This enables connection keepalive and
  allows servers and clients to more consistently and efficiently detect
  disconnection.

* The DDP protocol version number has been incremented to "pre2" (adding
  randomSeed and heartbeats).

* The oplog observe driver handles errors communicating with MongoDB
  better and knows to re-poll all queries after a MongoDB failover.

* Fix bugs involving mutating DDP method arguments.


#### meteor command-line tool

* Move boilerplate HTML from tools to webapp.  Change internal
  `Webapp.addHtmlAttributeHook` API.

* Add `meteor list-sites` command for listing the sites that you have
  deployed to meteor.com with your Meteor developer account.

* Third-party template languages can request that their generated source loads
  before other JavaScript files, just like *.html files, by passing the
  isTemplate option to Plugin.registerSourceHandler.

* You can specify a particular interface for the dev mode runner to bind to with
  `meteor -p host:port`.

* Don't include proprietary tar tags in bundle tarballs.

* Convert relative URLs to absolute URLs when merging CSS files.


#### Upgraded dependencies

* Node.js from 0.10.25 to 0.10.26.
* MongoDB driver from 1.3.19 to 1.4.1
* stylus: 0.42.3 (from 0.42.2)
* showdown: 0.3.1
* css-parse: an unreleased version (from 1.7.0)
* css-stringify: an unreleased version (from 1.4.1)


Patches contributed by GitHub users aldeed, apendua, arbesfeld, awwx, dandv,
davegonzalez, emgee3, justinsb, mquandalle, Neftedollar, Pent, sdarnell,
and timhaines.


## v0.8.0.1, 2014-04-21

* Fix security flaw in OAuth1 implementation. Clients can no longer
  choose the callback_url for OAuth1 logins.


## v0.8.0, 2014-03-27

Meteor 0.8.0 introduces Blaze, a total rewrite of our live templating engine,
replacing Spark. Advantages of Blaze include:

  * Better interoperability with jQuery plugins and other techniques which
    directly manipulate the DOM
  * More fine-grained updates: only the specific elements or attributes that
    change are touched rather than the entire template
  * A fully documented templating language
  * No need for the confusing `{{#constant}}`, `{{#isolate}}`, and `preserve`
    directives
  * Uses standard jQuery delegation (`.on`) instead of our custom implementation
  * Blaze supports live SVG templates that work just like HTML templates

See
[the Using Blaze wiki page](https://github.com/meteor/meteor/wiki/Using-Blaze)
for full details on upgrading your app to 0.8.0.  This includes:

* The `Template.foo.rendered` callback is now only called once when the template
  is rendered, rather than repeatedly as it is "re-rendered", because templates
  now directly update changed data instead of fully re-rendering.

* The `accounts-ui` login buttons are now invoked as a `{{> loginButtons}}`
  rather than as `{{loginButtons}}`.

* Previous versions of Meteor used a heavily modified version of the Handlebars
  templating language. In 0.8.0, we've given it its own name: Spacebars!
  Spacebars has an
  [explicit specification](https://github.com/meteor/meteor/blob/devel/packages/spacebars/README.md)
  instead of being defined as a series of changes to Handlebars. There are some
  incompatibilities with our previous Handlebars fork, such as a
  [different way of specifying dynamic element attributes](https://github.com/meteor/meteor/blob/devel/packages/spacebars/README.md#in-attribute-values)
  and a
  [new way of defining custom block helpers](https://github.com/meteor/meteor/blob/devel/packages/spacebars/README.md#custom-block-helpers).

* Your template files must consist of
  [well-formed HTML](https://github.com/meteor/meteor/blob/devel/packages/spacebars/README.md#html-dialect). Invalid
  HTML is now a compilation failure.  (There is a current limitation in our HTML
  parser such that it does not support
  [omitting end tags](http://www.w3.org/TR/html5/syntax.html#syntax-tag-omission)
  on elements such as `<P>` and `<LI>`.)

* `Template.foo` is no longer a function. It is instead a
  "component". Components render to an intermediate representation of an HTML
  tree, not a string, so there is no longer an easy way to render a component to
  a static HTML string.

* `Meteor.render` and `Spark.render` have been removed. Use `UI.render` and
  `UI.insert` instead.

* The `<body>` tag now defines a template just like the `<template>` tag, which
  can have helpers and event handlers.  Define them directly on the object
  `UI.body`.

* Previous versions of Meteor shipped with a synthesized `tap` event,
  implementing a zero-delay click event on mobile browsers. Unfortunately, this
  event never worked very well. We're eliminating it. Instead, use one of the
  excellent third party solutions.

* The `madewith` package (which supported adding a badge to your website
  displaying its score from http://madewith.meteor.com/) has been removed, as it
  is not compatible with the new version of that site.

* The internal `spark`, `liverange`, `universal-events`, and `domutils` packages
  have been removed.

* The `Handlebars` namespace has been deprecated.  `Handlebars.SafeString` is
  now `Spacebars.SafeString`, and `Handlebars.registerHelper` is now
  `UI.registerHelper`.

Patches contributed by GitHub users cmather and mart-jansink.


## v0.7.2.3, 2014-12-09 (backport)

* Fix a security issue in allow/deny rules that could result in data
  loss. If your app uses allow/deny rules, or uses packages that use
  allow/deny rules, we recommend that you update immediately.
  Backport from 1.0.1.

## v0.7.2.2, 2014-04-21 (backport)

* Fix a security flaw in OAuth1 and OAuth2 implementations.
  Backport from 0.8.1; see its entry for recommended actions to take.

## v0.7.2.1, 2014-04-30 (backport)

* Fix security flaw in OAuth1 implementation. Clients can no longer
  choose the callback_url for OAuth1 logins.
  Backport from 0.8.0.1.

## v0.7.2, 2014-03-18

* Support oplog tailing on queries with the `limit` option. All queries
  except those containing `$near` or `$where` selectors or the `skip`
  option can now be used with the oplog driver.

* Add hooks to login process: `Accounts.onLogin`,
  `Accounts.onLoginFailure`, and `Accounts.validateLoginAttempt`. These
  functions allow for rate limiting login attempts, logging an audit
  trail, account lockout flags, and more. See:
  http://docs.meteor.com/#accounts_validateloginattempt [#1815](https://github.com/meteor/meteor/issues/1815)

* Change the `Accounts.registerLoginHandler` API for custom login
  methods. Login handlers now require a name and no longer have to deal
  with generating resume tokens. See
  https://github.com/meteor/meteor/blob/devel/packages/accounts-base/accounts_server.js
  for details. OAuth based login handlers using the
  `Oauth.registerService` packages are not affected.

* Add support for HTML email in `Accounts.emailTemplates`.  [#1785](https://github.com/meteor/meteor/issues/1785)

* minimongo: Support `{a: {$elemMatch: {x: 1, $or: [{a: 1}, {b: 1}]}}}`  [#1875](https://github.com/meteor/meteor/issues/1875)

* minimongo: Support `{a: {$regex: '', $options: 'i'}}`  [#1874](https://github.com/meteor/meteor/issues/1874)

* minimongo: Fix sort implementation with multiple sort fields which each look
  inside an array. eg, ensure that with sort key `{'a.x': 1, 'a.y': 1}`, the
  document `{a: [{x: 0, y: 4}]}` sorts before
  `{a: [{x: 0, y: 5}, {x: 1, y: 3}]}`, because the 3 should not be used as a
  tie-breaker because it is not "next to" the tied 0s.

* minimongo: Fix sort implementation when selector and sort key share a field,
  that field matches an array in the document, and only some values of the array
  match the selector. eg, ensure that with sort key `{a: 1}` and selector
  `{a: {$gt: 3}}`, the document `{a: [4, 6]}` sorts before `{a: [1, 5]}`,
  because the 1 should not be used as a sort key because it does not match the
  selector. (We only approximate the MongoDB behavior here by only supporting
  relatively selectors.)

* Use `faye-websocket` (0.7.2) npm module instead of `websocket` (1.0.8) for
  server-to-server DDP.

* Update Google OAuth package to use new `profile` and `email` scopes
  instead of deprecated URL-based scopes.  [#1887](https://github.com/meteor/meteor/issues/1887)

* Add `_throwFirstError` option to `Deps.flush`.

* Make `facts` package data available on the server as
  `Facts._factsByPackage`.

* Fix issue where `LESS` compilation error could crash the `meteor run`
  process.  [#1877](https://github.com/meteor/meteor/issues/1877)

* Fix crash caused by empty HTTP host header in `meteor run` development
  server.  [#1871](https://github.com/meteor/meteor/issues/1871)

* Fix hot code reload in private browsing mode in Safari.

* Fix appcache size calculation to avoid erronious warnings. [#1847](https://github.com/meteor/meteor/issues/1847)

* Remove unused `Deps._makeNonReactive` wrapper function. Call
  `Deps.nonreactive` directly instead.

* Avoid setting the `oplogReplay` on non-oplog collections. Doing so
  caused mongod to crash.

* Add startup message to `test-in-console` to ease automation. [#1884](https://github.com/meteor/meteor/issues/1884)

* Upgraded dependencies
  - amplify: 1.1.2 (from 1.1.0)

Patches contributed by GitHub users awwx, dandv, queso, rgould, timhaines, zol


## v0.7.1.2, 2014-02-27

* Fix bug in tool error handling that caused `meteor` to crash on Mac
  OSX when no computer name is set.

* Work around a bug that caused MongoDB to fail an assertion when using
  tailable cursors on non-oplog collections.


## v0.7.1.1, 2014-02-24

* Integrate with Meteor developer accounts, a new way of managing your
  meteor.com deployed sites. When you use `meteor deploy`, you will be
  prompted to create a developer account.
    - Once you've created a developer account, you can log in and out
      from the command line with `meteor login` and `meteor logout`.
    - You can claim legacy sites with `meteor claim`. This command will
      prompt you for your site password if you are claiming a
      password-protected site; after claiming it, you will not need to
      enter the site password again.
    - You can add or remove authorized users, and view the list of
      authorized users, for a site with `meteor authorized`.
    - You can view your current username with `meteor whoami`.
    - This release also includes the `accounts-meteor-developer` package
      for building Meteor apps that allow users to log in with their own
      developer accounts.

* Improve the oplog tailing implementation for getting real-time database
  updates from MongoDB.
    - Add support for all operators except `$where` and `$near`. Limit and
      skip are not supported yet.
    - Add optimizations to avoid needless data fetches from MongoDB.
    - Fix an error ("Cannot call method 'has' of null") in an oplog
      callback. [#1767](https://github.com/meteor/meteor/issues/1767)

* Add and improve support for minimongo operators.
  - Support `$comment`.
  - Support `obj` name in `$where`.
  - `$regex` matches actual regexps properly.
  - Improve support for `$nin`, `$ne`, `$not`.
  - Support using `{ $in: [/foo/, /bar/] }`. [#1707](https://github.com/meteor/meteor/issues/1707)
  - Support `{$exists: false}`.
  - Improve type-checking for selectors.
  - Support `{x: {$elemMatch: {$gt: 5}}}`.
  - Match Mongo's behavior better when there are arrays in the document.
  - Support `$near` with sort.
  - Implement updates with `{ $set: { 'a.$.b': 5 } }`.
  - Support `{$type: 4}` queries.
  - Optimize `remove({})` when observers are paused.
  - Make update-by-id constant time.
  - Allow `{$set: {'x._id': 1}}`.  [#1794](https://github.com/meteor/meteor/issues/1794)

* Upgraded dependencies
  - node: 0.10.25 (from 0.10.22). The workaround for specific Node
    versions from 0.7.0 is now removed; 0.10.25+ is supported.
  - jquery: 1.11.0 (from 1.8.2). See
    http://jquery.com/upgrade-guide/1.9/ for upgrade instructions.
  - jquery-waypoints: 2.0.4 (from 1.1.7). Contains
    backwards-incompatible changes.
  - source-map: 0.3.2 (from 0.3.30) [#1782](https://github.com/meteor/meteor/issues/1782)
  - websocket-driver: 0.3.2 (from 0.3.1)
  - http-proxy: 1.0.2 (from a pre-release fork of 1.0)
  - semver: 2.2.1 (from 2.1.0)
  - request: 2.33.0 (from 2.27.0)
  - fstream: 0.1.25 (from 0.1.24)
  - tar: 0.1.19 (from 0.1.18)
  - eachline: a fork of 2.4.0 (from 2.3.3)
  - source-map: 0.1.31 (from 0.1.30)
  - source-map-support: 0.2.5 (from 0.2.3)
  - mongo: 2.4.9 (from 2.4.8)
  - openssl in mongo: 1.0.1f (from 1.0.1e)
  - kexec: 0.2.0 (from 0.1.1)
  - less: 1.6.1 (from 1.3.3)
  - stylus: 0.42.2 (from 0.37.0)
  - nib: 1.0.2 (from 1.0.0)
  - coffeescript: 1.7.1 (from 1.6.3)

* CSS preprocessing and sourcemaps:
  - Add sourcemap support for CSS stylesheet preprocessors. Use
    sourcemaps for stylesheets compiled with LESS.
  - Improve CSS minification to deal with `@import` statements correctly.
  - Lint CSS files for invalid `@` directives.
  - Change the recommended suffix for imported LESS files from
    `.lessimport` to `.import.less`. Add `.import.styl` to allow
    `stylus` imports. `.lessimport` continues to work but is deprecated.

* Add `clientAddress` and `httpHeaders` to `this.connection` in method
  calls and publish functions.

* Hash login tokens before storing them in the database. Legacy unhashed
  tokens are upgraded to hashed tokens in the database as they are used
  in login requests.

* Change default accounts-ui styling and add more CSS classes.

* Refactor command-line tool. Add test harness and better tests. Run
  `meteor self-test --help` for info on running the tools test suite.

* Speed up application re-build in development mode by re-using file
  hash computation between file change watching code and application
  build code..

* Fix issues with documents containing a key named `length` with a
  numeric value. Underscore treated these as arrays instead of objects,
  leading to exceptions when . Patch Underscore to not treat plain
  objects (`x.constructor === Object`) with numeric `length` fields as
  arrays. [#594](https://github.com/meteor/meteor/issues/594) [#1737](https://github.com/meteor/meteor/issues/1737)

* Deprecate `Accounts.loginServiceConfiguration` in favor of
  `ServiceConfiguration.configurations`, exported by the
  `service-configuration` package. `Accounts.loginServiceConfiguration`
  is maintained for backwards-compatibility, but it is defined in a
  `Meteor.startup` block and so cannot be used from top-level code.

* Cursors with a field specifier containing `{_id: 0}` can no longer be
  used with `observeChanges` or `observe`. This includes the implicit
  calls to these functions that are done when returning a cursor from a
  publish function or using `{{#each}}`.

* Transform functions must return objects and may not change the `_id`
  field, though they may leave it out.

* Remove broken IE7 support from the `localstorage` package. Meteor
  accounts logins no longer persist in IE7.

* Fix the `localstorage` package when used with Safari in private
  browsing mode. This fixes a problem with login token storage and
  account login. [#1291](https://github.com/meteor/meteor/issues/1291)

* Types added with `EJSON.addType` now have default `clone` and `equals`
  implementations. Users may still specify `clone` or `equals` functions
  to override the default behavior.  [#1745](https://github.com/meteor/meteor/issues/1745)

* Add `frame-src` to `browser-policy-content` and account for
  cross-browser CSP disparities.

* Deprecate `Oauth.initiateLogin` in favor of `Oauth.showPopup`.

* Add `WebApp.rawConnectHandlers` for adding connect handlers that run
  before any other Meteor handlers, except `connect.compress()`. Raw
  connect handlers see the URL's full path (even if ROOT_URL contains a
  non-empty path) and they run before static assets are served.

* Add `Accounts.connection` to allow using Meteor accounts packages with
  a non-default DDP connection.

* Detect and reload if minified CSS files fail to load at startup. This
  prevents the application from running unstyled if the page load occurs
  while the server is switching versions.

* Allow Npm.depends to specify any http or https URL containing a full
  40-hex-digit SHA.  [#1686](https://github.com/meteor/meteor/issues/1686)

* Add `retry` package for connection retry with exponential backoff.

* Pass `update` and `remove` return values correctly when using
  collections validated with `allow` and `deny` rules. [#1759](https://github.com/meteor/meteor/issues/1759)

* If you're using Deps on the server, computations and invalidation
  functions are not allowed to yield. Throw an error instead of behaving
  unpredictably.

* Fix namespacing in coffeescript files added to a package with the
  `bare: true` option. [#1668](https://github.com/meteor/meteor/issues/1668)

* Fix races when calling login and/or logoutOtherClients from multiple
  tabs. [#1616](https://github.com/meteor/meteor/issues/1616)

* Include oauth_verifier as a header rather than a parameter in
  the `oauth1` package. [#1825](https://github.com/meteor/meteor/issues/1825)

* Fix `force-ssl` to allow local development with `meteor run` in IPv6
  environments. [#1751](https://github.com/meteor/meteor/issues/1751)`

* Allow cursors on named local collections to be returned from a publish
  function in an array.  [#1820](https://github.com/meteor/meteor/issues/1820)

* Fix build failure caused by a directory in `programs/` without a
  package.js file.

* Do a better job of handling shrinkwrap files when an npm module
  depends on something that isn't a semver. [#1684](https://github.com/meteor/meteor/issues/1684)

* Fix failures updating npm dependencies when a node_modules directory
  exists above the project directory.  [#1761](https://github.com/meteor/meteor/issues/1761)

* Preserve permissions (eg, executable bit) on npm files.  [#1808](https://github.com/meteor/meteor/issues/1808)

* SockJS tweak to support relative base URLs.

* Don't leak sockets on error in dev-mode proxy.

* Clone arguments to `added` and `changed` methods in publish
  functions. This allows callers to reuse objects and prevents already
  published data from changing after the fact.  [#1750](https://github.com/meteor/meteor/issues/1750)

* Ensure springboarding to a different meteor tools version always uses
  `exec` to run the old version. This simplifies process management for
  wrapper scripts.

Patches contributed by GitHub users DenisGorbachev, EOT, OyoKooN, awwx,
dandv, icellan, jfhamlin, marcandre, michaelbishop, mitar, mizzao,
mquandalle, paulswartz, rdickert, rzymek, timhaines, and yeputons.


## v0.7.0.1, 2013-12-20

* Two fixes to `meteor run` Mongo startup bugs that could lead to hangs with the
  message "Initializing mongo database... this may take a moment.".  [#1696](https://github.com/meteor/meteor/issues/1696)

* Apply the Node patch to 0.10.24 as well (see the 0.7.0 section for details).

* Fix gratuitous IE7 incompatibility.  [#1690](https://github.com/meteor/meteor/issues/1690)


## v0.7.0, 2013-12-17

This version of Meteor contains a patch for a bug in Node 0.10 which
most commonly affects websockets. The patch is against Node version
0.10.22 and 0.10.23. We strongly recommend using one of these precise
versions of Node in production so that the patch will be applied. If you
use a newer version of Node with this version of Meteor, Meteor will not
apply the patch and will instead disable websockets.

* Rework how Meteor gets realtime database updates from MongoDB. Meteor
  now reads the MongoDB "oplog" -- a special collection that records all
  the write operations as they are applied to your database. This means
  changes to the database are instantly noticed and reflected in Meteor,
  whether they originated from Meteor or from an external database
  client. Oplog tailing is automatically enabled in development mode
  with `meteor run`, and can be enabled in production with the
  `MONGO_OPLOG_URL` environment variable. Currently the only supported
  selectors are equality checks; `$`-operators, `limit` and `skip`
  queries fall back to the original poll-and-diff algorithm. See
  https://github.com/meteor/meteor/wiki/Oplog-Observe-Driver
  for details.

* Add `Meteor.onConnection` and add `this.connection` to method
  invocations and publish functions. These can be used to store data
  associated with individual clients between subscriptions and method
  calls. See http://docs.meteor.com/#meteor_onconnection for details. [#1611](https://github.com/meteor/meteor/issues/1611)

* Bundler failures cause non-zero exit code in `meteor run`.  [#1515](https://github.com/meteor/meteor/issues/1515)

* Fix error when publish function callbacks are called during session shutdown.

* Rework hot code push. The new `autoupdate` package drives automatic
  reloads on update using standard DDP messages instead of a hardcoded
  message at DDP startup. Now the hot code push only triggers when
  client code changes; server-only code changes will not cause the page
  to reload.

* New `facts` package publishes internal statistics about Meteor.

* Add an explicit check that publish functions return a cursor, an array
  of cursors, or a falsey value. This is a safety check to to prevent
  users from accidentally returning Collection.findOne() or some other
  value and expecting it to be published.

* Implement `$each`, `$sort`, and `$slice` options for minimongo's `$push`
  modifier.  [#1492](https://github.com/meteor/meteor/issues/1492)

* Introduce `--raw-logs` option to `meteor run` to disable log
  coloring and timestamps.

* Add `WebAppInternals.setBundledJsCssPrefix()` to control where the
  client loads bundled JavaScript and CSS files. This allows serving
  files from a CDN to decrease page load times and reduce server load.

* Attempt to exit cleanly on `SIGHUP`. Stop accepting incoming
  connections, kill DDP connections, and finish all outstanding requests
  for static assets.

* In the HTTP server, only keep sockets with no active HTTP requests alive for 5
  seconds.

* Fix handling of `fields` option in minimongo when only `_id` is present. [#1651](https://github.com/meteor/meteor/issues/1651)

* Fix issue where setting `process.env.MAIL_URL` in app code would not
  alter where mail was sent. This was a regression in 0.6.6 from 0.6.5. [#1649](https://github.com/meteor/meteor/issues/1649)

* Use stderr instead of stdout (for easier automation in shell scripts) when
  prompting for passwords and when downloading the dev bundle. [#1600](https://github.com/meteor/meteor/issues/1600)

* Ensure more downtime during file watching.  [#1506](https://github.com/meteor/meteor/issues/1506)

* Fix `meteor run` with settings files containing non-ASCII characters.  [#1497](https://github.com/meteor/meteor/issues/1497)

* Support `EJSON.clone` for `Meteor.Error`. As a result, they are properly
  stringified in DDP even if thrown through a `Future`.  [#1482](https://github.com/meteor/meteor/issues/1482)

* Fix passing `transform: null` option to `collection.allow()` to disable
  transformation in validators.  [#1659](https://github.com/meteor/meteor/issues/1659)

* Fix livedata error on `this.removed` during session shutdown. [#1540](https://github.com/meteor/meteor/issues/1540) [#1553](https://github.com/meteor/meteor/issues/1553)

* Fix incompatibility with Phusion Passenger by removing an unused line. [#1613](https://github.com/meteor/meteor/issues/1613)

* Ensure install script creates /usr/local on machines where it does not
  exist (eg. fresh install of OSX Mavericks).

* Set x-forwarded-* headers in `meteor run`.

* Clean up package dirs containing only ".build".

* Check for matching hostname before doing end-of-oauth redirect.

* Only count files that actually go in the cache towards the `appcache`
  size check. [#1653](https://github.com/meteor/meteor/issues/1653).

* Increase the maximum size spiderable will return for a page from 200kB
  to 5MB.

* Upgraded dependencies:
  * SockJS server from 0.3.7 to 0.3.8, including new faye-websocket module.
  * Node from 0.10.21 to 0.10.22
  * MongoDB from 2.4.6 to 2.4.8
  * clean-css from 1.1.2 to 2.0.2
  * uglify-js from a fork of 2.4.0 to 2.4.7
  * handlebars npm module no longer available outside of handlebars package

Patches contributed by GitHub users AlexeyMK, awwx, dandv, DenisGorbachev,
emgee3, FooBarWidget, mitar, mcbain, rzymek, and sdarnell.


## v0.6.6.3, 2013-11-04

* Fix error when publish function callbacks are called during session
  shutdown.  [#1540](https://github.com/meteor/meteor/issues/1540) [#1553](https://github.com/meteor/meteor/issues/1553)

* Improve `meteor run` CPU usage in projects with many
  directories.  [#1506](https://github.com/meteor/meteor/issues/1506)


## v0.6.6.2, 2013-10-21

* Upgrade Node from 0.10.20 to 0.10.21 (security update).


## v0.6.6.1, 2013-10-12

* Fix file watching on OSX. Work around Node issue [#6251](https://github.com/meteor/meteor/issues/6251) by not using
  fs.watch. [#1483](https://github.com/meteor/meteor/issues/1483)


## v0.6.6, 2013-10-10


#### Security

* Add `browser-policy` package for configuring and sending
  Content-Security-Policy and X-Frame-Options HTTP headers.
  [See the docs](http://docs.meteor.com/#browserpolicy) for more.

* Use cryptographically strong pseudorandom number generators when available.

#### MongoDB

* Add upsert support. `Collection.update` now supports the `{upsert:
  true}` option. Additionally, add a `Collection.upsert` method which
  returns the newly inserted object id if applicable.

* `update` and `remove` now return the number of documents affected.  [#1046](https://github.com/meteor/meteor/issues/1046)

* `$near` operator for `2d` and `2dsphere` indices.

* The `fields` option to the collection methods `find` and `findOne` now works
  on the client as well.  (Operators such as `$elemMatch` and `$` are not yet
  supported in `fields` projections.) [#1287](https://github.com/meteor/meteor/issues/1287)

* Pass an index and the cursor itself to the callbacks in `cursor.forEach` and
  `cursor.map`, just like the corresponding `Array` methods.  [#63](https://github.com/meteor/meteor/issues/63)

* Support `c.find(query, {limit: N}).count()` on the client.  [#654](https://github.com/meteor/meteor/issues/654)

* Improve behavior of `$ne`, `$nin`, and `$not` selectors with objects containing
  arrays.  [#1451](https://github.com/meteor/meteor/issues/1451)

* Fix various bugs if you had two documents with the same _id field in
  String and ObjectID form.

#### Accounts

* [Behavior Change] Expire login tokens periodically. Defaults to 90
  days. Use `Accounts.config({loginExpirationInDays: null})` to disable
  token expiration.

* [Behavior Change] Write dates generated by Meteor Accounts to Mongo as
  Date instead of number; existing data can be converted by passing it
  through `new Date()`. [#1228](https://github.com/meteor/meteor/issues/1228)

* Log out and close connections for users if they are deleted from the
  database.

* Add Meteor.logoutOtherClients() for logging out other connections
  logged in as the current user.

* `restrictCreationByEmailDomain` option in `Accounts.config` to restrict new
  users to emails of specific domain (eg. only users with @meteor.com emails) or
  a custom validator. [#1332](https://github.com/meteor/meteor/issues/1332)

* Support OAuth1 services that require request token secrets as well as
  authentication token secrets.  [#1253](https://github.com/meteor/meteor/issues/1253)

* Warn if `Accounts.config` is only called on the client.  [#828](https://github.com/meteor/meteor/issues/828)

* Fix bug where callbacks to login functions could be called multiple
  times when the client reconnects.

#### DDP

* Fix infinite loop if a client disconnects while a long yielding method is
  running.

* Unfinished code to support DDP session resumption has been removed. Meteor
  servers now stop processing messages from clients and reclaim memory
  associated with them as soon as they are disconnected instead of a few minutes
  later.

#### Tools

* The pre-0.6.5 `Package.register_extension` API has been removed. Use
  `Package._transitional_registerBuildPlugin` instead, which was introduced in
  0.6.5. (A bug prevented the 0.6.5 reimplementation of `register_extension`
  from working properly anyway.)

* Support using an HTTP proxy in the `meteor` command line tool. This
  allows the `update`, `deploy`, `logs`, and `mongo` commands to work
  behind a proxy. Use the standard `http_proxy` environment variable to
  specify your proxy endpoint.  [#429](https://github.com/meteor/meteor/issues/429), [#689](https://github.com/meteor/meteor/issues/689), [#1338](https://github.com/meteor/meteor/issues/1338)

* Build Linux binaries on an older Linux machine. Meteor now supports
  running on Linux machines with glibc 2.9 or newer (Ubuntu 10.04+, RHEL
  and CentOS 6+, Fedora 10+, Debian 6+). Improve error message when running
  on Linux with unsupported glibc, and include Mongo stderr if it fails
  to start.

* Install NPM modules with `--force` to avoid corrupted local caches.

* Rebuild NPM modules in packages when upgrading to a version of Meteor that
  uses a different version of Node.

* Disable the Mongo http interface. This lets you run meteor on two ports
  differing by 1000 at the same time.

#### Misc

* [Known issue] Breaks support for pre-release OSX 10.9 'Mavericks'.
  Will be addressed shortly. See issues:
  https://github.com/joyent/node/issues/6251
  https://github.com/joyent/node/issues/6296

* `EJSON.stringify` now takes options:
  - `canonical` causes objects keys to be stringified in sorted order
  - `indent` allows formatting control over the EJSON stringification

* EJSON now supports `Infinity`, `-Infinity` and `NaN`.

* Check that the argument to `EJSON.parse` is a string.  [#1401](https://github.com/meteor/meteor/issues/1401)

* Better error from functions that use `Meteor._wrapAsync` (eg collection write
  methods and `HTTP` methods) and in DDP server message processing.  [#1387](https://github.com/meteor/meteor/issues/1387)

* Support `appcache` on Chrome for iOS.

* Support literate CoffeeScript files with the extension `.coffee.md` (in
  addition to the already-supported `.litcoffee` extension). [#1407](https://github.com/meteor/meteor/issues/1407)

* Make `madewith` package work again (broken in 0.6.5).  [#1448](https://github.com/meteor/meteor/issues/1448)

* Better error when passing a string to `{{#each}}`. [#722](https://github.com/meteor/meteor/issues/722)

* Add support for JSESSIONID cookies for sticky sessions. Set the
  `USE_JSESSIONID` environment variable to enable placing a JSESSIONID
  cookie on sockjs requests.

* Simplify the static analysis used to detect package-scope variables.

* Upgraded dependencies:
  * Node from 0.8.24 to 0.10.20
  * MongoDB from 2.4.4 to 2.4.6
  * MongoDB driver from 1.3.17 to 1.3.19
  * http-proxy from 0.10.1 to a pre-release of 1.0.0
  * stylus from 0.30.1 to 0.37.0
  * nib from 0.8.2 to 1.0.0
  * optimist from 0.3.5 to 0.6.0
  * semver from 1.1.0 to 2.1.0
  * request from 2.12.0 to 2.27.0
  * keypress from 0.1.0 to 0.2.1
  * underscore from 1.5.1 to 1.5.2
  * fstream from 0.1.21 to 0.1.24
  * tar from 0.1.14 to 0.1.18
  * source-map from 0.1.26 to 0.1.30
  * source-map-support from a fork of 0.1.8 to 0.2.3
  * escope from a fork of 0.0.15 to 1.0.0
  * estraverse from 1.1.2-1 to 1.3.1
  * simplesmtp from 0.1.25 to 0.3.10
  * stream-buffers from 0.2.3 to 0.2.5
  * websocket from 1.0.7 to 1.0.8
  * cli-color from 0.2.2 to 0.2.3
  * clean-css from 1.0.11 to 1.1.2
  * UglifyJS2 from a fork of 2.3.6 to a different fork of 2.4.0
  * connect from 2.7.10 to 2.9.0
  * send from 0.1.0 to 0.1.4
  * useragent from 2.0.1 to 2.0.7
  * replaced byline with eachline 2.3.3

Patches contributed by GitHub users ansman, awwx, codeinthehole, jacott,
Maxhodges, meawoppl, mitar, mizzao, mquandalle, nathan-muir, RobertLowe, ryw,
sdarnell, and timhaines.


## v0.6.5.3, 2014-12-09 (backport)

* Fix a security issue in allow/deny rules that could result in data
  loss. If your app uses allow/deny rules, or uses packages that use
  allow/deny rules, we recommend that you update immediately.
  Backport from 1.0.1.


## v0.6.5.2, 2013-10-21

* Upgrade Node from 0.8.24 to 0.8.26 (security patch)


## v0.6.5.1, 2013-08-28

* Fix syntax errors on lines that end with a backslash. [#1326](https://github.com/meteor/meteor/issues/1326)

* Fix serving static files with special characters in their name. [#1339](https://github.com/meteor/meteor/issues/1339)

* Upgrade `esprima` JavaScript parser to fix bug parsing complex regexps.

* Export `Spiderable` from `spiderable` package to allow users to set
  `Spiderable.userAgentRegExps` to control what user agents are treated
  as spiders.

* Add EJSON to standard-app-packages. [#1343](https://github.com/meteor/meteor/issues/1343)

* Fix bug in d3 tab character parsing.

* Fix regression when using Mongo ObjectIDs in Spark templates.


## v0.6.5, 2013-08-14

* New package system with package compiler and linker:

  * Each package now has it own namespace for variable
    declarations. Global variables used in a package are limited to
    package scope.

  * Packages must explicitly declare which symbols they export with
    `api.export` in `package.js`.

  * Apps and packages only see the exported symbols from packages they
    explicitly use. For example, if your app uses package A which in
    turn depends on package B, only package A's symbols will be
    available in the app.

  * Package names can only contain alphanumeric characters, dashes, and
    dots. Packages with spaces and underscores must be renamed.

  * Remove hardcoded list of required packages. New default
    `standard-app-packages` package adds dependencies on the core Meteor
    stack. This package can be removed to make an app with only parts of
    the Meteor stack. `standard-app-packages` will be automatically
    added to a project when it is updated to Meteor 0.6.5.

  * Custom app packages in the `packages` directory are no longer
    automatically used. They must be explicitly added to the app with
    `meteor add <packagename>`. To help with the transition, all
    packages in the `packages` directory will be automatically added to
    the project when it is updated to Meteor 0.6.5.

  * New "unipackage" on-disk format for built packages. Compiled packages are
    cached and rebuilt only when their source or dependencies change.

  * Add "unordered" and "weak" package dependency modes to allow
    circular package dependencies and conditional code inclusion.

  * New API (`_transitional_registerBuildPlugin`) for declaring
    compilers, preprocessors, and file extension handlers. These new
    build plugins are full compilation targets in their own right, and
    have their own namespace, source files, NPM requirements, and package
    dependencies. The old `register_extension` API is deprecated. Please
    note that the `package.js` format and especially
    `_transitional_registerBuildPlugin` are not frozen interfaces and
    are subject to change in future releases.

  * Add `api.imply`, which allows one package to "imply" another. If
    package A implies package B, then anything that depends on package
    A automatically depends on package B as well (and receives package
    B's imports). This is useful for creating umbrella packages
    (`standard-app-packages`) or sometimes for factoring common code
    out of related packages (`accounts-base`).

* Move HTTP serving out of the server bootstrap and into the `webapp`
  package. This allows building Meteor apps that are not web servers
  (eg. command line tools, DDP clients, etc.). Connect middlewares can
  now be registered on the new `WebApp.connectHandlers` instead of the
  old `__meteor_bootstrap__.app`.

* The entire Meteor build process now has first-class source map
  support. A source map is maintained for every source file as it
  passes through the build pipeline. Currently, the source maps are
  only served in development mode. Not all web browsers support source
  maps yet and for those that do, you may have to turn on an option to
  enable them. Source maps will always be used when reporting
  exceptions on the server.

* Update the `coffeescript` package to generate source maps.

* Add new `Assets` API and `private` subdirectory for including and
  accessing static assets on the server. http://docs.meteor.com/#assets

* Add `Meteor.disconnect`. Call this to disconnect from the
  server and stop all live data updates. [#1151](https://github.com/meteor/meteor/issues/1151)

* Add `Match.Integer` to `check` for 32-bit signed integers.

* `Meteor.connect` has been renamed to `DDP.connect` and is now fully
  supported on the server. Server-to-server DDP connections use
  websockets, and can be used for both method calls and subscriptions.

* Rename `Meteor.default_connection` to `Meteor.connection` and
  `Meteor.default_server` to `Meteor.server`.

* Rename `Meteor.http` to `HTTP`.

* `ROOT_URL` may now have a path part. This allows serving multiple
  Meteor apps on the same domain.

* Support creating named unmanaged collections with
  `new Meteor.Collection("name", {connection: null})`.

* New `Log` function in the `logging` package which prints with
  timestamps, color, filenames and linenumbers.

* Include http response in errors from oauth providers. [#1246](https://github.com/meteor/meteor/issues/1246)

* The `observe` callback `movedTo` now has a fourth argument `before`.

* Move NPM control files for packages from `.npm` to
  `.npm/package`. This is to allow build plugins such as `coffeescript`
  to depend on NPM packages. Also, when removing the last NPM
  dependency, clean up the `.npm` dir.

* Remove deprecated `Meteor.is_client` and `Meteor.is_server` variables.

* Implement "meteor bundle --debug" [#748](https://github.com/meteor/meteor/issues/748)

* Add `forceApprovalPrompt` option to `Meteor.loginWithGoogle`. [#1226](https://github.com/meteor/meteor/issues/1226)

* Make server-side Mongo `insert`s, `update`s, and `remove`s run
  asynchronously when a callback is passed.

* Improve memory usage when calling `findOne()` on the server.

* Delete login tokens from server when user logs out.

* Rename package compatibility mode option to `add_files` from `raw` to
  `bare`.

* Fix Mongo selectors of the form: {$regex: /foo/}.

* Fix Spark memory leak.  [#1157](https://github.com/meteor/meteor/issues/1157)

* Fix EPIPEs during dev mode hot code reload.

* Fix bug where we would never quiesce if we tried to revive subs that errored
  out (5e7138d)

* Fix bug where `this.fieldname` in handlebars template might refer to a
  helper instead of a property of the current data context. [#1143](https://github.com/meteor/meteor/issues/1143)

* Fix submit events on IE8. [#1191](https://github.com/meteor/meteor/issues/1191)

* Handle `Meteor.loginWithX` being called with a callback but no options. [#1181](https://github.com/meteor/meteor/issues/1181)

* Work around a Chrome bug where hitting reload could cause a tab to
  lose the DDP connection and never recover. [#1244](https://github.com/meteor/meteor/issues/1244)

* Upgraded dependencies:
  * Node from 0.8.18 to 0.8.24
  * MongoDB from 2.4.3 to 2.4.4, now with SSL support
  * CleanCSS from 0.8.3 to 1.0.11
  * Underscore from 1.4.4 to 1.5.1
  * Fibers from 1.0.0 to 1.0.1
  * MongoDB Driver from 1.3.7 to 1.3.17

Patches contributed by GitHub users btipling, mizzao, timhaines and zol.


## v0.6.4.1, 2013-07-19

* Update mongodb driver to use version 0.2.1 of the bson module.


## v0.6.4, 2013-06-10

* Separate OAuth flow logic from Accounts into separate packages. The
  `facebook`, `github`, `google`, `meetup`, `twitter`, and `weibo`
  packages can be used to perform an OAuth exchange without creating an
  account and logging in.  [#1024](https://github.com/meteor/meteor/issues/1024)

* If you set the `DISABLE_WEBSOCKETS` environment variable, browsers will not
  attempt to connect to your app using Websockets. Use this if you know your
  server environment does not properly proxy Websockets to reduce connection
  startup time.

* Make `Meteor.defer` work in an inactive tab in iOS.  [#1023](https://github.com/meteor/meteor/issues/1023)

* Allow new `Random` instances to be constructed with specified seed. This
  can be used to create repeatable test cases for code that picks random
  values.  [#1033](https://github.com/meteor/meteor/issues/1033)

* Fix CoffeeScript error reporting to include source file and line
  number again.  [#1052](https://github.com/meteor/meteor/issues/1052)

* Fix Mongo queries which nested JavaScript RegExp objects inside `$or`.  [#1089](https://github.com/meteor/meteor/issues/1089)

* Upgraded dependencies:
  * Underscore from 1.4.2 to 1.4.4  [#776](https://github.com/meteor/meteor/issues/776)
  * http-proxy from 0.8.5 to 0.10.1  [#513](https://github.com/meteor/meteor/issues/513)
  * connect from 1.9.2 to 2.7.10
  * Node mongodb client from 1.2.13 to 1.3.7  [#1060](https://github.com/meteor/meteor/issues/1060)

Patches contributed by GitHub users awwx, johnston, and timhaines.


## v0.6.3, 2013-05-15

* Add new `check` package for ensuring that a value matches a required
  type and structure. This is used to validate untrusted input from the
  client. See http://docs.meteor.com/#match for details.

* Use Websockets by default on supported browsers. This reduces latency
  and eliminates the constant network spinner on iOS devices.

* With `autopublish` on, publish many useful fields on `Meteor.users`.

* Files in the `client/compatibility/` subdirectory of a Meteor app do
  not get wrapped in a new variable scope. This is useful for
  third-party libraries which expect `var` statements at the outermost
  level to be global.

* Add synthetic `tap` event for use on touch enabled devices. This is a
  replacement for `click` that fires immediately.

* When using the `http` package synchronously on the server, errors
  are thrown rather than passed in `result.error`

* The `manager` option to the `Meteor.Collection` constructor is now called
  `connection`. The old name still works for now.  [#987](https://github.com/meteor/meteor/issues/987)

* The `localstorage-polyfill` smart package has been replaced by a
  `localstorage` package, which defines a `Meteor._localStorage` API instead of
  trying to replace the DOM `window.localStorage` facility. (Now, apps can use
  the existence of `window.localStorage` to detect if the full localStorage API
  is supported.)  [#979](https://github.com/meteor/meteor/issues/979)

* Upgrade MongoDB from 2.2.1 to 2.4.3.

* Upgrade CoffeeScript from 1.5.0 to 1.6.2.  [#972](https://github.com/meteor/meteor/issues/972)

* Faster reconnects when regaining connectivity.  [#696](https://github.com/meteor/meteor/issues/696)

* `Email.send` has a new `headers` option to set arbitrary headers.  [#963](https://github.com/meteor/meteor/issues/963)

* Cursor transform functions on the server no longer are required to return
  objects with correct `_id` fields.  [#974](https://github.com/meteor/meteor/issues/974)

* Rework `observe()` callback ordering in minimongo to improve fiber
  safety on the server. This makes subscriptions on server to server DDP
  more usable.

* Use binary search in minimongo when updating ordered queries.  [#969](https://github.com/meteor/meteor/issues/969)

* Fix EJSON base64 decoding bug.  [#1001](https://github.com/meteor/meteor/issues/1001)

* Support `appcache` on Chromium.  [#958](https://github.com/meteor/meteor/issues/958)

Patches contributed by GitHub users awwx, jagill, spang, and timhaines.


## v0.6.2.1, 2013-04-24

* When authenticating with GitHub, include a user agent string. This
  unbreaks "Sign in with GitHub"

Patch contributed by GitHub user pmark.


## v0.6.2, 2013-04-16

* Better error reporting:
  * Capture real stack traces for `Meteor.Error`.
  * Report better errors with misconfigured OAuth services.

* Add per-package upgrade notices to `meteor update`.

* Experimental server-to-server DDP support: `Meteor.connect` on the
  server will connect to a remote DDP endpoint via WebSockets. Method
  calls should work fine, but subscriptions and minimongo on the server
  are still a work in progress.

* Upgrade d3 from 2.x to 3.1.4. See
  https://github.com/mbostock/d3/wiki/Upgrading-to-3.0 for compatibility notes.

* Allow CoffeeScript to set global variables when using `use strict`. [#933](https://github.com/meteor/meteor/issues/933)

* Return the inserted documented ID from `LocalCollection.insert`. [#908](https://github.com/meteor/meteor/issues/908)

* Add Weibo token expiration time to `services.weibo.expiresAt`.

* `Spiderable.userAgentRegExps` can now be modified to change what user agents
  are treated as spiders by the `spiderable` package.

* Prevent observe callbacks from affecting the arguments to identical
  observes. [#855](https://github.com/meteor/meteor/issues/855)

* Fix meteor command line tool when run from a home directory with
  spaces in its name. If you previously installed meteor release 0.6.0
  or 0.6.1 you'll need to uninstall and reinstall meteor to support
  users with spaces in their usernames (see
  https://github.com/meteor/meteor/blob/master/README.md#uninstalling-meteor)

Patches contributed by GitHub users andreas-karlsson, awwx, jacott,
joshuaconner, and timhaines.


## v0.6.1, 2013-04-08

* Correct NPM behavior in packages in case there is a `node_modules` directory
  somewhere above the app directory. [#927](https://github.com/meteor/meteor/issues/927)

* Small bug fix in the low-level `routepolicy` package.

Patches contributed by GitHub users andreas-karlsson and awwx.


## v0.6.0, 2013-04-04

* Meteor has a brand new distribution system! In this new system, code-named
  Engine, packages are downloaded individually and on demand. All of the
  packages in each official Meteor release are prefetched and cached so you can
  still use Meteor while offline. You can have multiple releases of Meteor
  installed simultaneously; apps are pinned to specific Meteor releases.
  All `meteor` commands accept a `--release` argument to specify which release
  to use; `meteor update` changes what release the app is pinned to.
  Inside an app, the name of the release is available at `Meteor.release`.
  When running Meteor directly from a git checkout, the release is ignored.

* Variables declared with `var` at the outermost level of a JavaScript
  source file are now private to that file. Remove the `var` to share
  a value between files.

* Meteor now supports any x86 (32- or 64-bit) Linux system, not just those which
  use Debian or RedHat package management.

* Apps may contain packages inside a top-level directory named `packages`.

* Packages may depend on [NPM modules](https://npmjs.org), using the new
  `Npm.depends` directive in their `package.js` file. (Note: if the NPM module
  has architecture-specific binary components, bundles built with `meteor
  bundle` or `meteor deploy` will contain the components as built for the
  developer's platform and may not run on other platforms.)

* Meteor's internal package tests (as well as tests you add to your app's
  packages with the unsupported `Tinytest` framework) are now run with the new
  command `meteor test-packages`.

* `{{#each}}` helper can now iterate over falsey values without throwing an
  exception. [#815](https://github.com/meteor/meteor/issues/815), [#801](https://github.com/meteor/meteor/issues/801)

* `{{#with}}` helper now only includes its block if its argument is not falsey,
  and runs an `{{else}}` block if provided if the argument is falsey. [#770](https://github.com/meteor/meteor/issues/770), [#866](https://github.com/meteor/meteor/issues/866)

* Twitter login now stores `profile_image_url` and `profile_image_url_https`
  attributes in the `user.services.twitter` namespace. [#788](https://github.com/meteor/meteor/issues/788)

* Allow packages to register file extensions with dots in the filename.

* When calling `this.changed` in a publish function, it is no longer an error to
  clear a field which was never set. [#850](https://github.com/meteor/meteor/issues/850)

* Deps API
  * Add `dep.depend()`, deprecate `Deps.depend(dep)` and
    `dep.addDependent()`.
  * If first run of `Deps.autorun` throws an exception, stop it and don't
    rerun.  This prevents a Spark exception when template rendering fails
    ("Can't call 'firstNode' of undefined").
  * If an exception is thrown during `Deps.flush` with no stack, the
    message is logged instead. [#822](https://github.com/meteor/meteor/issues/822)

* When connecting to MongoDB, use the JavaScript BSON parser unless specifically
  requested in `MONGO_URL`; the native BSON parser sometimes segfaults. (Meteor
  only started using the native parser in 0.5.8.)

* Calls to the `update` collection function in untrusted code may only use a
  whitelisted list of modifier operators.

Patches contributed by GitHub users awwx, blackcoat, cmather, estark37,
mquandalle, Primigenus, raix, reustle, and timhaines.


## v0.5.9, 2013-03-14

* Fix regression in 0.5.8 that prevented users from editing their own
  profile. [#809](https://github.com/meteor/meteor/issues/809)

* Fix regression in 0.5.8 where `Meteor.loggingIn()` would not update
  reactively. [#811](https://github.com/meteor/meteor/issues/811)


## v0.5.8, 2013-03-13

* Calls to the `update` and `remove` collection functions in untrusted code may
  no longer use arbitrary selectors. You must specify a single document ID when
  invoking these functions from the client (other than in a method stub).

  You may still use other selectors when calling `update` and `remove` on the
  server and from client method stubs, so you can replace calls that are no
  longer supported (eg, in event handlers) with custom method calls.

  The corresponding `update` and `remove` callbacks passed to `allow` and `deny`
  now take a single document instead of an array.

* Add new `appcache` package. Add this package to your project to speed
  up page load and make hot code reload smoother using the HTML5
  AppCache API. See http://docs.meteor.com/#appcache for details.

* Rewrite reactivity library. `Meteor.deps` is now `Deps` and has a new
  API. `Meteor.autorun` and `Meteor.flush` are now called `Deps.autorun` and
  `Deps.flush` (the old names still work for now). The other names under
  `Meteor.deps` such as `Context` no longer exist. The new API is documented at
  http://docs.meteor.com/#deps

* You can now provide a `transform` option to collections, which is a
  function that documents coming out of that collection are passed
  through. `find`, `findOne`, `allow`, and `deny` now take `transform` options,
  which may override the Collection's `transform`.  Specifying a `transform`
  of `null` causes you to receive the documents unmodified.

* Publish functions may now return an array of cursors to publish. Currently,
  the cursors must all be from different collections. [#716](https://github.com/meteor/meteor/issues/716)

* User documents have id's when `onCreateUser` and `validateNewUser` hooks run.

* Encode and store custom EJSON types in MongoDB.

* Support literate CoffeeScript files with the extension `.litcoffee`. [#766](https://github.com/meteor/meteor/issues/766)

* Add new login service provider for Meetup.com in `accounts-meetup` package.

* If you call `observe` or `observeChanges` on a cursor created with the
  `reactive: false` option, it now only calls initial add callbacks and
  does not continue watching the query. [#771](https://github.com/meteor/meteor/issues/771)

* In an event handler, if the data context is falsey, default it to `{}`
  rather than to the global object. [#777](https://github.com/meteor/meteor/issues/777)

* Allow specifying multiple event handlers for the same selector. [#753](https://github.com/meteor/meteor/issues/753)

* Revert caching header change from 0.5.5. This fixes image flicker on redraw.

* Stop making `Session` available on the server; it's not useful there. [#751](https://github.com/meteor/meteor/issues/751)

* Force URLs in stack traces in browser consoles to be hyperlinks. [#725](https://github.com/meteor/meteor/issues/725)

* Suppress spurious `changed` callbacks with empty `fields` from
  `Cursor.observeChanges`.

* Fix logic bug in template branch matching. [#724](https://github.com/meteor/meteor/issues/724)

* Make `spiderable` user-agent test case insensitive. [#721](https://github.com/meteor/meteor/issues/721)

* Fix several bugs in EJSON type support:
  * Fix `{$type: 5}` selectors for binary values on browsers that do
    not support `Uint8Array`.
  * Fix EJSON equality on falsey values.
  * Fix for returning a scalar EJSON type from a method. [#731](https://github.com/meteor/meteor/issues/731)

* Upgraded dependencies:
  * mongodb driver to version 1.2.13 (from 0.1.11)
  * mime module removed (it was unused)


Patches contributed by GitHub users awwx, cmather, graemian, jagill,
jmhredsox, kevinxucs, krizka, mitar, raix, and rasmuserik.


## v0.5.7, 2013-02-21

* The DDP wire protocol has been redesigned.

  * The handshake message is now versioned. This breaks backwards
    compatibility between sites with `Meteor.connect()`. Older meteor
    apps can not talk to new apps and vice versa. This includes the
    `madewith` package, apps using `madewith` must upgrade.

  * New [EJSON](http://docs.meteor.com/#ejson) package allows you to use
    Dates, Mongo ObjectIDs, and binary data in your collections and
    Session variables.  You can also add your own custom datatypes.

  * Meteor now correctly represents empty documents in Collections.

  * There is an informal specification in `packages/livedata/DDP.md`.


* Breaking API changes

  * Changed the API for `observe`.  Observing with `added`, `changed`
    and `removed` callbacks is now unordered; for ordering information
    use `addedAt`, `changedAt`, `removedAt`, and `movedTo`. Full
    documentation is in the [`observe` docs](http://docs.meteor.com/#observe).
    All callers of `observe` need to be updated.

  * Changed the API for publish functions that do not return a cursor
    (ie functions that call `this.set` and `this.unset`). See the
    [`publish` docs](http://docs.meteor.com/#meteor_publish) for the new
    API.


* New Features

  * Added new [`observeChanges`](http://docs.meteor.com/#observe_changes)
    API for keeping track of the contents of a cursor more efficiently.

  * There is a new reactive function on subscription handles: `ready()`
    returns true when the subscription has received all of its initial
    documents.

  * Added `Session.setDefault(key, value)` so you can easily provide
    initial values for session variables that will not be clobbered on
    hot code push.

  * You can specify that a collection should use MongoDB ObjectIDs as
    its `_id` fields for inserts instead of strings. This allows you to
    use Meteor with existing MongoDB databases that have ObjectID
    `_id`s. If you do this, you must use `EJSON.equals()` for comparing
    equality instead of `===`. See http://docs.meteor.com/#meteor_collection.

  * New [`random` package](http://docs.meteor.com/#random) provides
    several functions for generating random values. The new
    `Random.id()` function is used to provide shorter string IDs for
    MongoDB documents. `Meteor.uuid()` is deprecated.

  * `Meteor.status()` can return the status `failed` if DDP version
    negotiation fails.


* Major Performance Enhancements

  * Rewrote subscription duplication detection logic to use a more
    efficient algorithm. This significantly reduces CPU usage on the
    server during initial page load and when dealing with large amounts
    of data.

  * Reduced unnecessary MongoDB re-polling of live queries. Meteor no
    longer polls for changes on queries that specify `_id` when
    updates for a different specific `_id` are processed. This
    drastically improves performance when dealing with many
    subscriptions and updates to individual objects, such as those
    generated by the `accounts-base` package on the `Meteor.users`
    collection.


* Upgraded UglifyJS2 to version 2.2.5


Patches contributed by GitHub users awwx and michaelglenadams.


## v0.5.6, 2013-02-15

* Fix 0.5.5 regression: Minimongo selectors matching subdocuments under arrays
  did not work correctly.

* Some Bootstrap icons should have appeared white.

Patches contributed by GitHub user benjaminchelli.

## v0.5.5, 2013-02-13

* Deprecate `Meteor.autosubscribe`. `Meteor.subscribe` now works within
  `Meteor.autorun`.

* Allow access to `Meteor.settings.public` on the client. If the JSON
  file you gave to `meteor --settings` includes a field called `public`,
  that field will be available on the client as well as the server.

* `@import` works in `less`. Use the `.lessimport` file extension to
  make a less file that is ignored by preprocessor so as to avoid double
  processing. [#203](https://github.com/meteor/meteor/issues/203)

* Upgrade Fibers to version 1.0.0. The `Fiber` and `Future` symbols are
  no longer exposed globally. To use fibers directly you can use:
   `var Fiber = __meteor_bootstrap__.require('fibers');` and
   `var Future = __meteor_bootstrap__.require('fibers/future');`

* Call version 1.1 of the Twitter API when authenticating with
  OAuth. `accounts-twitter` users have until March 5th, 2013 to
  upgrade before Twitter disables the old API. [#527](https://github.com/meteor/meteor/issues/527)

* Treat Twitter ids as strings, not numbers, as recommended by
  Twitter. [#629](https://github.com/meteor/meteor/issues/629)

* You can now specify the `_id` field of a document passed to `insert`.
  Meteor still auto-generates `_id` if it is not present.

* Expose an `invalidated` flag on `Meteor.deps.Context`.

* Populate user record with additional data from Facebook and Google. [#664](https://github.com/meteor/meteor/issues/664)

* Add Facebook token expiration time to `services.facebook.expiresAt`. [#576](https://github.com/meteor/meteor/issues/576)

* Allow piping a password to `meteor deploy` on `stdin`. [#623](https://github.com/meteor/meteor/issues/623)

* Correctly type cast arguments to handlebars helper. [#617](https://github.com/meteor/meteor/issues/617)

* Fix leaked global `userId` symbol.

* Terminate `phantomjs` properly on error when using the `spiderable`
  package. [#571](https://github.com/meteor/meteor/issues/571)

* Stop serving non-cachable files with caching headers. [#631](https://github.com/meteor/meteor/issues/631)

* Fix race condition if server restarted between page load and initial
  DDP connection. [#653](https://github.com/meteor/meteor/issues/653)

* Resolve issue where login methods sometimes blocked future methods. [#555](https://github.com/meteor/meteor/issues/555)

* Fix `Meteor.http` parsing of JSON responses on Firefox. [#553](https://github.com/meteor/meteor/issues/553)

* Minimongo no longer uses `eval`. [#480](https://github.com/meteor/meteor/issues/480)

* Serve 404 for `/app.manifest`. This allows experimenting with the
  upcoming `appcache` smart package. [#628](https://github.com/meteor/meteor/issues/628)

* Upgraded many dependencies, including:
  * node.js to version 0.8.18
  * jquery-layout to version 1.3.0RC
  * Twitter Bootstrap to version 2.3.0
  * Less to version 1.3.3
  * Uglify to version 2.2.3
  * useragent to version 2.0.1

Patches contributed by GitHub users awwx, bminer, bramp, crunchie84,
danawoodman, dbimmler, Ed-von-Schleck, geoffd123, jperl, kevee,
milesmatthias, Primigenus, raix, timhaines, and xenolf.


## v0.5.4, 2013-01-08

* Fix 0.5.3 regression: `meteor run` could fail on OSX 10.8 if environment
  variables such as `DYLD_LIBRARY_PATH` are set.


## v0.5.3, 2013-01-07

* Add `--settings` argument to `meteor deploy` and `meteor run`. This
  allows you to specify deployment-specific information made available
  to server code in the variable `Meteor.settings`.

* Support unlimited open tabs in a single browser. Work around the
  browser per-hostname connection limit by using randomized hostnames
  for deployed apps. [#131](https://github.com/meteor/meteor/issues/131)

* minimongo improvements:
  * Allow observing cursors with `skip` or `limit`.  [#528](https://github.com/meteor/meteor/issues/528)
  * Allow sorting on `dotted.sub.keys`.  [#533](https://github.com/meteor/meteor/issues/533)
  * Allow querying specific array elements (`foo.1.bar`).
  * `$and`, `$or`, and `$nor` no longer accept empty arrays (for consistency
    with Mongo)

* Re-rendering a template with Spark no longer reverts changes made by
  users to a `preserve`d form element. Instead, the newly rendered value
  is only applied if it is different from the previously rendered value.
  Additionally, `<INPUT>` elements with type other than TEXT can now have
  reactive values (eg, the labels on submit buttons can now be
  reactive).  [#510](https://github.com/meteor/meteor/issues/510) [#514](https://github.com/meteor/meteor/issues/514) [#523](https://github.com/meteor/meteor/issues/523) [#537](https://github.com/meteor/meteor/issues/537) [#558](https://github.com/meteor/meteor/issues/558)

* Support JavaScript RegExp objects in selectors in Collection write
  methods on the client, eg `myCollection.remove({foo: /bar/})`.  [#346](https://github.com/meteor/meteor/issues/346)

* `meteor` command-line improvements:
  * Improve error message when mongod fails to start.
  * The `NODE_OPTIONS` environment variable can be used to pass command-line
    flags to node (eg, `--debug` or `--debug-brk` to enable the debugger).
  * Die with error if an app name is mistakenly passed to `meteor reset`.

* Add support for "offline" access tokens with Google login. [#464](https://github.com/meteor/meteor/issues/464) [#525](https://github.com/meteor/meteor/issues/525)

* Don't remove `serviceData` fields from previous logins when logging in
  with an external service.

* Improve `OAuth1Binding` to allow making authenticated API calls to
  OAuth1 providers (eg Twitter).  [#539](https://github.com/meteor/meteor/issues/539)

* New login providers automatically work with `{{loginButtons}}` without
  needing to edit the `accounts-ui-unstyled` package.  [#572](https://github.com/meteor/meteor/issues/572)

* Use `Content-Type: application/json` by default when sending JSON data
  with `Meteor.http`.

* Improvements to `jsparse`: hex literals, keywords as property names, ES5 line
  continuations, trailing commas in object literals, line numbers in error
  messages, decimal literals starting with `.`, regex character classes with
  slashes.

* Spark improvements:
  * Improve rendering of `<SELECT>` elements on IE.  [#496](https://github.com/meteor/meteor/issues/496)
  * Don't lose nested data contexts in IE9/10 after two seconds.  [#458](https://github.com/meteor/meteor/issues/458)
  * Don't print a stack trace if DOM nodes are manually removed
    from the document without calling `Spark.finalize`.  [#392](https://github.com/meteor/meteor/issues/392)

* Always use the `autoReconnect` flag when connecting to Mongo.  [#425](https://github.com/meteor/meteor/issues/425)

* Fix server-side `observe` with no `added` callback.  [#589](https://github.com/meteor/meteor/issues/589)

* Fix re-sending method calls on reconnect.  [#538](https://github.com/meteor/meteor/issues/538)

* Remove deprecated `/sockjs` URL support from `Meteor.connect`.

* Avoid losing a few bits of randomness in UUID v4 creation.  [#519](https://github.com/meteor/meteor/issues/519)

* Update clean-css package from 0.8.2 to 0.8.3, fixing minification of `0%`
  values in `hsl` colors.  [#515](https://github.com/meteor/meteor/issues/515)

Patches contributed by GitHub users Ed-von-Schleck, egtann, jwulf, lvbreda,
martin-naumann, meawoppl, nwmartin, timhaines, and zealoushacker.


## v0.5.2, 2012-11-27

* Fix 0.5.1 regression: Cursor `observe` works during server startup.  [#507](https://github.com/meteor/meteor/issues/507)

## v0.5.1, 2012-11-20

* Speed up server-side subscription handling by avoiding redundant work
  when the same Mongo query is observed multiple times concurrently (eg,
  by multiple users subscribing to the same subscription), and by using
  a simpler "unordered" algorithm.

* Meteor now waits to invoke method callbacks until all the data written by the
  method is available in the local cache. This way, method callbacks can see the
  full effects of their writes. This includes the callbacks passed to
  `Meteor.call` and `Meteor.apply`, as well as to the `Meteor.Collection`
  `insert`/`update`/`remove` methods.

  If you want to process the method's result as soon as it arrives from the
  server, even if the method's writes are not available yet, you can now specify
  an `onResultReceived` callback to `Meteor.apply`.

* Rework latency compensation to show server data changes sooner. Previously, as
  long as any method calls were in progress, Meteor would buffer all data
  changes sent from the server until all methods finished. Meteor now only
  buffers writes to documents written by client stubs, and applies the writes as
  soon as all methods that wrote that document have finished.

* `Meteor.userLoaded()` and `{{currentUserLoaded}}` have been removed.
  Previously, during the login process on the client, `Meteor.userId()` could be
  set but the document at `Meteor.user()` could be incomplete. Meteor provided
  the function `Meteor.userLoaded()` to differentiate between these states. Now,
  this in-between state does not occur: when a user logs in, `Meteor.userId()`
  only is set once `Meteor.user()` is fully loaded.

* New reactive function `Meteor.loggingIn()` and template helper
  `{{loggingIn}}`; they are true whenever some login method is in progress.
  `accounts-ui` now uses this to show an animation during login.

* The `sass` CSS preprocessor package has been removed. It was based on an
  unmaintained NPM module which did not implement recent versions of the Sass
  language and had no error handling.  Consider using the `less` or `stylus`
  packages instead.  [#143](https://github.com/meteor/meteor/issues/143)

* `Meteor.setPassword` is now called `Accounts.setPassword`, matching the
  documentation and original intention.  [#454](https://github.com/meteor/meteor/issues/454)

* Passing the `wait` option to `Meteor.apply` now waits for all in-progress
  method calls to finish before sending the method, instead of only guaranteeing
  that its callback occurs after the callbacks of in-progress methods.

* New function `Accounts.callLoginMethod` which should be used to call custom
  login handlers (such as those registered with
  `Accounts.registerLoginHandler`).

* The callbacks for `Meteor.loginWithToken` and `Accounts.createUser` now match
  the other login callbacks: they are called with error on error or with no
  arguments on success.

* Fix bug where method calls could be dropped during a brief disconnection. [#339](https://github.com/meteor/meteor/issues/339)

* Prevent running the `meteor` command-line tool and server on unsupported Node
  versions.

* Fix Minimongo query bug with nested objects.  [#455](https://github.com/meteor/meteor/issues/455)

* In `accounts-ui`, stop page layout from changing during login.

* Use `path.join` instead of `/` in paths (helpful for the unofficial Windows
  port) [#303](https://github.com/meteor/meteor/issues/303)

* The `spiderable` package serves pages to
  [`facebookexternalhit`](https://www.facebook.com/externalhit_uatext.php) [#411](https://github.com/meteor/meteor/issues/411)

* Fix error on Firefox with DOM Storage disabled.

* Avoid invalidating listeners if setUserId is called with current value.

* Upgrade many dependencies, including:
  * MongoDB 2.2.1 (from 2.2.0)
  * underscore 1.4.2 (from 1.3.3)
  * bootstrap 2.2.1 (from 2.1.1)
  * jQuery 1.8.2 (from 1.7.2)
  * less 1.3.1 (from 1.3.0)
  * stylus 0.30.1 (from 0.29.0)
  * coffee-script 1.4.0 (from 1.3.3)

Patches contributed by GitHub users ayal, dandv, possibilities, TomWij,
tmeasday, and workmad3.

## v0.5.0, 2012-10-17

* This release introduces Meteor Accounts, a full-featured auth system that supports
  - fine-grained user-based control over database reads and writes
  - federated login with any OAuth provider (with built-in support for
    Facebook, GitHub, Google, Twitter, and Weibo)
  - secure password login
  - email validation and password recovery
  - an optional set of UI widgets implementing standard login/signup/password
    change/logout flows

  When you upgrade to Meteor 0.5.0, existing apps will lose the ability to write
  to the database from the client. To restore this, either:
  - configure each of your collections with
    [`collection.allow`](http://docs.meteor.com/#allow) and
    [`collection.deny`](http://docs.meteor.com/#deny) calls to specify which
    users can perform which write operations, or
  - add the `insecure` smart package (which is included in new apps by default)
    to restore the old behavior where anyone can write to any collection which
    has not been configured with `allow` or `deny`

  For more information on Meteor Accounts, see
  http://docs.meteor.com/#dataandsecurity and
  http://docs.meteor.com/#accounts_api

* The new function `Meteor.autorun` allows you run any code in a reactive
  context. See http://docs.meteor.com/#meteor_autorun

* Arrays and objects can now be stored in the `Session`; mutating the value you
  retrieve with `Session.get` does not affect the value in the session.

* On the client, `Meteor.apply` takes a new `wait` option, which ensures that no
  further method calls are sent to the server until this method is finished; it
  is used for login and logout methods in order to keep the user ID
  well-defined. You can also specifiy an `onReconnect` handler which is run when
  re-establishing a connection; Meteor Accounts uses this to log back in on
  reconnect.

* Meteor now provides a compatible replacement for the DOM `localStorage`
  facility that works in IE7, in the `localstorage-polyfill` smart package.

* Meteor now packages the D3 library for manipulating documents based on data in
  a smart package called `d3`.

* `Meteor.Collection` now takes its optional `manager` argument (used to
  associate a collection with a server you've connected to with
  `Meteor.connect`) as a named option. (The old call syntax continues to work
  for now.)

* Fix a bug where trying to immediately resubscribe to a record set after
  unsubscribing could fail silently.

* Better error handling for failed Mongo writes from inside methods; previously,
  errors here could cause clients to stop processing data from the server.


Patches contributed by GitHub users bradens, dandv, dybskiy, possibilities,
zhangcheng, and 75lb.


## v0.4.2, 2012-10-02

* Fix connection failure on iOS6. SockJS 0.3.3 includes this fix.

* The new `preserve-inputs` package, included by default in new Meteor apps,
  restores the pre-v0.4.0 behavior of "preserving" all form input elements by ID
  and name during re-rendering; users who want more precise control over
  preservation can still use the APIs added in v0.4.0.

* A few changes to the `Meteor.absoluteUrl` function:
  - Added a `replaceLocalhost` option.
  - The `ROOT_URL` environment variable is respected by `meteor run`.
  - It is now included in all apps via the `meteor` package. Apps that
    explicitly added the now-deprecated `absolute-url` smart package will log a
    deprecation warning.

* Upgrade Node from 0.8.8 to 0.8.11.

* If a Handlebars helper function `foo` returns null, you can now run do
  `{{foo.bar}}` without error, just like when `foo` is a non-existent property.

* If you pass a non-scalar object to `Session.set`, an error will now be thrown
  (matching the behavior of `Session.equals`). [#215](https://github.com/meteor/meteor/issues/215)

* HTML pages are now served with a `charset=utf-8` Content-Type header. [#264](https://github.com/meteor/meteor/issues/264)

* The contents of `<select>` tags can now be reactive even in IE 7 and 8.

* The `meteor` tool no longer gets confused if a parent directory of your
  project is named `public`. [#352](https://github.com/meteor/meteor/issues/352)

* Fix a race condition in the `spiderable` package which could include garbage
  in the spidered page.

* The REPL run by `admin/node.sh` no longer crashes Emacs M-x shell on exit.

* Refactor internal `reload` API.

* New internal `jsparse` smart package. Not yet exposed publicly.


Patch contributed by GitHub user yanivoliver.


## v0.4.1, 2012-09-24

* New `email` smart package, with [`Email.send`](http://docs.meteor.com/#email)
  API.

* Upgrade Node from 0.6.17 to 0.8.8, as well as many Node modules in the dev
  bundle; those that are user-exposed are:
  * coffee-script: 1.3.3 (from 1.3.1)
  * stylus: 0.29.0 (from 0.28.1)
  * nib: 0.8.2 (from 0.7.0)

* All publicly documented APIs now use `camelCase` rather than
  `under_scores`. The old spellings continue to work for now. New names are:
  - `Meteor.isClient`/`isServer`
  - `this.isSimulation` inside a method invocation
  - `Meteor.deps.Context.onInvalidate`
  - `Meteor.status().retryCount`/`retryTime`

* Spark improvements
  * Optimize selector matching for event maps.
  * Fix `Spark._currentRenderer` behavior in timer callbacks.
  * Fix bug caused by interaction between `Template.foo.preserve` and
    `{{#constant}}`. [#323](https://github.com/meteor/meteor/issues/323)
  * Allow `{{#each}}` over a collection of objects without `_id`. [#281](https://github.com/meteor/meteor/issues/281)
  * Spark now supports Firefox 3.6.
  * Added a script to build a standalone spark.js that does not depend on
    Meteor (it depends on jQuery or Sizzle if you need IE7 support,
    and otherwise is fully standalone).

* Database writes from within `Meteor.setTimeout`/`setInterval`/`defer` will be
  batched with other writes from the current method invocation if they start
  before the method completes.

* Make `Meteor.Cursor.forEach` fully synchronous even if the user's callback
  yields. [#321](https://github.com/meteor/meteor/issues/321).

* Recover from exceptions thrown in `Meteor.publish` handlers.

* Upgrade bootstrap to version 2.1.1. [#336](https://github.com/meteor/meteor/issues/336), [#337](https://github.com/meteor/meteor/issues/337), [#288](https://github.com/meteor/meteor/issues/288), [#293](https://github.com/meteor/meteor/issues/293)

* Change the implementation of the `meteor deploy` password prompt to not crash
  Emacs M-x shell.

* Optimize `LocalCollection.remove(id)` to be O(1) rather than O(n).

* Optimize client-side database performance when receiving updated data from the
  server outside of method calls.

* Better error reporting when a package in `.meteor/packages` does not exist.

* Better error reporting for coffeescript. [#331](https://github.com/meteor/meteor/issues/331)

* Better error handling in `Handlebars.Exception`.


Patches contributed by GitHub users fivethirty, tmeasday, and xenolf.


## v0.4.0, 2012-08-30

* Merge Spark, a new live page update engine
  * Breaking API changes
     * Input elements no longer preserved based on `id` and `name`
       attributes. Use [`preserve`](http://docs.meteor.com/#template_preserve)
       instead.
     * All `Meteor.ui` functions removed. Use `Meteor.render`,
       `Meteor.renderList`, and
       [Spark](https://github.com/meteor/meteor/wiki/Spark) functions instead.
     * New template functions (eg. `created`, `rendered`, etc) may collide with
       existing helpers. Use `Template.foo.helpers()` to avoid conflicts.
     * New syntax for declaring event maps. Use
       `Template.foo.events({...})`. For backwards compatibility, both syntaxes
       are allowed for now.
  * New Template features
     * Allow embedding non-Meteor widgets (eg. Google Maps) using
       [`{{#constant}}`](http://docs.meteor.com/#constant)
     * Callbacks when templates are rendered. See
       http://docs.meteor.com/#template_rendered
     * Explicit control of which nodes are preserved during re-rendering. See
       http://docs.meteor.com/#template_preserve
     * Easily find nodes within a template in event handlers and callbacks. See
       http://docs.meteor.com/#template_find
     * Allow parts of a template to be independently reactive with the
       [`{{#isolate}}`](http://docs.meteor.com/#isolate) block helper.

* Use PACKAGE_DIRS environment variable to override package location. [#227](https://github.com/meteor/meteor/issues/227)

* Add `absolute-url` package to construct URLs pointing to the application.

* Allow modifying documents returned by `observe` callbacks. [#209](https://github.com/meteor/meteor/issues/209)

* Fix periodic crash after client disconnect. [#212](https://github.com/meteor/meteor/issues/212)

* Fix minimingo crash on dotted queries with undefined keys. [#126](https://github.com/meteor/meteor/issues/126)


## v0.3.9, 2012-08-07

* Add `spiderable` package to allow web crawlers to index Meteor apps.

* `meteor deploy` uses SSL to protect application deployment.

* Fix `stopImmediatePropagation()`. [#205](https://github.com/meteor/meteor/issues/205)


## v0.3.8, 2012-07-12

* HTTPS support
  * Add `force-ssl` package to require site to load over HTTPS.
  * Use HTTPS for install script and `meteor update`.
  * Allow runtime configuration of default DDP endpoint.

* Handlebars improvements
  * Implement dotted path traversal for helpers and methods.
  * Allow functions in helper arguments.
  * Change helper nesting rules to allow functions as arguments.
  * Fix `{{this.foo}}` to never invoke helper `foo`.
  * Make event handler `this` reflect the node that matched the selector instead
    of the event target node.
  * Fix keyword arguments to helpers.

* Add `nib` support to stylus package. [#175](https://github.com/meteor/meteor/issues/175)

* Upgrade bootstrap to version 2.0.4. [#173](https://github.com/meteor/meteor/issues/173)

* Print changelog after `meteor update`.

* Fix mouseenter and mouseleave events. [#224](https://github.com/meteor/meteor/issues/224)

* Fix issue with spurious heartbeat failures on busy connections.

* Fix exception in minimongo when matching non-arrays using `$all`. [#183](https://github.com/meteor/meteor/issues/183)

* Fix serving an empty file when no cacheable assets exist. [#179](https://github.com/meteor/meteor/issues/179)


## v0.3.7, 2012-06-06

* Better parsing of `.html` template files
  * Allow HTML comments (`<!-- -->`) at top level
  * Allow whitespace anywhere in open/close tag
  * Provide names and line numbers on error
  * More helpful error messages

* Form control improvements
  * Fix reactive radio buttons in Internet Explorer.
  * Fix reactive textareas to update consistently across browsers, matching text
    field behavior.

* `http` package bug fixes:
  * Send correct Content-Type when POSTing `params` from the server. [#172](https://github.com/meteor/meteor/issues/172)
  * Correctly detect JSON response Content-Type when a charset is present.

* Support `Handlebars.SafeString`. [#160](https://github.com/meteor/meteor/issues/160)

* Fix intermittent "Cursor is closed" mongo error.

* Fix "Cannot read property 'nextSibling' of null" error in certain nested
  templates. [#142](https://github.com/meteor/meteor/issues/142)

* Add heartbeat timer on the client to notice when the server silently goes
  away.


## v0.3.6, 2012-05-16

* Rewrite event handling. `this` in event handlers now refers to the data
  context of the element that generated the event, *not* the top-level data
  context of the template where the event is declared.

* Add /websocket endpoint for raw websockets. Pass websockets through
  development mode proxy.

* Simplified API for Meteor.connect, which now receives a URL to a Meteor app
  rather than to a sockjs endpoint.

* Fix livedata to support subscriptions with overlapping documents.

* Update node.js to 0.6.17 to fix potential security issue.


## v0.3.5, 2012-04-28

* Fix 0.3.4 regression: Call event map handlers on bubbled events. [#107](https://github.com/meteor/meteor/issues/107)


## v0.3.4, 2012-04-27

* Add Twitter `bootstrap` package. [#84](https://github.com/meteor/meteor/issues/84)

* Add packages for `sass` and `stylus` CSS pre-processors. [#40](https://github.com/meteor/meteor/issues/40), [#50](https://github.com/meteor/meteor/issues/50)

* Bind events correctly on top level elements in a template.

* Fix dotted path selectors in minimongo. [#88](https://github.com/meteor/meteor/issues/88)

* Make `backbone` package also run on the server.

* Add `bare` option to coffee-script compilation so variables can be shared
  between multiple coffee-script file. [#85](https://github.com/meteor/meteor/issues/85)

* Upgrade many dependency versions. User visible highlights:
 * node.js 0.6.15
 * coffee-script 1.3.1
 * less 1.3.0
 * sockjs 0.3.1
 * underscore 1.3.3
 * backbone 0.9.2

* Several documentation fixes and test coverage improvements.


## v0.3.3, 2012-04-20

* Add `http` package for making HTTP requests to remote servers.

* Add `madewith` package to put a live-updating Made with Meteor badge on apps.

* Reduce size of mongo database on disk (--smallfiles).

* Prevent unnecessary hot-code pushes on deployed apps during server migration.

* Fix issue with spaces in directory names. [#39](https://github.com/meteor/meteor/issues/39)

* Workaround browser caching issues in development mode by using query
  parameters on all JavaScript and CSS requests.

* Many documentation and test fixups.


## v0.3.2, 2012-04-10

* Initial public launch<|MERGE_RESOLUTION|>--- conflicted
+++ resolved
@@ -1,4 +1,7 @@
 ## v.NEXT
+
+* The `meteor-babel` npm package has been upgraded to version 0.15.2,
+  with support for dynamic `import(...)` syntax.
 
 ## v1.4.3.1, 2017-02-14
 
@@ -54,9 +57,6 @@
   - [PR(`meetup`) #8321](https://github.com/meteor/meteor/pull/8321)
   - [PR(`weibo`) #8302](https://github.com/meteor/meteor/pull/8302)
 
-<<<<<<< HEAD
-* The `meteor-babel` npm package has been upgraded to version 0.15.1,
-=======
 * The `url` and `http` packages now encode to a less error-prone
   format which more closely resembles that used by PHP, Ruby, `jQuery.param`
   and others. `Object`s and `Array`s can now be encoded, however, if you have
@@ -70,7 +70,6 @@
   3.10.9 in Meteor 1.4.2.7.
 
 * The `meteor-babel` npm package has been upgraded to version 0.14.3,
->>>>>>> a290488d
   fixing [#8021](https://github.com/meteor/meteor/issues/8021) and
   [#7662](https://github.com/meteor/meteor/issues/7662).
 
