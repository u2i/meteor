## v.NEXT

<<<<<<< HEAD
* The `meteor-babel` npm package (along with its Babel-related
  dependencies) has been updated to version 7.0.0-beta.34, a major update
  from Babel 6. Thanks to the strong abstraction of the `meteor-babel`
  package, the most noticeable consequence of the Babel 7 upgrade is that
  the `babel-runtime` npm package has been replaced by `@babel/runtime`,
  which can be installed by running
  ```js
  meteor npm install @babel/runtime
  ```
  in your application directory. There's a good chance that the old
  `babel-runtime` package can be removed from your `package.json`
  dependencies, though there's no harm in leaving it there. Please see
  [this blog post](https://babeljs.io/blog/2017/09/12/planning-for-7.0)
  for general information about updating to Babel 7 (note especially any
  changes to plugins you've been using in any `.babelrc` files).
  [PR #9440](https://github.com/meteor/meteor/pull/9440)

* The previously served `/manifest.json` application metadata file is now
  served from `/__meteor__/webapp/manifest.json`.
  [Issue #6674](https://github.com/meteor/meteor/issues/6674)
  [PR #9424](https://github.com/meteor/meteor/pull/9424)

* The bundled version of MongoDB used by `meteor run` in development
  on 64-bit architectures has been updated to 3.4.10. 32-bit architectures
  will continue to use MongoDB 3.2.x versions since MongoDB is no longer
  producing 32-bit versions of MongoDB for newer release tracks.
  [PR #9396](https://github.com/meteor/meteor/pull/9396)

* Meteor's internal `minifier-css` package has been updated to use `postcss`
  for CSS parsing and minifying, instead of the abandoned `css-parse` and
  `css-stringify` packages. Changes made to the `CssTools` API exposed by the
  `minifier-css` package are mostly backwards compatible (the
  `standard-minifier-css` package that uses it didn't have to change for
  example), but now that we're using `postcss` the AST accepted and returned
  from certain functions is different. This could impact developers who are
  tying into Meteor's internal `minifier-css` package directly. The AST based
  function changes are:

  * `CssTools.parseCss` now returns a PostCSS
    [`Root`](http://api.postcss.org/Root.html) object.    
  * `CssTools.stringifyCss` expects a PostCSS `Root` object as its first
    parameter.    
  * `CssTools.mergeCssAsts` expects an array of PostCSS `Root` objects as its
    first parameter.    
  * `CssTools.rewriteCssUrls` expects a PostCSS `Root` object as its first
    parameter.

  [PR #9263](https://github.com/meteor/meteor/pull/9263)

* Dynamically `import()`ed modules will now be fetched from the
  application server using an HTTP POST request, rather than a WebSocket
  message. This strategy has all the benefits of the previous strategy,
  except that it does not require establishing a WebSocket connection
  before fetching dynamic modules, in exchange for slightly higher latency
  per request. [PR #9384](https://github.com/meteor/meteor/pull/9384)

* To reduce the total number of HTTP requests for dynamic modules, rapid
  sequences of `import()` calls within the same tick of the event loop
  will now be automatically batched into a single HTTP request. In other
  words, the following code will result in only one HTTP request:
  ```js
  const [
    React,
    ReactDOM
  ] = await Promise.all([
    import("react"),
    import("react-dom")
  ]);
  ```

* The `Tinytest.addAsync` API now accepts test functions that return
  `Promise` objects, making the `onComplete` callback unnecessary:
  ```js
  Tinytest.addAsync("some async stuff", async function (test) {
    test.equal(shouldReturnFoo(), "foo");
    const bar = await shouldReturnBarAsync();
    test.equal(bar, "bar");
  });
  ```
  [PR #9409](https://github.com/meteor/meteor/pull/9409)

* The `minifier-js` package has been updated to use `uglify-es` 3.1.9.

* The `request` npm package used by the `http` package has been upgraded
  to version 2.83.0.

* The deprecated `Meteor.http` object has been removed. If your
  application is still using `Meteor.http`, you should now use `HTTP`
  instead:
  ```js
  import { HTTP } from "meteor/http";
  HTTP.call("GET", url, ...);
  ```

* [`cordova-lib`](https://github.com/apache/cordova-cli) has been updated to
  version 7.1.0, [`cordova-android`](https://github.com/apache/cordova-android/)
  has been updated to version 6.3.0, and [`cordova-ios`](https://github.com/apache/cordova-ios/)
  has been updated to version 4.5.3. The cordova-plugins `cordova-plugin-console`,
  `cordova-plugin-device-motion`, and `cordova-plugin-device-orientation` have been
  [deprecated](https://cordova.apache.org/news/2017/09/22/plugins-release.html)
  and will likely be removed in a future Meteor release.
  [Feature Request #196](https://github.com/meteor/meteor-feature-requests/issues/196)
  [PR #9213](https://github.com/meteor/meteor/pull/9213)

* Provide basic support for [iPhone X](https://developer.apple.com/ios/update-apps-for-iphone-x/)
  status bar and launch screens, which includes updates to
  [`cordova-plugin-statusbar@2.3.0`](https://github.com/apache/cordova-plugin-statusbar/blob/master/RELEASENOTES.md#230-nov-06-2017)
  and [`cordova-plugin-splashscreen@4.1.0`](https://github.com/apache/cordova-plugin-splashscreen/blob/master/RELEASENOTES.md#410-nov-06-2017).
  [Issue #9041](https://github.com/meteor/meteor/issues/9041)
  [PR #9375](https://github.com/meteor/meteor/pull/9375)

* Fixed an issue preventing the installation of scoped Cordova packages.
  E.g. meteor add cordova:@somescope/some-cordova-plugin@1.0.0 will now
  work properly.
  [Issue #7336](https://github.com/meteor/meteor/issues/7336)
  [PR #9334](https://github.com/meteor/meteor/pull/9334)

* iOS icons and launch screens have been updated to support iOS 11
  [Issue #9196](https://github.com/meteor/meteor/issues/9196)
  [PR #9198](https://github.com/meteor/meteor/pull/9198)

* Enables passing `false` to `cursor.count()` on the client to prevent skip
  and limit from having an effect on the result.
  [Issue #1201](https://github.com/meteor/meteor/issues/1201)
  [PR #9205](https://github.com/meteor/meteor/pull/9205)

* An `onExternalLogin` hook has been added to the accounts system, to allow
  the customization of OAuth user profile updates.
  [PR #9042](https://github.com/meteor/meteor/pull/9042)

* `Accounts.config` now supports a `bcryptRounds` option that
  overrides the default 10 rounds currently used to secure passwords.
  [PR #9044](https://github.com/meteor/meteor/pull/9044)

* `Npm.depends` can now specify any `http` or `https` URL.
  [Issue #9236](https://github.com/meteor/meteor/issues/9236)
  [PR #9237](https://github.com/meteor/meteor/pull/9237)
=======
## v1.6.0.1, 2017-12-08

* Node has been upgraded to version
  [8.9.3](https://nodejs.org/en/blog/release/v8.9.3/), an important
  [security release](https://nodejs.org/en/blog/vulnerability/december-2017-security-releases/).

* The `npm` package has been upgraded to version 5.5.1.
>>>>>>> 2d14db1f

## v1.6, 2017-10-30

* **Important note for package maintainers:**

  With the jump to Node 8, some packages published using Meteor 1.6 may no
  longer be compatible with older Meteor versions. In order to maintain
  compatibility with Meteor 1.5 apps when publishing your package, you can
  specify a release version with the meteor publish command:

  ```
  meteor --release 1.5.3 publish
  ```

  If you're interested in taking advantage of Meteor 1.6 while still
  supporting older Meteor versions, you can consider publishing for Meteor
  1.6 from a new branch, with your package's minor or major version bumped.
  You can then continue to publish for Meteor 1.5 from the original branch.
  Note that the 1.6 branch version bump is important so that you can continue
  publishing patch updates for Meteor 1.5 from the original branch.

  [Issue #9308](https://github.com/meteor/meteor/issues/9308)

* Node.js has been upgraded to version 8.8.1, which will be entering
  long-term support (LTS) coverage on 31 October 2017, lasting through
  December 2019 ([full schedule](https://github.com/nodejs/Release#nodejs-release-working-group)).
  This is a *major* upgrade from the previous version of Node.js used by
  Meteor, 4.8.4.

* The `npm` npm package has been upgraded to version 5.4.2, a major
  upgrade from 4.6.1. While this update should be backwards-compatible for
  existing Meteor apps and packages, if you are the maintainer of any
  Meteor packages, pay close attention to your `npm-shrinkwrap.json` files
  when first using this version of `npm`. For normal Meteor application
  development, this upgrade primarily affects the version of `npm` used by
  `meteor npm ...` commands. A functional installation of `git` may be
  required to support GitHub repository and/or tarball URLs.
  [Troubleshooting](https://docs.npmjs.com/troubleshooting/common-errors).
  [PR #8835](https://github.com/meteor/meteor/pull/8835)

* In addition to `meteor node` and `meteor npm`, which are convenient
  shorthands for `node` and `npm`, `meteor npx <command>` can be used to
  execute commands from a local `node_modules/.bin` directory or from the
  `npm` cache. Any packages necessary to run the command will be
  automatically downloaded. [Read](https://www.npmjs.com/package/npx)
  about it, or just try some commands:
  ```sh
  meteor npx cowsay mooooo
  meteor npx uuid
  meteor npx nyancat
  meteor npx yarn
  ```

* The `meteor debug` command has been superseded by the more flexible
  `--inspect` and `--inspect-brk` command-line flags, which work for any
  `run`, `test`, or `test-packages` command.

  The syntax of these flags is the same as the equivalent Node.js
  [flags](https://nodejs.org/en/docs/inspector/#command-line-options),
  with two notable differences:

  * The flags affect the server process spawned by the build process,
    rather than affecting the build process itself.

  * The `--inspect-brk` flag causes the server process to pause just after
    server code has loaded but before it begins to execute, giving the
    developer a chance to set breakpoints in server code.

  [Feature Request #194](https://github.com/meteor/meteor-feature-requests/issues/194)

* On Windows, Meteor can now be installed or reinstalled from scratch
  using the command `choco install meteor`, using the
  [Chocolatey](https://chocolatey.org/) package manager. This method of
  installation replaces the old `InstallMeteor.exe` installer, which had a
  number of shortcomings, and will no longer be supported.

* Fresh installs of Meteor 1.6 on 64-bit Windows machines will now use
  native 64-bit Node.js binaries, rather than a 32-bit version of Node.js.
  In addition to being faster, native 64-bit support will enable Windows
  developers to debug asynchronous stack traces more easily in the new
  Node.js inspector, which is only fully supported by native 64-bit
  architectures. Note that merely running `meteor update` from a 32-bit
  version of Meteor will still install a 32-bit version of Meteor 1.6, so
  you should use `choco install meteor` to get a fresh 64-bit version.
  [PR #9218](https://github.com/meteor/meteor/pull/9218)

* To support developers running on a 32-bit OS, Meteor now supports both 32-
  and 64-bit versions of Mongo. Mongo 3.2 is the last 32-bit version available
  from Mongo. Meteor running on a 32-bit OS will use a 32-bit version of Mongo
  3.2 and 64-bit platforms will receive newer Mongo versions in future releases.
  [PR #9173](https://github.com/meteor/meteor/pull/9173)

* After several reliability improvements, native file watching has been
  un-disabled on Windows. Though native file change notifications will
  probably never work with network or shared virtual file systems (e.g.,
  NTFS or Vagrant-mounted disks), Meteor uses an efficient prioritized
  polling system as a fallback for those file systems.

* Various optimizations have reduced the on-disk size of the `meteor-tool`
  package from 545MB (1.5.2.2) to 219MB.

* The `meteor-babel` package has been upgraded to version 0.24.6, to take
  better advantage of native language features in Node 8.

* The `reify` npm package has been upgraded to version 0.12.3.

* The `meteor-promise` package has been upgraded to version 0.8.6, to
  enable better handling of `UnhandledPromiseRejectionWarning`s.

* The `node-gyp` npm package has been upgraded to version 3.6.2.

* The `node-pre-gyp` npm package has been updated to version 0.6.36.

* The `fibers` npm package has been upgraded to version 2.0.0.

* The `pathwatcher` npm package has been upgraded to version 7.1.0.

* The `http-proxy` npm package has been upgraded to version 1.16.2.

* The `semver` npm package has been upgraded to version 5.4.1.

* When running Meteor tool tests (i.e. `./meteor self-test`) during the
  course of developing Meteor itself, it is no longer necessary to
  `./meteor npm install -g phantomjs-prebuilt browserstack-webdriver`.
  These will now be installed automatically upon their use.

* You can now run `meteor test --driver-package user:package` without
  first running `meteor add user:package`.

* iOS icons and launch screens have been updated to support iOS 11
  [Issue #9196](https://github.com/meteor/meteor/issues/9196)
  [PR #9198](https://github.com/meteor/meteor/pull/9198)

## v1.5.4.1, 2017-12-08

* Node has been upgraded to version
  [4.8.7](https://nodejs.org/en/blog/release/v4.8.7/), an important
  [security release](https://nodejs.org/en/blog/vulnerability/december-2017-security-releases/).

## v1.5.4, 2017-11-08

* Node has been updated to version 4.8.6. This release officially
  includes our fix of a faulty backport of garbage collection-related
  logic in V8 and ends Meteor's use of a custom Node with that patch.
  In addition, it includes small OpenSSL updates as announced on the
  Node blog: https://nodejs.org/en/blog/release/v4.8.6/.
  [Issue #8648](https://github.com/meteor/meteor/issues/8648)

## v1.5.3, 2017-11-04

* Node has been upgraded to version 4.8.5, a recommended security
  release: https://nodejs.org/en/blog/release/v4.8.5/. While it was
  expected that Node 4.8.5 would also include our fix of a faulty
  backport of garbage collection-related logic in V8, the timing
  of this security release has caused that to be delayed until 4.8.6.
  Therefore, this Node still includes our patch for this issue.
  [Issue #8648](https://github.com/meteor/meteor/issues/8648)

* Various backports from Meteor 1.6, as detailed in the
  [PR for Meteor 1.5.3](https://github.com/meteor/meteor/pull/9266).
  Briefly, these involve fixes for:
  * Child imports of dynamically imported modules within packages.
    [#9182](https://github.com/meteor/meteor/issues/9182)
  * Unresolved circular dependencies.
    [#9176](https://github.com/meteor/meteor/issues/9176)
  * Windows temporary directory handling.

## v1.5.2.2, 2017-10-02

* Fixes a regression in 1.5.2.1 which resulted in the macOS firewall
  repeatedly asking to "accept incoming network connections". While the
  `node` binary in 1.5.2.1 was functionally the same as 1.5.2, it had
  been recompiled on our build farm (which re-compiles all architectures
  at the same time) to ensure compatibility with older (but still
  supported) Linux distributions. Unfortunately, macOS took issue with
  the binary having a different 'signature' (but same 'identifier') as
  one it had already seen, and refused to permanently "allow" it in the
  firewall. Our macOS `node` binaries are now signed with a certificate,
  hopefully preventing this from occurring again.
  [Issue #9139](https://github.com/meteor/meteor/issues/9139)

* Fixes a regression in `accounts-base` caused by changes to the (now
  deprecated) `connection.onReconnect` function which caused users to be
  logged out shortly after logging in.
  [Issue #9140](https://github.com/meteor/meteor/issues/9140)
  [PR #](https://github.com/meteor/meteor/pull/9148)

* [`cordova-ios`](https://github.com/apache/cordova-ios) has been updated to
  version 4.5.1, to add in iOS 11 / Xcode 9 compatibility.
  [Issue #9098](https://github.com/meteor/meteor/issues/9098)
  [Issue #9126](https://github.com/meteor/meteor/issues/9126)
  [PR #9137](https://github.com/meteor/meteor/pull/9137)

* Includes a follow-up change to the (not commonly necessary)
  `Npm.require` which ensures built-in modules are loaded first, which
  was necessary after a change in 1.5.2.1 which reduced its scope.
  This resolves "Cannot find module crypto" and similar errors.
  [Issue #9136](https://github.com/meteor/meteor/issues/9136)

* A bug that prevented building some binary npm packages on Windows has
  been fixed. [Issue #9153](https://github.com/meteor/meteor/issues/9153)

## v1.5.2.1, 2017-09-26

* Updating to Meteor 1.5.2.1 will automatically patch a security
  vulnerability in the `allow-deny` package, since `meteor-tool@1.5.2_1`
  requires `allow-deny@1.0.9` or later. If for any reason you are not
  ready or able to update to Meteor 1.5.2.1 by running `meteor update`,
  please at least run
  ```sh
  meteor update allow-deny
  ```
  instead. More details about the security vulnerability can be found on
  the Meteor forums.

* The command-line `meteor` tool no longer invokes `node` with the
  `--expose-gc` flag. Although this flag allowed the build process to be
  more aggressive about collecting garbage, it was also a source of
  problems in Meteor 1.5.2 and Node 4.8.4, from increased segmentation
  faults during (the more frequent) garbage collections to occasional
  slowness in rebuilding local packages. The flag is likely to return in
  Meteor 1.6, where it has not exhibited any of the same problems.

* Meteor now supports `.meteorignore` files, which cause the build system
  to ignore certain files and directories using the same pattern syntax as
  [`.gitignore` files](https://git-scm.com/docs/gitignore). These files
  may appear in any directory of your app or package, specifying rules for
  the directory tree below them. Of course, `.meteorignore` files are also
  fully integrated with Meteor's file watching system, so they can be
  added, removed, or modified during development.
  [Feature request #5](https://github.com/meteor/meteor-feature-requests/issues/5)

* DDP's `connection.onReconnect = func` feature has been deprecated. This
  functionality was previously supported as a way to set a function to be
  called as the first step of reconnecting. This approach has proven to be
  inflexible as only one function can be defined to be called when
  reconnecting. Meteor's accounts system was already setting an
  `onReconnect` callback to be used internally, which means anyone setting
  their own `onReconnect` callback was inadvertently overwriting code used
  internally. Moving forward the `DDP.onReconnect(callback)` method should be
  used to register callbacks to call when a connection reconnects. The
  connection that is reconnecting is passed as the only argument to
  `callback`. This is used by the accounts system to re-login on reconnects
  without interfering with other code that uses `connection.onReconnect`.
  [Issue #5665](https://github.com/meteor/meteor/issues/5665)
  [PR #9092](https://github.com/meteor/meteor/pull/9092)

* `reactive-dict` now supports `destroy`. `destroy` will clear the `ReactiveDict`s
  data and unregister the `ReactiveDict` from data migration.  
  i.e. When a `ReactiveDict` is instantiated with a name on the client and the
  `reload` package is present in the project.
  [Feature Request #76](https://github.com/meteor/meteor-feature-requests/issues/76)
  [PR #9063](https://github.com/meteor/meteor/pull/9063)

* The `webapp` package has been updated to support UNIX domain sockets. If a
  `UNIX_SOCKET_PATH` environment variable is set with a valid
  UNIX socket file path (e.g. `UNIX_SOCKET_PATH=/tmp/socktest.sock`), Meteor's
  HTTP server will use that socket file for inter-process communication,
  instead of TCP. This can be useful in cases like using Nginx to proxy
  requests back to an internal Meteor application. Leveraging UNIX domain
  sockets for inter-process communication reduces the sometimes unnecessary
  overhead required by TCP based communication.
  [Issue #7392](https://github.com/meteor/meteor/issues/7392)
  [PR #8702](https://github.com/meteor/meteor/pull/8702)

* The `fastclick` package (previously included by default in Cordova
  applications through the `mobile-experience` package) has been deprecated.
  This package is no longer maintained and has years of outstanding
  unresolved issues, some of which are impacting Meteor users. Most modern
  mobile web browsers have removed the 300ms tap delay that `fastclick` worked
  around, as long as the following `<head />` `meta` element is set (which
  is generally considered a mobile best practice regardless, and which the
  Meteor boilerplate generator already sets by default for Cordova apps):
  `<meta name="viewport" content="width=device-width">`
  If anyone is still interested in using `fastclick` with their application,
  it can be installed from npm directly (`meteor npm install --save fastclick`).
  Reference:
  [Mobile Chrome](https://developers.google.com/web/updates/2013/12/300ms-tap-delay-gone-away)
  [Mobile Safari](https://bugs.webkit.org/show_bug.cgi?id=150604)
  [PR #9039](https://github.com/meteor/meteor/pull/9039)

* Minimongo cursors are now JavaScript iterable objects and can now be iterated over
  using `for...of` loops, spread operator, `yield*`, and destructuring assignments.
  [PR #8888](https://github.com/meteor/meteor/pull/8888)

## v1.5.2, 2017-09-05

* Node 4.8.4 has been patched to include
  https://github.com/nodejs/node/pull/14829, an important PR implemented
  by our own @abernix (:tada:), which fixes a faulty backport of garbage
  collection-related logic in V8 that was causing occasional segmentation
  faults during Meteor development and testing, ever since Node 4.6.2
  (Meteor 1.4.2.3). When Node 4.8.5 is officially released with these
  changes, we will immediately publish a small follow-up release.
  [Issue #8648](https://github.com/meteor/meteor/issues/8648)

* When Meteor writes to watched files during the build process, it no
  longer relies on file watchers to detect the change and invalidate the
  optimistic file system cache, which should fix a number of problems
  related by the symptom of endless rebuilding.
  [Issue #8988](https://github.com/meteor/meteor/issues/8988)
  [Issue #8942](https://github.com/meteor/meteor/issues/8942)
  [PR #9007](https://github.com/meteor/meteor/pull/9007)

* The `cordova-lib` npm package has been updated to 7.0.1, along with
  cordova-android (6.2.3) and cordova-ios (4.4.0), and various plugins.
  [PR #8919](https://github.com/meteor/meteor/pull/8919) resolves the
  umbrella [issue #8686](https://github.com/meteor/meteor/issues/8686), as
  well as several Android build issues:
  [#8408](https://github.com/meteor/meteor/issues/8408),
  [#8424](https://github.com/meteor/meteor/issues/8424), and
  [#8464](https://github.com/meteor/meteor/issues/8464).

* The [`boilerplate-generator`](https://github.com/meteor/meteor/tree/release-1.5.2/packages/boilerplate-generator)
  package responsible for generating initial HTML documents for Meteor
  apps has been refactored by @stevenhao to avoid using the
  `spacebars`-related packages, which means it is now possible to remove
  Blaze as a dependency from the server as well as the client.
  [PR #8820](https://github.com/meteor/meteor/pull/8820)

* The `meteor-babel` package has been upgraded to version 0.23.1.

* The `reify` npm package has been upgraded to version 0.12.0, which
  includes a minor breaking
  [change](https://github.com/benjamn/reify/commit/8defc645e556429283e0b522fd3afababf6525ea)
  that correctly skips exports named `default` in `export * from "module"`
  declarations. If you have any wrapper modules that re-export another
  module's exports using `export * from "./wrapped/module"`, and the
  wrapped module has a `default` export that you want to be included, you
  should now explicitly re-export `default` using a second declaration:
  ```js
  export * from "./wrapped/module";
  export { default } "./wrapped/module";
  ```

* The `meteor-promise` package has been upgraded to version 0.8.5,
  and the `promise` polyfill package has been upgraded to 8.0.1.

* The `semver` npm package has been upgraded to version 5.3.0.
  [PR #8859](https://github.com/meteor/meteor/pull/8859)

* The `faye-websocket` npm package has been upgraded to version 0.11.1,
  and its dependency `websocket-driver` has been upgraded to a version
  containing [this fix](https://github.com/faye/websocket-driver-node/issues/21),
  thanks to [@sdarnell](https://github.com/sdarnell).
  [meteor-feature-requests#160](https://github.com/meteor/meteor-feature-requests/issues/160)

* The `uglify-js` npm package has been upgraded to version 3.0.28.

* Thanks to PRs [#8960](https://github.com/meteor/meteor/pull/8960) and
  [#9018](https://github.com/meteor/meteor/pull/9018) by @GeoffreyBooth, a
  [`coffeescript-compiler`](https://github.com/meteor/meteor/tree/release-1.5.2/packages/non-core/coffeescript-compiler)
  package has been extracted from the `coffeescript` package, similar to
  how the `babel-compiler` package is separate from the `ecmascript`
  package, so that other packages (such as
  [`vue-coffee`](https://github.com/meteor-vue/vue-meteor/tree/master/packages/vue-coffee))
  can make use of `coffeescript-compiler`. All `coffeescript`-related
  packages have been moved to
  [`packages/non-core`](https://github.com/meteor/meteor/tree/release-1.5.2/packages/non-core),
  so that they can be published independently from Meteor releases.

* `meteor list --tree` can now be used to list all transitive package
  dependencies (and versions) in an application. Weakly referenced dependencies
  can also be listed by using the `--weak` option. For more information, run
  `meteor help list`.
  [PR #8936](https://github.com/meteor/meteor/pull/8936)

* The `star.json` manifest created within the root of a `meteor build` bundle
  will now contain `nodeVersion` and `npmVersion` which will specify the exact
  versions of Node.js and npm (respectively) which the Meteor release was
  bundled with.  The `.node_version.txt` file will still be written into the
  root of the bundle, but it may be deprecated in a future version of Meteor.
  [PR #8956](https://github.com/meteor/meteor/pull/8956)

* A new package called `mongo-dev-server` has been created and wired into
  `mongo` as a dependency. As long as this package is included in a Meteor
  application (which it is by default since all new Meteor apps have `mongo`
  as a dependency), a local development MongoDB server is started alongside
  the application. This package was created to provide a way to disable the
  local development Mongo server, when `mongo` isn't needed (e.g. when using
  Meteor as a build system only). If an application has no dependency on
  `mongo`, the `mongo-dev-server` package is not added, which means no local
  development Mongo server is started.
  [Feature Request #31](https://github.com/meteor/meteor-feature-requests/issues/31)
  [PR #8853](https://github.com/meteor/meteor/pull/8853)

* `Accounts.config` no longer mistakenly allows tokens to expire when
  the `loginExpirationInDays` option is set to `null`.
  [Issue #5121](https://github.com/meteor/meteor/issues/5121)
  [PR #8917](https://github.com/meteor/meteor/pull/8917)

* The `"env"` field is now supported in `.babelrc` files.
  [PR #8963](https://github.com/meteor/meteor/pull/8963)

* Files contained by `client/compatibility/` directories or added with
  `api.addFiles(files, ..., { bare: true })` are now evaluated before
  importing modules with `require`, which may be a breaking change if you
  depend on the interleaving of `bare` files with eager module evaluation.
  [PR #8972](https://github.com/meteor/meteor/pull/8972)

* When `meteor test-packages` runs in a browser, uncaught exceptions will
  now be displayed above the test results, along with the usual summary of
  test failures, in case those uncaught errors have something to do with
  later test failures.
  [Issue #4979](https://github.com/meteor/meteor/issues/4979)
  [PR #9034](https://github.com/meteor/meteor/pull/9034)

## v1.5.1, 2017-07-12

* Node has been upgraded to version 4.8.4.

* A new core Meteor package called `server-render` provides generic
  support for server-side rendering of HTML, as described in the package's
  [`README.md`](https://github.com/meteor/meteor/blob/release-1.5.1/packages/server-render/README.md).
  [PR #8841](https://github.com/meteor/meteor/pull/8841)

* To reduce the total number of file descriptors held open by the Meteor
  build system, native file watchers will now be started only for files
  that have changed at least once. This new policy means you may have to
  [wait up to 5000ms](https://github.com/meteor/meteor/blob/6bde360b9c075f1c78c3850eadbdfa7fe271f396/tools/fs/safe-watcher.js#L20-L21)
  for changes to be detected when you first edit a file, but thereafter
  changes will be detected instantaneously. In return for that small
  initial waiting time, the number of open file descriptors will now be
  bounded roughly by the number of files you are actively editing, rather
  than the number of files involved in the build (often thousands), which
  should help with issues like
  [#8648](https://github.com/meteor/meteor/issues/8648). If you need to
  disable the new behavior for any reason, simply set the
  `METEOR_WATCH_PRIORITIZE_CHANGED` environment variable to `"false"`, as
  explained in [PR #8866](https://github.com/meteor/meteor/pull/8866).

* All `observe` and `observeChanges` callbacks are now bound using
  `Meteor.bindEnvironment`.  The same `EnvironmentVariable`s that were
  present when `observe` or `observeChanges` was called are now available
  inside the callbacks. [PR #8734](https://github.com/meteor/meteor/pull/8734)

* A subscription's `onReady` is now fired again during a re-subscription, even
  if the subscription has the same arguments.  Previously, when subscribing
  to a publication the `onReady` would have only been called if the arguments
  were different, creating a confusing difference in functionality.  This may be
  breaking behavior if an app uses the firing of `onReady` as an assumption
  that the data was just received from the server.  If such functionality is
  still necessary, consider using
  [`observe`](https://docs.meteor.com/api/collections.html#Mongo-Cursor-observe)
  or
  [`observeChanges`](https://docs.meteor.com/api/collections.html#Mongo-Cursor-observeChanges)
  [PR #8754](https://github.com/meteor/meteor/pull/8754)
  [Issue #1173](https://github.com/meteor/meteor/issues/1173)

* The `minimongo` and `mongo` packages are now compliant with the upsert behavior
  of MongoDB 2.6 and higher. **As a result support for MongoDB 2.4 has been dropped.**
  This mainly changes the effect of the selector on newly inserted documents.
  [PR #8815](https://github.com/meteor/meteor/pull/8815)

* `reactive-dict` now supports setting initial data when defining a named
  `ReactiveDict`. No longer run migration logic when used on the server,
  this is to prevent duplicate name error on reloads. Initial data is now
  properly serialized.

* `accounts-password` now uses `example.com` as a default "from" address instead
  of `meteor.com`. This change could break account-related e-mail notifications
  (forgot password, activation, etc.) for applications which do not properly
  configure a "from" domain since e-mail providers will often reject mail sent
  from `example.com`. Ensure that `Accounts.emailTemplates.from` is set to a
  proper domain in all applications.
  [PR #8760](https://github.com/meteor/meteor/issues/8760)

* The `accounts-facebook` and `facebook-oauth` packages have been updated to
  use the v2.9 of the Facebook Graph API for the Login Dialog since the v2.2
  version will be deprecated by Facebook in July.  There shouldn't be a problem
  regardless since Facebook simply rolls over to the next active version
  (v2.3, in this case) however this should assist in avoiding deprecation
  warnings and should enable any new functionality which has become available.
  [PR #8858](https://github.com/meteor/meteor/pull/8858)

* Add `DDP._CurrentPublicationInvocation` and `DDP._CurrentMethodInvocation`.
  `DDP._CurrentInvocation` remains for backwards-compatibility. This change
  allows method calls from publications to inherit the `connection` from the
  the publication which called the method.
  [PR #8629](https://github.com/meteor/meteor/pull/8629)

  > Note: If you're calling methods from publications that are using `this.connection`
  > to see if the method was called from server code or not. These checks will now
  > be more restrictive because `this.connection` will now be available when a
  > method is called from a publication.

* Fix issue with publications temporarily having `DDP._CurrentInvocation` set on
  re-run after a user logged in.  This is now provided through
  `DDP._CurrentPublicationInvocation` at all times inside a publication,
  as described above.
  [PR #8031](https://github.com/meteor/meteor/pull/8031)
  [PR #8629](https://github.com/meteor/meteor/pull/8629)

* `Meteor.userId()` and `Meteor.user()` can now be used in both method calls and
  publications.
  [PR #8629](https://github.com/meteor/meteor/pull/8629)

* `this.onStop` callbacks in publications are now run with the publication's
  context and with its `EnvironmentVariable`s bound.
  [PR #8629](https://github.com/meteor/meteor/pull/8629)

* The `minifier-js` package will now replace `process.env.NODE_ENV` with
  its string value (or `"development"` if unspecified).

* The `meteor-babel` npm package has been upgraded to version 0.22.0.

* The `reify` npm package has been upgraded to version 0.11.24.

* The `uglify-js` npm package has been upgraded to version 3.0.18.

* Illegal characters in paths written in build output directories will now
  be replaced with `_`s rather than removed, so that file and directory
  names consisting of only illegal characters do not become empty
  strings. [PR #8765](https://github.com/meteor/meteor/pull/8765).

* Additional "extra" packages (packages that aren't saved in `.meteor/packages`)
  can be included temporarily using the `--extra-packages`
  option.  For example: `meteor run --extra-packages bundle-visualizer`.
  Both `meteor test` and `meteor test-packages` also support the
  `--extra-packages` option and commas separate multiple package names.
  [PR #8769](https://github.com/meteor/meteor/pull/8769)

  > Note: Packages specified using the `--extra-packages` option override
  > version constraints from `.meteor/packages`.

* The `coffeescript` package has been updated to use CoffeeScript version
  1.12.6. [PR #8777](https://github.com/meteor/meteor/pull/8777)

* It's now possible to pipe a series of statements to `meteor shell`,
  whereas previously the input had to be an expression; for example:
  ```sh
  > echo 'import pkg from "babel-runtime/package.json";
  quote> pkg.version' |
  pipe> meteor shell
  "6.23.0"
  ```
  [Issue #8823](https://github.com/meteor/meteor/issues/8823)
  [PR #8833](https://github.com/meteor/meteor/pull/8833)

* Any `Error` thrown by a DDP method with the `error.isClientSafe`
  property set to `true` will now be serialized and displayed to the
  client, whereas previously only `Meteor.Error` objects were considered
  client-safe. [PR #8756](https://github.com/meteor/meteor/pull/8756)

## v1.5, 2017-05-30

* The `meteor-base` package implies a new `dynamic-import` package, which
  provides runtime support for [the proposed ECMAScript dynamic
  `import(...)` syntax](https://github.com/tc39/proposal-dynamic-import),
  enabling asynchronous module fetching or "code splitting." If your app
  does not use the `meteor-base` package, you can use the package by
  simply running `meteor add dynamic-import`. See this [blog
  post](https://blog.meteor.com/meteor-1-5-react-loadable-f029a320e59c)
  and [PR #8327](https://github.com/meteor/meteor/pull/8327) for more
  information about how dynamic `import(...)` works in Meteor, and how to
  use it in your applications.

* The `ecmascript-runtime` package, which provides polyfills for various
  new ECMAScript runtime APIs and language features, has been split into
  `ecmascript-runtime-client` and `ecmascript-runtime-server`, to reflect
  the different needs of browsers versus Node 4. The client runtime now
  relies on the `core-js` library found in the `node_modules` directory of
  the application, rather than a private duplicate installed via
  `Npm.depends`. This is unlikely to be a disruptive change for most
  developers, since the `babel-runtime` npm package is expected to be
  installed, and `core-js` is a dependency of `babel-runtime`, so
  `node_modules/core-js` should already be present. If that's not the
  case, just run `meteor npm install --save core-js` to install it.

* The `npm` npm package has been upgraded to version 4.6.1.

* The `meteor-babel` npm package has been upgraded to version 0.21.4,
  enabling the latest Reify compiler and the transform-class-properties
  plugin, among other improvements.

* The `reify` npm package has been upgraded to version 0.11.21, fixing
  [issue #8595](https://github.com/meteor/meteor/issues/8595) and
  improving compilation and runtime performance.

> Note: With this version of Reify, `import` declarations are compiled to
  `module.watch(require(id), ...)` instead of `module.importSync(id, ...)`
  or the older `module.import(id, ...)`. The behavior of the compiled code
  should be the same as before, but the details seemed different enough to
  warrant a note.

* The `install` npm package has been upgraded to version 0.10.1.

* The `meteor-promise` npm package has been upgraded to version 0.8.4.

* The `uglify-js` npm package has been upgraded to version 3.0.13, fixing
  [#8704](https://github.com/meteor/meteor/issues/8704).

* If you're using the `standard-minifier-js` Meteor package, as most
  Meteor developers do, it will now produce a detailed analysis of package
  and module sizes within your production `.js` bundle whenever you run
  `meteor build` or `meteor run --production`. These data are served by
  the application web server at the same URL as the minified `.js` bundle,
  except with a `.stats.json` file extension instead of `.js`. If you're
  using a different minifier plugin, and would like to support similar
  functionality, refer to
  [these](https://github.com/meteor/meteor/pull/8327/commits/084801237a8c288d99ec82b0fbc1c76bdf1aab16)
  [commits](https://github.com/meteor/meteor/pull/8327/commits/1c8bc7353e9a8d526880634a58c506b423c4a55e)
  for inspiration.

* To visualize the bundle size data produced by `standard-minifier-js`,
  run `meteor add bundle-visualizer` and then start your development
  server in production mode with `meteor run --production`. Be sure to
  remove the `bundle-visualizer` package before actually deploying your
  app, or the visualization will be displayed to your users.

* If you've been developing an app with multiple versions of Meteor, or
  testing with beta versions, and you haven't recently run `meteor reset`,
  your `.meteor/local/bundler-cache` directory may have become quite
  large. This is just a friendly reminder that this directory is perfectly
  safe to delete, and Meteor will repopulate it with only the most recent
  cached bundles.

* Apps created with `meteor create --bare` now use the `static-html`
  package for processing `.html` files instead of `blaze-html-templates`,
  to avoid large unnecessary dependencies like the `jquery` package.

* Babel plugins now receive file paths without leading `/` characters,
  which should prevent confusion about whether the path should be treated
  as absolute. [PR #8610](https://github.com/meteor/meteor/pull/8610)

* It is now possible to override the Cordova iOS and/or Android
  compatibility version by setting the `METEOR_CORDOVA_COMPAT_VERSION_IOS`
  and/or `METEOR_CORDOVA_COMPAT_VERSION_ANDROID` environment variables.
  [PR #8581](https://github.com/meteor/meteor/pull/8581)

* Modules in `node_modules` directories will no longer automatically have
  access to the `Buffer` polyfill on the client, since that polyfill
  contributed more than 22KB of minified JavaScript to the client bundle,
  and was rarely used. If you really need the Buffer API on the client,
  you should now obtain it explicitly with `require("buffer").Buffer`.
  [Issue #8645](https://github.com/meteor/meteor/issues/8645).

* Packages in `node_modules` directories are now considered non-portable
  (and thus may be automatically rebuilt for the current architecture), if
  their `package.json` files contain any of the following install hooks:
  `install`, `preinstall`, or `postinstall`. Previously, a package was
  considered non-portable only if it contained any `.node` binary modules.
  [Issue #8225](https://github.com/meteor/meteor/issues/8225)

## v1.4.4.5, 2017-12-08

* Node has been upgraded to version
  [4.8.7](https://nodejs.org/en/blog/release/v4.8.7/), an important
  [security release](https://nodejs.org/en/blog/vulnerability/december-2017-security-releases/).

## v1.4.4.4, 2017-09-26

* Updating to Meteor 1.4.4.4 will automatically patch a security
  vulnerability in the `allow-deny` package, since `meteor-tool@1.4.4_4`
  requires `allow-deny@1.0.9` or later. If for any reason you are not
  ready or able to update to Meteor 1.4.4.4 by running `meteor update`,
  please at least run
  ```sh
  meteor update allow-deny
  ```
  instead. More details about the security vulnerability can be found on
  the Meteor forums.

## v1.4.4.3, 2017-05-22

* Node has been upgraded to version 4.8.3.

* A bug in checking body lengths of HTTP responses that was affecting
  Galaxy deploys has been fixed.
  [PR #8709](https://github.com/meteor/meteor/pull/8709).

## v1.4.4.2, 2017-05-02

* Node has been upgraded to version 4.8.2.

* The `npm` npm package has been upgraded to version 4.5.0.
  Note that when using npm `scripts` there has been a change regarding
  what happens when `SIGINT` (Ctrl-C) is received.  Read more
  [here](https://github.com/npm/npm/releases/tag/v4.5.0).

* Fix a regression which prevented us from displaying a helpful banner when
  running `meteor debug` because of a change in Node.js.

* Update `node-inspector` npm to 1.1.1, fixing a problem encountered when trying
  to press "Enter" in the inspector console.
  [Issue #8469](https://github.com/meteor/meteor/issues/8469)

* The `email` package has had its `mailcomposer` npm package swapped with
  a Node 4 fork of `nodemailer` due to its ability to support connection pooling
  in a similar fashion as the original `mailcomposer`.
  [Issue #8591](https://github.com/meteor/meteor/issues/8591)
  [PR #8605](https://github.com/meteor/meteor/pull/8605)

    > Note: The `MAIL_URL` should be configured with a scheme which matches the
    > protocol desired by your e-mail vendor/mail-transport agent.  For
    > encrypted connections (typically listening on port 465), this means
    > using `smtps://`.  Unencrypted connections or those secured through
    > a `STARTTLS` connection upgrade (typically using port 587 and sometimes
    > port 25) should continue to use `smtp://`.  TLS/SSL will be automatically
    > enabled if the mail provider supports it.

* A new `Tracker.inFlush()` has been added to provide a global Tracker
  "flushing" state.
  [PR #8565](https://github.com/meteor/meteor/pull/8565).

* The `meteor-babel` npm package has been upgraded to version 0.20.1, and
  the `reify` npm package has been upgraded to version 0.7.4, fixing
  [issue #8595](https://github.com/meteor/meteor/issues/8595).
  (This was fixed between full Meteor releases, but is being mentioned here.)

## v1.4.4.1, 2017-04-07

* A change in Meteor 1.4.4 to remove "garbage" directories asynchronously
  in `files.renameDirAlmostAtomically` had unintended consequences for
  rebuilding some npm packages, so that change was reverted, and those
  directories are now removed before `files.renameDirAlmostAtomically`
  returns. [PR #8574](https://github.com/meteor/meteor/pull/8574)

## v1.4.4, 2017-04-07

* Node has been upgraded to version 4.8.1.

* The `npm` npm package has been upgraded to version 4.4.4.
  It should be noted that this version reduces extra noise
  previously included in some npm errors.

* The `node-gyp` npm package has been upgraded to 3.6.0 which
  adds support for VS2017 on Windows.

* The `node-pre-gyp` npm package has been updated to 0.6.34.

* Thanks to the outstanding efforts of @sethmurphy18, the `minifier-js`
  package now uses [Babili](https://github.com/babel/babili) instead of
  [UglifyJS](https://github.com/mishoo/UglifyJS2), resolving numerous
  long-standing bugs due to UglifyJS's poor support for ES2015+ syntax.
  [Issue #8378](https://github.com/meteor/meteor/issues/8378)
  [PR #8397](https://github.com/meteor/meteor/pull/8397)

* The `meteor-babel` npm package has been upgraded to version 0.19.1, and
  `reify` has been upgraded to version 0.6.6, fixing several subtle bugs
  introduced by Meteor 1.4.3 (see below), including
  [issue #8461](https://github.com/meteor/meteor/issues/8461).

* The Reify module compiler is now a Babel plugin, making it possible for
  other custom Babel plugins configured in `.babelrc` or `package.json`
  files to run before Reify, fixing bugs that resulted from running Reify
  before other plugins in Meteor 1.4.3.
  [Issue #8399](https://github.com/meteor/meteor/issues/8399)
  [Issue #8422](https://github.com/meteor/meteor/issues/8422)
  [`meteor-babel` issue #13](https://github.com/meteor/babel/issues/13)

* Two new `export ... from ...` syntax extensions are now supported:
  ```js
  export * as namespace from "./module"
  export def from "./module"
  ```
  Read the ECMA262 proposals here:
  * https://github.com/leebyron/ecmascript-export-ns-from
  * https://github.com/leebyron/ecmascript-export-default-from

* When `Meteor.call` is used on the server to invoke a method that
  returns a `Promise` object, the result will no longer be the `Promise`
  object, but the resolved value of the `Promise`.
  [Issue #8367](https://github.com/meteor/meteor/issues/8367)

> Note: if you actually want a `Promise` when calling `Meteor.call` or
  `Meteor.apply` on the server, use `Meteor.callAsync` and/or
  `Meteor.applyAsync` instead.
  [Issue #8367](https://github.com/meteor/meteor/issues/8367),
  https://github.com/meteor/meteor/commit/0cbd25111d1249a61ca7adce23fad5215408c821

* The `mailcomposer` and `smtp-connection` npms have been updated to resolve an
  issue with the encoding of long header lines.
  [Issue #8425](https://github.com/meteor/meteor/issues/8425)
  [PR #8495](https://github.com/meteor/meteor/pull/8495)

* `Accounts.config` now supports an `ambiguousErrorMessages` option which
  enabled generalization of messages produced by the `accounts-*` packages.
  [PR #8520](https://github.com/meteor/meteor/pull/8520)

* A bug which caused account enrollment tokens to be deleted too soon was fixed.
  [Issue #8218](https://github.com/meteor/meteor/issues/8218)
  [PR #8474](https://github.com/meteor/meteor/pull/8474)

* On Windows, bundles built during `meteor build` or `meteor deploy` will
  maintain the executable bit for commands installed in the
  `node_modules\.bin` directory.
  [PR #8503](https://github.com/meteor/meteor/pull/8503)

* On Windows, the upgrades to Node.js, `npm` and `mongodb` are now in-sync with
  other archs again after being mistakenly overlooked in 1.4.3.2.  An admin
  script enhancement has been applied to prevent this from happening again.
  [PR #8505](https://github.com/meteor/meteor/pull/8505)

## v1.4.3.2, 2017-03-14

* Node has been upgraded to version 4.8.0.

* The `npm` npm package has been upgraded to version 4.3.0.

* The `node-gyp` npm package has been upgraded to 3.5.0.

* The `node-pre-gyp` npm package has been updated to 0.6.33.

* The bundled version of MongoDB used by `meteor run` in development
  has been upgraded to 3.2.12.

* The `mongodb` npm package used by the `npm-mongo` Meteor package has
  been updated to version 2.2.24.
  [PR #8453](https://github.com/meteor/meteor/pull/8453)
  [Issue #8449](https://github.com/meteor/meteor/issues/8449)

* The `check` package has had its copy of `jQuery.isPlainObject`
  updated to a newer implementation to resolve an issue where the
  `nodeType` property of an object couldn't be checked, fixing
  [#7354](https://github.com/meteor/meteor/issues/7354).

* The `standard-minifier-js` and `minifier-js` packages now have improved
  error capturing to provide more information on otherwise unhelpful errors
  thrown when UglifyJS encounters ECMAScript grammar it is not familiar with.
  [#8414](https://github.com/meteor/meteor/pull/8414)

* Similar in behavior to `Meteor.loggingIn()`, `accounts-base` now offers a
  reactive `Meteor.loggingOut()` method (and related Blaze helpers,
  `loggingOut` and `loggingInOrOut`).
  [PR #8271](https://github.com/meteor/meteor/pull/8271)
  [Issue #1331](https://github.com/meteor/meteor/issues/1331)
  [Issue #769](https://github.com/meteor/meteor/issues/769)

* Using `length` as a selector field name and with a `Number` as a value
  in a `Mongo.Collection` transformation will no longer cause odd results.
  [#8329](https://github.com/meteor/meteor/issues/8329).

* `observe-sequence` (and thus Blaze) now properly supports `Array`s which were
  created in a vm or across frame boundaries, even if they were sub-classed.
  [Issue #8160](https://github.com/meteor/meteor/issues/8160)
  [PR #8401](https://github.com/meteor/meteor/pull/8401)

* Minimongo now supports `$bitsAllClear`, `$bitsAllSet`, `$bitsAnySet` and
  `$bitsAnyClear`.
  [#8350](https://github.com/meteor/meteor/pull/8350)

* A new [Development.md](DEVELOPMENT.md) document has been created to provide
  an easier path for developers looking to make contributions to Meteor Core
  (that is, the `meteor` tool itself) along with plenty of helpful reminders
  for those that have already done so!
  [#8267](https://github.com/meteor/meteor/pull/8267)

* The suggestion to add a `{oauth-service}-config-ui` package will no longer be
  made on the console if `service-configuration` package is already installed.
  [Issue #8366](https://github.com/meteor/meteor/issues/8366)
  [PR #8429](https://github.com/meteor/meteor/pull/8429)

* `Meteor.apply`'s `throwStubExceptions` option is now properly documented in
  the documentation whereas it was previously only mentioned in the Guide.
  [Issue #8435](https://github.com/meteor/meteor/issues/8435)
  [PR #8443](https://github.com/meteor/meteor/pull/8443)

* `DDPRateLimiter.addRule` now accepts a callback which will be executed after
  a rule is executed, allowing additional actions to be taken if necessary.
  [Issue #5541](https://github.com/meteor/meteor/issues/5541)
  [PR #8237](https://github.com/meteor/meteor/pull/8237)

* `jquery` is no longer a dependency of the `http` package.
  [#8389](https://github.com/meteor/meteor/pull/8389)

* `jquery` is no longer in the default package list after running
  `meteor create`, however is still available thanks to `blaze-html-templates`.
  If you still require jQuery, the recommended approach is to install it from
  npm with `meteor npm install --save jquery` and then `import`-ing it into your
  application.
  [#8388](https://github.com/meteor/meteor/pull/8388)

* The `shell-server` package (i.e. `meteor shell`) has been updated to more
  gracefully handle recoverable errors (such as `SyntaxError`s) in the same
  fashion as the Node REPL.
  [Issue #8290](https://github.com/meteor/meteor/issues/8290)
  [PR #8446](https://github.com/meteor/meteor/pull/8446)

* The `webapp` package now reveals a `WebApp.connectApp` to make it easier to
  provide custom error middleware.
  [#8403](https://github.com/meteor/meteor/pull/8403)

* The `meteor update --all-packages` command has been properly documented in
  command-line help (i.e. `meteor update --help`).
  [PR #8431](https://github.com/meteor/meteor/pull/8431)
  [Issue #8154](https://github.com/meteor/meteor/issues/8154)

* Syntax errors encountered while scanning `package.json` files for binary
  dependencies are now safely and silently ignored.
  [Issue #8427](https://github.com/meteor/meteor/issues/8427)
  [PR #8468](https://github.com/meteor/meteor/pull/8468)

## v1.4.3.1, 2017-02-14

* The `meteor-babel` npm package has been upgraded to version 0.14.4,
  fixing [#8349](https://github.com/meteor/meteor/issues/8349).

* The `reify` npm package has been upgraded to version 0.4.9.

* Partial `npm-shrinkwrap.json` files are now disregarded when
  (re)installing npm dependencies of Meteor packages, fixing
  [#8349](https://github.com/meteor/meteor/issues/8349). Further
  discussion of the new `npm` behavior can be found
  [here](https://github.com/npm/npm/blob/latest/CHANGELOG.md#no-more-partial-shrinkwraps-breaking).

## v1.4.3, 2017-02-13

* Versions of Meteor [core
  packages](https://github.com/meteor/meteor/tree/release-1.4.3/packages)
  are once again constrained by the current Meteor release.

> Before Meteor 1.4, the current release dictated the exact version of
  every installed core package, which meant newer core packages could not
  be installed without publishing a new Meteor release. In order to
  support incremental development of core packages, Meteor 1.4 removed all
  release-based constraints on core package versions
  ([#7084](https://github.com/meteor/meteor/pull/7084)). Now, in Meteor
  1.4.3, core package versions must remain patch-compatible with the
  versions they had when the Meteor release was published. This middle
  ground restores meaning to Meteor releases, yet still permits patch
  updates to core packages.

* The `cordova-lib` npm package has been updated to 6.4.0, along with
  cordova-android (6.1.1) and cordova-ios (4.3.0), and various plugins.
  [#8239](https://github.com/meteor/meteor/pull/8239)

* The `coffeescript` Meteor package has been moved from
  `packages/coffeescript` to `packages/non-core/coffeescript`, so that it
  will not be subject to the constraints described above.

* CoffeeScript source maps should be now be working properly in development.
  [#8298](https://github.com/meteor/meteor/pull/8298)

* The individual account "service" packages (`facebook`, `google`, `twitter`,
  `github`, `meteor-developer`, `meetup` and `weibo`) have been split into:
  - `<service>-oauth` (which interfaces with the `<service>` directly) and
  - `<service>-config-ui` (the Blaze configuration templates for `accounts-ui`)

  This means you can now use `accounts-<service>` without needing Blaze.

  If you are using `accounts-ui` and `accounts-<service>`, you will probably
  need to install the `<service>-config-ui` package if you want to configure it
  using the Accounts UI.

  - [Issue #7715](https://github.com/meteor/meteor/issues/7715)
  - [PR(`facebook`) #7728](https://github.com/meteor/meteor/pull/7728)
  - [PR(`google`) #8275](https://github.com/meteor/meteor/pull/8275)
  - [PR(`twitter`) #8283](https://github.com/meteor/meteor/pull/8283)
  - [PR(`github`) #8303](https://github.com/meteor/meteor/pull/8303)
  - [PR(`meteor-developer`) #8305](https://github.com/meteor/meteor/pull/8305)
  - [PR(`meetup`) #8321](https://github.com/meteor/meteor/pull/8321)
  - [PR(`weibo`) #8302](https://github.com/meteor/meteor/pull/8302)

* The `url` and `http` packages now encode to a less error-prone
  format which more closely resembles that used by PHP, Ruby, `jQuery.param`
  and others. `Object`s and `Array`s can now be encoded, however, if you have
  previously relied on `Array`s passed as `params` being simply `join`-ed with
  commas, you may need to adjust your `HTTP.call` implementations.
  [#8261](https://github.com/meteor/meteor/pull/8261) and
  [#8342](https://github.com/meteor/meteor/pull/8342).

* The `npm` npm package is still at version 4.1.2 (as it was when Meteor
  1.4.3 was originally published), even though `npm` was downgraded to
  3.10.9 in Meteor 1.4.2.7.

* The `meteor-babel` npm package has been upgraded to version 0.14.3,
  fixing [#8021](https://github.com/meteor/meteor/issues/8021) and
  [#7662](https://github.com/meteor/meteor/issues/7662).

* The `reify` npm package has been upgraded to 0.4.7.

* Added support for frame-ancestors CSP option in browser-policy.
  [#7970](https://github.com/meteor/meteor/pull/7970)

* You can now use autoprefixer with stylus files added via packages.
  [#7727](https://github.com/meteor/meteor/pull/7727)

* Restored [#8213](https://github.com/meteor/meteor/pull/8213)
  after those changes were reverted in
  [v1.4.2.5](https://github.com/meteor/meteor/blob/devel/History.md#v1425).

* npm dependencies of Meteor packages will now be automatically rebuilt if
  the npm package's `package.json` file has "scripts" section containing a
  `preinstall`, `install`, or `postinstall` command, as well as when the
  npm package contains any `.node` files. Discussion
  [here](https://github.com/meteor/meteor/issues/8225#issuecomment-275044900).

* The `meteor create` command now runs `meteor npm install` automatically
  to install dependencies specified in the default `package.json` file.
  [#8108](https://github.com/meteor/meteor/pull/8108)

## v1.4.2.7, 2017-02-13

* The `npm` npm package has been *downgraded* from version 4.1.2 back to
  version 3.10.9, reverting the upgrade in Meteor 1.4.2.4.

## v1.4.2.6, 2017-02-08

* Fixed a critical [bug](https://github.com/meteor/meteor/issues/8325)
  that was introduced by the fix for
  [Issue #8136](https://github.com/meteor/meteor/issues/8136), which
  caused some npm packages in nested `node_modules` directories to be
  omitted from bundles produced by `meteor build` and `meteor deploy`.

## v1.4.2.5, 2017-02-03

* Reverted [#8213](https://github.com/meteor/meteor/pull/8213) as the
  change was deemed too significant for this release.

> Note: The decision to revert the above change was made late in the
  Meteor 1.4.2.4 release process, before it was ever recommended but too
  late in the process to avoid the additional increment of the version number.
  See [#8311](https://github.com/meteor/meteor/pull/8311) for additional
  information. This change will still be released in an upcoming version
  of Meteor with a more seamless upgrade.

## v1.4.2.4, 2017-02-02

* Node has been upgraded to version 4.7.3.

* The `npm` npm package has been upgraded from version 3.10.9 to 4.1.2.

> Note: This change was later deemed too substantial for a point release
  and was reverted in Meteor 1.4.2.7.

* Fix for [Issue #8136](https://github.com/meteor/meteor/issues/8136).

* Fix for [Issue #8222](https://github.com/meteor/meteor/issues/8222).

* Fix for [Issue #7849](https://github.com/meteor/meteor/issues/7849).

* The version of 7-zip included in the Windows dev bundle has been
  upgraded from 1602 to 1604 in an attempt to mitigate
  [Issue #7688](https://github.com/meteor/meteor/issues/7688).

* The `"main"` field of `package.json` modules will no longer be
  overwritten with the value of the optional `"browser"` field, now that
  the `install` npm package can make sense of the `"browser"` field at
  runtime. If you experience module resolution failures on the client
  after updating Meteor, make sure you've updated the `modules-runtime`
  Meteor package to at least version 0.7.8.
  [#8213](https://github.com/meteor/meteor/pull/8213)

## v1.4.2.3, 2016-11-17

* Style improvements for `meteor create --full`.
  [#8045](https://github.com/meteor/meteor/pull/8045)

> Note: Meteor 1.4.2.2 was finalized before
  [#8045](https://github.com/meteor/meteor/pull/8045) was merged, but
  those changes were [deemed important
  enough](https://github.com/meteor/meteor/pull/8044#issuecomment-260913739)
  to skip recommending 1.4.2.2 and instead immediately release 1.4.2.3.

## v1.4.2.2, 2016-11-15

* Node has been upgraded to version 4.6.2.

* `meteor create` now has a new `--full` option, which generates an larger app,
  demonstrating development techniques highlighted in the
  [Meteor Guide](http://guide.meteor.com)

  [Issue #6974](https://github.com/meteor/meteor/issues/6974)
  [PR #7807](https://github.com/meteor/meteor/pull/7807)

* Minimongo now supports `$min`, `$max` and partially supports `$currentDate`.

  [Issue #7857](https://github.com/meteor/meteor/issues/7857)
  [PR #7858](https://github.com/meteor/meteor/pull/7858)

* Fix for [Issue #5676](https://github.com/meteor/meteor/issues/5676)
  [PR #7968](https://github.com/meteor/meteor/pull/7968)

* It is now possible for packages to specify a *lazy* main module:
  ```js
  Package.onUse(function (api) {
    api.mainModule("client.js", "client", { lazy: true });
  });
  ```
  This means the `client.js` module will not be evaluated during app
  startup unless/until another module imports it, and will not even be
  included in the client bundle if no importing code is found. **Note 1:**
  packages with lazy main modules cannot use `api.export` to export global
  symbols to other packages/apps. **Note 2:** packages with lazy main
  modules should be restricted to Meteor 1.4.2.2 or later via
  `api.versionsFrom("1.4.2.2")`, since older versions of Meteor cannot
  import lazy main modules using `import "meteor/<package name>"` but must
  explicitly name the module: `import "meteor/<package name>/client.js"`.

## v1.4.2.1, 2016-11-08

* Installing the `babel-runtime` npm package in your application
  `node_modules` directory is now required for most Babel-transformed code
  to work, as the Meteor `babel-runtime` package no longer attempts to
  provide custom implementations of Babel helper functions. To install
  the `babel-runtime` package, simply run the command
  ```sh
  meteor npm install --save babel-runtime
  ```
  in any Meteor application directory. The Meteor `babel-runtime` package
  version has been bumped to 1.0.0 to reflect this major change.
  [#7995](https://github.com/meteor/meteor/pull/7995)

* File system operations performed by the command-line tool no longer use
  fibers unless the `METEOR_DISABLE_FS_FIBERS` environment variable is
  explicitly set to a falsy value. For larger apps, this change results in
  significant build performance improvements due to the creation of fewer
  fibers and the avoidance of unnecessary asyncronous delays.
  https://github.com/meteor/meteor/pull/7975/commits/ca4baed90ae0675e55c93976411d4ed91f12dd63

* Running Meteor as `root` is still discouraged, and results in a fatal
  error by default, but the `--allow-superuser` flag now works as claimed.
  [#7959](https://github.com/meteor/meteor/issues/7959)

* The `dev_bundle\python\python.exe` executable has been restored to the
  Windows dev bundle, which may help with `meteor npm rebuild` commands.
  [#7960](https://github.com/meteor/meteor/issues/7960)

* Changes within linked npm packages now trigger a partial rebuild,
  whereas previously (in 1.4.2) they were ignored.
  [#7978](https://github.com/meteor/meteor/issues/7978)

* Miscellaneous fixed bugs:
  [#2876](https://github.com/meteor/meteor/issues/2876)
  [#7154](https://github.com/meteor/meteor/issues/7154)
  [#7956](https://github.com/meteor/meteor/issues/7956)
  [#7974](https://github.com/meteor/meteor/issues/7974)
  [#7999](https://github.com/meteor/meteor/issues/7999)
  [#8005](https://github.com/meteor/meteor/issues/8005)
  [#8007](https://github.com/meteor/meteor/issues/8007)

## v1.4.2, 2016-10-25

* This release implements a number of rebuild performance optimizations.
  As you edit files in development, the server should restart and rebuild
  much more quickly, especially if you have many `node_modules` files.
  See https://github.com/meteor/meteor/pull/7668 for more details.

> Note: the `METEOR_PROFILE` environment variable now provides data for
  server startup time as well as build time, which should make it easier
  to tell which of your packages are responsible for slow startup times.
  Please include the output of `METEOR_PROFILE=10 meteor run` with any
  GitHub issue about rebuild performance.

* `npm` has been upgraded to version 3.10.9.

* The `cordova-lib` npm package has been updated to 6.3.1, along with
  cordova-android (5.2.2) and cordova-ios (4.2.1), and various plugins.

* The `node-pre-gyp` npm package has been updated to 0.6.30.

* The `lru-cache` npm package has been updated to 4.0.1.

* The `meteor-promise` npm package has been updated to 0.8.0 for better
  asynchronous stack traces.

* The `meteor` tool is now prevented from running as `root` as this is
  not recommended and can cause issues with permissions.  In some environments,
  (e.g. Docker), it may still be desired to run as `root` and this can be
  permitted by passing `--unsafe-perm` to the `meteor` command.
  [#7821](https://github.com/meteor/meteor/pull/7821)

* Blaze-related packages have been extracted to
  [`meteor/blaze`](https://github.com/meteor/blaze), and the main
  [`meteor/meteor`](https://github.com/meteor/meteor) repository now
  refers to them via git submodules (see
  [#7633](https://github.com/meteor/meteor/pull/7633)).
  When running `meteor` from a checkout, you must now update these
  submodules by running
  ```sh
  git submodule update --init --recursive
  ```
  in the root directory of your `meteor` checkout.

* Accounts.forgotPassword and .verifyEmail no longer throw errors if callback is provided. [Issue #5664](https://github.com/meteor/meteor/issues/5664) [Origin PR #5681](https://github.com/meteor/meteor/pull/5681) [Merged PR](https://github.com/meteor/meteor/pull/7117)

* The default content security policy (CSP) for Cordova now includes `ws:`
  and `wss:` WebSocket protocols.
  [#7774](https://github.com/meteor/meteor/pull/7774)

* `meteor npm` commands are now configured to use `dev_bundle/.npm` as the
  npm cache directory by default, which should make npm commands less
  sensitive to non-reproducible factors in the external environment.
  https://github.com/meteor/meteor/pull/7668/commits/3313180a6ff33ee63602f7592a9506012029e919

* The `meteor test` command now supports the `--no-release-check` flag.
  https://github.com/meteor/meteor/pull/7668/commits/7097f78926f331fb9e70a06300ce1711adae2850

* JavaScript module bundles on the server no longer include transitive
  `node_modules` dependencies, since those dependencies can be evaluated
  directly by Node. This optimization should improve server rebuild times
  for apps and packages with large `node_modules` directories.
  https://github.com/meteor/meteor/pull/7668/commits/03c5346873849151cecc3e00606c6e5aa13b3bbc

* The `standard-minifier-css` package now does basic caching for the
  expensive `mergeCss` function.
  https://github.com/meteor/meteor/pull/7668/commits/bfa67337dda1e90610830611fd99dcb1bd44846a

* The `coffeescript` package now natively supports `import` and `export`
  declarations. [#7818](https://github.com/meteor/meteor/pull/7818)

* Due to changes in how Cordova generates version numbers for iOS and Android
  apps, you may experience issues with apps updating on user devices.  To avoid
  this, consider managing the `buildNumber` manually using
  `App.info('buildNumber', 'XXX');` in `mobile-config.js`. There are additional
  considerations if you have been setting `android:versionCode` or
  `ios-CFBundleVersion`.  See
  [#7205](https://github.com/meteor/meteor/issues/7205) and
  [#6978](https://github.com/meteor/meteor/issues/6978) for more information.

## v1.4.1.3, 2016-10-21

* Node has been updated to version 4.6.1:
  https://nodejs.org/en/blog/release/v4.6.1/

* The `mongodb` npm package used by the `npm-mongo` Meteor package has
  been updated to version 2.2.11.
  [#7780](https://github.com/meteor/meteor/pull/7780)

* The `fibers` npm package has been upgraded to version 1.0.15.

* Running Meteor with a different `--port` will now automatically
  reconfigure the Mongo replica set when using the WiredTiger storage
  engine, instead of failing to start Mongo.
  [#7840](https://github.com/meteor/meteor/pull/7840).

* When the Meteor development server shuts down, it now attempts to kill
  the `mongod` process it spawned, in addition to killing any running
  `mongod` processes when the server first starts up.
  https://github.com/meteor/meteor/pull/7668/commits/295d3d5678228f06ee0ab6c0d60139849a0ea192

* The `meteor <command> ...` syntax will now work for any command
  installed in `dev_bundle/bin`, except for Meteor's own commands.

* Incomplete package downloads will now fail (and be retried several
  times) instead of silently succeeding, which was the cause of the
  dreaded `Error: ENOENT: no such file or directory, open... os.json`
  error. [#7806](https://github.com/meteor/meteor/issues/7806)

## v1.4.1.2, 2016-10-04

* Node has been upgraded to version 4.6.0, a recommended security release:
  https://nodejs.org/en/blog/release/v4.6.0/

* `npm` has been upgraded to version 3.10.8.

## v1.4.1.1, 2016-08-24

* Update the version of our Node MongoDB driver to 2.2.8 to fix a bug in
  reconnection logic, leading to some `update` and `remove` commands being
  treated as `insert`s. [#7594](https://github.com/meteor/meteor/issues/7594)

## v1.4.1, 2016-08-18

* Node has been upgraded to 4.5.0.

* `npm` has been upgraded to 3.10.6.

* The `meteor publish-for-arch` command is no longer necessary when
  publishing Meteor packages with binary npm dependencies. Instead, binary
  dependencies will be rebuilt automatically on the installation side.
  Meteor package authors are not responsible for failures due to compiler
  toolchain misconfiguration, and any compilation problems with the
  underlying npm packages should be taken up with the authors of those
  packages. That said, if a Meteor package author really needs or wants to
  continue using `meteor publish-for-arch`, she should publish her package
  using an older release: e.g. `meteor --release 1.4 publish`.
  [#7608](https://github.com/meteor/meteor/pull/7608)

* The `.meteor-last-rebuild-version.json` files that determine if a binary
  npm package needs to be rebuilt now include more information from the
  `process` object, namely `process.{platform,arch,versions}` instead of
  just `process.versions`. Note also that the comparison of versions now
  ignores differences in patch versions, to avoid needless rebuilds.

* The `npm-bcrypt` package now uses a pure-JavaScript implementation by
  default, but will prefer the native `bcrypt` implementation if it is
  installed in the application's `node_modules` directory. In other words,
  run `meteor install --save bcrypt` in your application if you need or
  want to use the native implementation of `bcrypt`.
  [#7595](https://github.com/meteor/meteor/pull/7595)

* After Meteor packages are downloaded from Atmosphere, they will now be
  extracted using native `tar` or `7z.exe` on Windows, instead of the
  https://www.npmjs.com/package/tar library, for a significant performance
  improvement. [#7457](https://github.com/meteor/meteor/pull/7457)

* The npm `tar` package has been upgraded to 2.2.1, though it is now only
  used as a fallback after native `tar` and/or `7z.exe`.

* The progress indicator now distinguishes between downloading,
  extracting, and loading newly-installed Meteor packages, instead of
  lumping all of that work into a "downloading" status message.

* Background Meteor updates will no longer modify the `~/.meteor/meteor`
  symbolic link (or `AppData\Local\.meteor\meteor.bat` on Windows).
  Instead, developers must explicitly type `meteor update` to begin using
  a new version of the `meteor` script.

* Password Reset tokens now expire (after 3 days by default -- can be modified via `Accounts.config({ passwordResetTokenExpirationInDays: ...}`). [PR #7534](https://github.com/meteor/meteor/pull/7534)

* The `google` package now uses the `email` scope as a mandatory field instead
  of the `profile` scope. The `profile` scope is still added by default if the
  `requestPermissions` option is not specified to maintain backward
  compatibility, but it is now possible to pass an empty array to
  `requestPermissions` in order to only request the `email` scope, which
  reduces the amount of permissions requested from the user in the Google
  popup. [PR #6975](https://github.com/meteor/meteor/pull/6975)

* Added `Facebook.handleAuthFromAccessToken` in the case where you get the FB
  accessToken in some out-of-band way. [PR #7550](https://github.com/meteor/meteor/pull/7550)

* `Accounts.onLogout` gets `{ user, connection }` context in a similar fashion
  to `Accounts.onLogin`. [Issue #7397](https://github.com/meteor/meteor/issues/7397) [PR #7433](https://github.com/meteor/meteor/pull/7433)

* The `node-gyp` and `node-pre-gyp` tools will now be installed in
  `bundle/programs/server/node_modules`, to assist with rebuilding binary
  npm packages when deploying an app to Galaxy or elsewhere.
  [#7571](https://github.com/meteor/meteor/pull/7571)

* The `standard-minifier-{js,css}` packages no longer minify .js or .css
  files on the server. [#7572](https://github.com/meteor/meteor/pull/7572)

* Multi-line input to `meteor shell`, which was broken by changes to the
  `repl` module in Node 4, works again.
  [#7562](https://github.com/meteor/meteor/pull/7562)

* The implementation of the command-line `meteor` tool now forbids
  misbehaving polyfill libraries from overwriting `global.Promise`.
  [#7569](https://github.com/meteor/meteor/pull/7569)

* The `oauth-encryption` package no longer depends on the
  `npm-node-aes-gcm` package (or any special npm packages), because the
  Node 4 `crypto` library natively supports the `aes-128-gcm` algorithm.
  [#7548](https://github.com/meteor/meteor/pull/7548)

* The server-side component of the `meteor shell` command has been moved
  into a Meteor package, so that it can be developed independently from
  the Meteor release process, thanks to version unpinning.
  [#7624](https://github.com/meteor/meteor/pull/7624)

* The `meteor shell` command now works when running `meteor test`.

* The `meteor debug` command no longer pauses at the first statement
  in the Node process, yet still reliably stops at custom breakpoints
  it encounters later.

* The `meteor-babel` package has been upgraded to 0.12.0.

* The `meteor-ecmascript-runtime` package has been upgraded to 0.2.9, to
  support several additional [stage 4
  proposals](https://github.com/meteor/ecmascript-runtime/pull/4).

* A bug that prevented @-scoped npm packages from getting bundled for
  deployed apps has been fixed.
  [#7609](https://github.com/meteor/meteor/pull/7609).

* The `meteor update` command now supports an `--all-packages` flag to
  update all packages (including indirect dependencies) to their latest
  compatible versions, similar to passing the names of all your packages
  to the `meteor update` command.
  [#7653](https://github.com/meteor/meteor/pull/7653)

* Background release updates can now be disabled by invoking either
  `meteor --no-release-check` or `METEOR_NO_RELEASE_CHECK=1 meteor`.
  [#7445](https://github.com/meteor/meteor/pull/7445)

## v1.4.0.1, 2016-07-29

* Fix issue with the 1.4 tool springboarding to older releases (see [Issue #7491](https://github.com/meteor/meteor/issues/7491))

* Fix issue with running in development on Linux 32bit [Issue #7511](https://github.com/meteor/meteor/issues/7511)

## v1.4, 2016-07-25

* Node has been upgraded to 4.4.7.

* The `meteor-babel` npm package has been upgraded to 0.11.7.

* The `reify` npm package has been upgraded to 0.3.6.

* The `bcrypt` npm package has been upgraded to 0.8.7.

* Nested `import` declarations are now enabled for package code as well as
  application code. 699cf1f38e9b2a074169515d23983f74148c7223

* Meteor has been upgraded to support Mongo 3.2 by default (the bundled version
  used by `meteor run` has been upgraded). Internally it now uses the 2.2.4
  version of the `mongodb` npm driver, and has been tested against at Mongo 3.2
  server. [Issue #6957](https://github.com/meteor/meteor/issues/6957)

  Mongo 3.2 defaults to the new WiredTiger storage engine. You can update your
  database following the instructions here:
  https://docs.mongodb.com/v3.0/release-notes/3.0-upgrade/.
  In development, you can also just use `meteor reset` to remove your old
  database, and Meteor will create a new WiredTiger database for you. The Mongo
  driver will continue to work with the old MMAPv1 storage engine however.

  The new version of the Mongo driver has been tested with MongoDB versions from
  2.6 up. Mongo 2.4 has now reached end-of-life
  (https://www.mongodb.com/support-policy), and is no longer supported.

  If you are setting `MONGO_OPLOG_URL`, especially in production, ensure you are
  passing in the `replicaSet` argument (see [#7450]
    (https://github.com/meteor/meteor/issues/7450))

* Custom Mongo options can now be specified using the
  `Mongo.setConnectionOptions(options)` API.
  [#7277](https://github.com/meteor/meteor/pull/7277)

* On the server, cursor.count() now takes a single argument `applySkipLimit`
  (see the corresponding [Mongo documentation]
    (http://mongodb.github.io/node-mongodb-native/2.1/api/Cursor.html#count))

* Fix for regression caused by #5837 which incorrectly rewrote
  network-path references (e.g. `//domain.com/image.gif`) in CSS URLs.
  [#7416](https://github.com/meteor/meteor/issues/7416)
* Added Angular2 boilerplate example [#7364](https://github.com/meteor/meteor/pull/7363)

## v1.3.5.1, 2016-07-18

* This release fixed a small bug in 1.3.5 that prevented updating apps
  whose `.meteor/release` files refer to releases no longer installed in
  `~/.meteor/packages/meteor-tool`. [576468eae8d8dd7c1fe2fa381ac51dee5cb792cd](https://github.com/meteor/meteor/commit/576468eae8d8dd7c1fe2fa381ac51dee5cb792cd)

## v1.3.5, 2016-07-16

* Failed Meteor package downloads are now automatically resumed from the
  point of failure, up to ten times, with a five-second delay between
  attempts. [#7399](https://github.com/meteor/meteor/pull/7399)

* If an app has no `package.json` file, all packages in `node_modules`
  will be built into the production bundle. In other words, make sure you
  have a `package.json` file if you want to benefit from `devDependencies`
  pruning. [7b2193188fc9e297eefc841ce6035825164f0684](https://github.com/meteor/meteor/commit/7b2193188fc9e297eefc841ce6035825164f0684)

* Binary npm dependencies of compiler plugins are now automatically
  rebuilt when Node/V8 versions change.
  [#7297](https://github.com/meteor/meteor/issues/7297)

* Because `.meteor/local` is where purely local information should be
  stored, the `.meteor/dev_bundle` link has been renamed to
  `.meteor/local/dev_bundle`.

* The `.meteor/local/dev_bundle` link now corresponds exactly to
  `.meteor/release` even when an app is using an older version of
  Meteor. d732c2e649794f350238d515153f7fb71969c526

* When recompiling binary npm packages, the `npm rebuild` command now
  receives the flags `--update-binary` and `--no-bin-links`, in addition
  to respecting the `$METEOR_NPM_REBUILD_FLAGS` environment variable.
  [#7401](https://github.com/meteor/meteor/issues/7401)

* The last solution found by the package version constraint solver is now
  stored in `.meteor/local/resolver-result-cache.json` so that it need not
  be recomputed every time Meteor starts up.

* If the `$GYP_MSVS_VERSION` environment variable is not explicitly
  provided to `meteor {node,npm}`, the `node-gyp` tool will infer the
  appropriate version (though it still defaults to "2015").

## v1.3.4.4, 2016-07-10

* Fixed [#7374](https://github.com/meteor/meteor/issues/7374).

* The default loglevel for internal `npm` commands (e.g., those related to
  `Npm.depends`) has been set to "error" instead of "warn". Note that this
  change does not affect `meteor npm ...` commands, which can be easily
  configured using `.npmrc` files or command-line flags.
  [0689cae25a3e0da3615a402cdd0bec94ce8455c8](https://github.com/meteor/meteor/commit/0689cae25a3e0da3615a402cdd0bec94ce8455c8)

## v1.3.4.3, 2016-07-08

* Node has been upgraded to 0.10.46.

* `npm` has been upgraded to 3.10.5.

* The `node-gyp` npm package has been upgraded to 3.4.0.

* The `node-pre-gyp` npm package has been upgraded to 0.6.29.

* The `~/.meteor/meteor` symlink (or `AppData\Local\.meteor\meteor.bat` on
  Windows) will now be updated properly after `meteor update` succeeds. This was
  promised in [v1.3.4.2](https://github.com/meteor/meteor/blob/devel/History.md#v1342)
  but [not fully delivered](https://github.com/meteor/meteor/pull/7369#issue-164569763).

* The `.meteor/dev_bundle` symbolic link introduced in
  [v1.3.4.2](https://github.com/meteor/meteor/blob/devel/History.md#v1342)
  is now updated whenever `.meteor/release` is read.

* The `.meteor/dev_bundle` symbolic link is now ignored by
  `.meteor/.gitignore`.

## v1.3.4.2, 2016-07-07

* The `meteor node` and `meteor npm` commands now respect
  `.meteor/release` when resolving which versions of `node` and `npm` to
  invoke. Note that you must `meteor update` to 1.3.4.2 before this logic
  will take effect, but it will work in all app directories after
  updating, even those pinned to older versions.
  [#7338](https://github.com/meteor/meteor/issues/7338)

* The Meteor installer now has the ability to resume downloads, so
  installing Meteor on a spotty internet connection should be more
  reliable. [#7348](https://github.com/meteor/meteor/pull/7348)

* When running `meteor test`, shared directories are symlinked (or
  junction-linked on Windows) into the temporary test directory, not
  copied, leading to much faster test start times after the initial build.
  The directories: `.meteor/local/{bundler-cache,isopacks,plugin-cache}`

* `App.appendToConfig` allows adding custom tags to config.xml.
  [#7307](https://github.com/meteor/meteor/pull/7307)

* When using `ROOT_URL` with a path, relative CSS URLs are rewriten
  accordingly. [#5837](https://github.com/meteor/meteor/issues/5837)

* Fixed bugs:
  [#7149](https://github.com/meteor/meteor/issues/7149)
  [#7296](https://github.com/meteor/meteor/issues/7296)
  [#7309](https://github.com/meteor/meteor/issues/7309)
  [#7312](https://github.com/meteor/meteor/issues/7312)

## v1.3.4.1, 2016-06-23

* Increased the default HTTP timeout for requests made by the `meteor`
  command-line tool to 60 seconds (previously 30), and [disabled the
  timeout completely for Galaxy
  deploys](https://forums.meteor.com/t/1-3-4-breaks-galaxy-deployment-etimedout/25383/).

* Minor bug fixes: [#7281](https://github.com/meteor/meteor/pull/7281)
  [#7276](https://github.com/meteor/meteor/pull/7276)

## v1.3.4, 2016-06-22

* The version of `npm` used by `meteor npm` and when installing
  `Npm.depends` dependencies of Meteor packages has been upgraded from
  2.15.1 to **3.9.6**, which should lead to much flatter node_modules
  dependency trees.

* The `meteor-babel` npm package has been upgraded to 0.11.6, and is now
  installed using `npm@3.9.6`, fixing bugs arising from Windows path
  limits, such as [#7247](https://github.com/meteor/meteor/issues/7247).

* The `reify` npm package has been upgraded to 0.3.4, fixing
  [#7250](https://github.com/meteor/meteor/issues/7250).

* Thanks to caching improvements for the
  `files.{stat,lstat,readdir,realpath}` methods and
  `PackageSource#_findSources`, development server restart times are no
  longer proportional to the number of files in `node_modules`
  directories. [#7253](https://github.com/meteor/meteor/issues/7253)
  [#7008](https://github.com/meteor/meteor/issues/7008)

* When installed via `InstallMeteor.exe` on Windows, Meteor can now be
  easily uninstalled through the "Programs and Features" control panel.

* HTTP requests made by the `meteor` command-line tool now have a timeout
  of 30 seconds, which can be adjusted by the `$TIMEOUT_SCALE_FACTOR`
  environment variable. [#7143](https://github.com/meteor/meteor/pull/7143)

* The `request` npm dependency of the `http` package has been upgraded
  from 2.53.0 to 2.72.0.

* The `--headless` option is now supported by `meteor test` and
  `meteor test-packages`, in addition to `meteor self-test`.
  [#7245](https://github.com/meteor/meteor/pull/7245)

* Miscellaneous fixed bugs:
  [#7255](https://github.com/meteor/meteor/pull/7255)
  [#7239](https://github.com/meteor/meteor/pull/7239)

## v1.3.3.1, 2016-06-17

* Fixed bugs:
  [#7226](https://github.com/meteor/meteor/pull/7226)
  [#7181](https://github.com/meteor/meteor/pull/7181)
  [#7221](https://github.com/meteor/meteor/pull/7221)
  [#7215](https://github.com/meteor/meteor/pull/7215)
  [#7217](https://github.com/meteor/meteor/pull/7217)

* The `node-aes-gcm` npm package used by `oauth-encryption` has been
  upgraded to 0.1.5. [#7217](https://github.com/meteor/meteor/issues/7217)

* The `reify` module compiler has been upgraded to 0.3.3.

* The `meteor-babel` package has been upgraded to 0.11.4.

* The `pathwatcher` npm package has been upgraded to 6.7.0.

* In CoffeeScript files with raw JavaScript enclosed by backticks, the
  compiled JS will no longer contain `require` calls inserted by Babel.
  [#7226](https://github.com/meteor/meteor/issues/7226)

* Code related to the Velocity testing system has been removed.
  [#7235](https://github.com/meteor/meteor/pull/7235)

* Allow smtps:// in MAIL_URL [#7043](https://github.com/meteor/meteor/pull/7043)

* Adds `Accounts.onLogout()` a hook directly analogous to `Accounts.onLogin()`. [PR #6889](https://github.com/meteor/meteor/pull/6889)

## v1.3.3, 2016-06-10

* Node has been upgraded from 0.10.43 to 0.10.45.

* `npm` has been upgraded from 2.14.22 to 2.15.1.

* The `fibers` package has been upgraded to 1.0.13.

* The `meteor-babel` package has been upgraded to 0.10.9.

* The `meteor-promise` package has been upgraded to 0.7.1, a breaking
  change for code that uses `Promise.denodeify`, `Promise.nodeify`,
  `Function.prototype.async`, or `Function.prototype.asyncApply`, since
  those APIs have been removed.

* Meteor packages with binary npm dependencies are now automatically
  rebuilt using `npm rebuild` whenever the version of Node or V8 changes,
  making it much simpler to use Meteor with different versions of Node.
  5dc51d39ecc9e8e342884f3b4f8a489f734b4352

* `*.min.js` files are no longer minified during the build process.
  [PR #6986](https://github.com/meteor/meteor/pull/6986) [Issue #5363](https://github.com/meteor/meteor/issues/5363)

* You can now pick where the `.meteor/local` directory is created by setting the `METEOR_LOCAL_DIR` environment variable. This lets you run multiple instances of the same Meteor app.
  [PR #6760](https://github.com/meteor/meteor/pull/6760) [Issue #6532](https://github.com/meteor/meteor/issues/6532)

* Allow using authType in Facebook login [PR #5694](https://github.com/meteor/meteor/pull/5694)

* Adds flush() method to Tracker to force recomputation [PR #4710](https://github.com/meteor/meteor/pull/4710)

* Adds `defineMutationMethods` option (default: true) to `new Mongo.Collection` to override default behavior that sets up mutation methods (/collection/[insert|update...]) [PR #5778](https://github.com/meteor/meteor/pull/5778)

* Allow overridding the default warehouse url by specifying `METEOR_WAREHOUSE_URLBASE` [PR #7054](https://github.com/meteor/meteor/pull/7054)

* Allow `_id` in `$setOnInsert` in Minimongo: https://github.com/meteor/meteor/pull/7066

* Added support for `$eq` to Minimongo: https://github.com/meteor/meteor/pull/4235

* Insert a `Date` header into emails by default: https://github.com/meteor/meteor/pull/6916/files

* `meteor test` now supports setting the bind address using `--port IP:PORT` the same as `meteor run` [PR #6964](https://github.com/meteor/meteor/pull/6964) [Issue #6961](https://github.com/meteor/meteor/issues/6961)

* `Meteor.apply` now takes a `noRetry` option to opt-out of automatically retrying non-idempotent methods on connection blips: [PR #6180](https://github.com/meteor/meteor/pull/6180)

* DDP callbacks are now batched on the client side. This means that after a DDP message arrives, the local DDP client will batch changes for a minimum of 5ms (configurable via `bufferedWritesInterval`) and a maximum of 500ms (configurable via `bufferedWritesMaxAge`) before calling any callbacks (such as cursor observe callbacks).

* PhantomJS is no longer included in the Meteor dev bundle (#6905). If you
  previously relied on PhantomJS for local testing, the `spiderable`
  package, Velocity tests, or testing Meteor from a checkout, you should
  now install PhantomJS yourself, by running the following commmand:
  `meteor npm install -g phantomjs-prebuilt`

* The `babel-compiler` package now looks for `.babelrc` files and
  `package.json` files with a "babel" section. If found, these files may
  contribute additional Babel transforms that run before the usual
  `babel-preset-meteor` set of transforms. In other words, if you don't
  like the way `babel-preset-meteor` handles a particular kind of syntax,
  you can add your preferred transform plugins to the "presets" or
  "plugins" section of your `.babelrc` or `package.json` file. #6351

* When `BabelCompiler` cannot resolve a Babel plugin or preset package in
  `.babelrc` or `package.json`, it now merely warns instead of
  crashing. #7179

* Compiler plugins can now import npm packages that are visible to their
  input files using `inputFile.require(id)`. b16e8d50194b37d3511889b316345f31d689b020

* `import` statements in application modules now declare normal variables
  for the symbols that are imported, making it significantly easier to
  inspect imported variables when debugging in the browser console or in
  `meteor shell`.

* `import` statements in application modules are no longer restricted to
  the top level, and may now appear inside conditional statements
  (e.g. `if (Meteor.isServer) { import ... }`) or in nested scopes.

* `import` statements now work as expected in `meteor shell`. #6271

* Commands installed in `dev_bundle/lib/node_modules/.bin` (such as
  `node-gyp` and `node-pre-gyp`) are now available to scripts run by
  `meteor npm`. e95dfe410e1b43e8131bc2df9d2c29decdd1eaf6

* When building an application using `meteor build`, "devDependencies"
  listed in `package.json` are no longer copied into the bundle. #6750

* Packages tested with `meteor test-packages` now have access to local
  `node_modules` directories installed in the parent application or in the
  package directory itself. #6827

* You no longer need to specify `DEPLOY_HOSTNAME=galaxy.meteor.com` to run
  `meteor deploy` (and similar commands) against Galaxy. The AWS us-east-1
  Galaxy is now the default for `DEPLOY_HOSTNAME`. If your app's DNS points to
  another Galaxy region, `meteor deploy` will detect that automatically as
  well. #7055

* The `coffeescript` plugin now passes raw JavaScript code enclosed by
  back-ticks to `BabelCompiler`, enabling all ECMAScript features
  (including `import` and `export`) within CoffeeScript. #6000 #6691

* The `coffeescript` package now implies the same runtime environment as
  `ecmascript` (`ecmascript-runtime`, `babel-runtime`, and `promise`, but
  not `modules`). #7184

* When Meteor packages install `npm` dependencies, the
  `process.env.NPM_CONFIG_REGISTRY` environment variable is now
  respected. #7162

* `files.rename` now always executes synchronously. 9856d1d418a4d19c0adf22ec9a92f7ce81a23b05

* "Bare" files contained by `client/compatibility/` directories or added
  with `api.addFiles(path, ..., { bare: true })` are no longer compiled by
  Babel. https://github.com/meteor/meteor/pull/7033#issuecomment-225126778

* Miscellaneous fixed bugs: #6877 #6843 #6881

## v1.3.2.4, 2016-04-20

> Meteor 1.3.2.4 was published because publishing 1.3.2.3 failed in an
unrecoverable way. Meteor 1.3.2.4 contains no additional changes beyond
the changes in 1.3.2.3.

## v1.3.2.3, 2016-04-20

* Reverted accidental changes included in 1.3.2.1 and 1.3.2.2 that
  improved DDP performance by batching updates, but broke some packages
  that relied on private methods of the DDP client Connection class. See
  https://github.com/meteor/meteor/pull/5680 for more details. These
  changes will be reinstated in 1.3.3.

## v1.3.2.2, 2016-04-18

* Fixed bugs #6819 and #6831.

## v1.3.2.1, 2016-04-15

* Fixed faulty comparison of `.sourcePath` and `.targetPath` properties of
  files scanned by the `ImportScanner`, which caused problems for apps
  using the `tap:i18n` package. 6e792a7cf25847b8cd5d5664a0ff45c9fffd9e57

## v1.3.2, 2016-04-15

* The `meteor/meteor` repository now includes a `Roadmap.md` file:
  https://github.com/meteor/meteor/blob/devel/Roadmap.md

* Running `npm install` in `bundle/programs/server` when deploying an app
  also rebuilds any binary npm dependencies, fixing #6537. Set
  METEOR_SKIP_NPM_REBUILD=1 to disable this behavior if necessary.

* Non-.js(on) files in `node_modules` (such as `.less` and `.scss`) are
  now processed by compiler plugins and may be imported by JS. #6037

* The `jquery` package can now be completely removed from any app (#6563),
  and uses `<app>/node_modules/jquery` if available (#6626).

* Source maps are once again generated for all bundled JS files, even if
  they are merely identity mappings, so that the files appear distinct in
  the browser, and stack traces make more sense. #6639

* All application files in `imports` directories are now considered lazy,
  regardless of whether the app is using the `modules` package. This could
  be a breaking change for 1.3.2 apps that do not use `modules` or
  `ecmascript` but contain `imports` directories. Workaround: move files
  out of `imports`, or rename `imports` to something else.

* The `npm-bcrypt` package has been upgraded to use the latest version
  (0.8.5) of the `bcrypt` npm package.

* Compiler plugins can call `addJavaScript({ path })` multiple times with
  different paths for the same source file, and `module.id` will reflect
  this `path` instead of the source path, if they are different. #6806

* Fixed bugs: https://github.com/meteor/meteor/milestones/Release%201.3.2

* Fixed unintended change to `Match.Optional` which caused it to behave the same as the new `Match.Maybe` and incorrectly matching `null` where it previously would not have allowed it. #6735

## v1.3.1, 2016-04-03

* Long isopacket node_modules paths have been shortened, fixing upgrade
  problems on Windows. #6609

* Version 1.3.1 of Meteor can now publish packages for earlier versions of
  Meteor, provided those packages do not rely on modules. #6484 #6618

* The meteor-babel npm package used by babel-compiler has been upgraded to
  version 0.8.4. c8d12aed4e725217efbe86fa35de5d5e56d73c83

* The `meteor node` and `meteor npm` commands now return the same exit
  codes as their child processes. #6673 #6675

* Missing module warnings are no longer printed for Meteor packages, or
  for `require` calls when `require` is not a free variable, fixing
  https://github.com/practicalmeteor/meteor-mocha/issues/19.

* Cordova iOS builds are no longer built by Meteor, but merely prepared
  for building. 88d43a0f16a484a5716050cb7de8066b126c7b28

* Compiler plugin errors were formerly silenced for files not explicitly
  added in package.js. Now those errors are reported when/if the files are
  imported by the ImportScanner. be986fd70926c9dd8eff6d8866205f236c8562c4

## v1.3, 2016-03-27

### ES2015/Modules

* Enable ES2015 and CommonJS modules in Meteor apps and packages, on
  both client and server. Also let you install modules in apps and
  package by running `npm install`. See: https://github.com/meteor/meteor/blob/master/packages/modules/README.md

* Enable ES2015 generators and ES2016 async/await in the `ecmascript`
  package.

* Inherit static getters and setters in subclasses, when using the
  `ecmascript` package. #5624

* Report full file paths on compiler errors when using the
  `ecmascript` package. #5551

* Now possible to `import` or `require` files with a `.json` file
  extension. #5810

* `process.env.NODE_ENV` is now defined on both client and server as
  either `development` or `production`, which also determines the boolean
  flags `Meteor.isDevelopment` and `Meteor.isProduction`.

* Absolute identifiers for app modules no longer have the `/app/` prefix,
  and absolute identifiers for Meteor packages now have the prefix
  `/node_modules/meteor/` instead of just `/node_modules/`, meaning you
  should `import {Blaze} from "meteor/blaze"` instead of `from "blaze"`.

* Package variables imported by application code are once again exposed
  globally, allowing them to be accessed from the browser console or from
  `meteor shell`. #5868

* Fixed global variable assignment analysis during linking. #5870 #5819

* Changes to files in node_modules will now trigger a restart of the
  development server, just like any other file changes. #5815

* The meteor package now exports a `global` variable (a la Node) that
  provides a reliable reference to the global object for all Meteor code.

* Packages in local node_modules directories now take precedence over
  Meteor packages of the same name. #5933

* Upgraded `babel-compiler` to Babel 6, with the following set of plugins:
  https://github.com/meteor/babel-preset-meteor/blob/master/index.js

* Lazy CSS modules may now be imported by JS: 12c946ee651a93725f243f790c7919de3d445a19

* Packages in the top-level node_modules directory of an app can now be
  imported by Meteor packages: c631d3ac35f5ca418b93c454f521989855b8ec72

* Added support for wildcard import and export statements. #5872 #5897

* Client-side stubs for built-in Node modules are now provided
  automatically if the `meteor-node-stubs` npm package is installed. #6056

* Imported file extensions are now optional for file types handled by
  compiler plugins. #6151

* Upgraded Babel packages to ~6.5.0: 292824da3f8449afd1cd39fcd71acd415c809c0f
  Note: .babelrc files are now ignored (#6016), but may be reenabled (#6351).

* Polyfills now provided for `process.nextTick` and `process.platform`. #6167 #6198 #6055 efe53de492da6df785f1cbef2799d1d2b492a939

* The `meteor test-app` command is now `meteor test [--full-app]`:
  ab5ab15768136d55c76d51072e746d80b45ec181

* New apps now include a `package.json` file.
  c51b8cf7ffd8e7c9ca93768a2df93e4b552c199c

* `require.resolve` is now supported.
  https://github.com/benjamn/install/commit/ff6b25d6b5511d8a92930da41db73b93eb1d6cf8

* JSX now enabled in `.js` files processed by the `ecmascript` compiler
  plugin. #6151

* On the server, modules contained within `node_modules` directories are
  now loaded using the native Node `require` function. #6398

* All `<script>` tag(s) for application and package code now appear at the
  end of the `<body>` rather than in the `<head>`. #6375

* The client-side version of `process.env.NODE_ENV` (and other environment
  variables) now matches the corresponding server-side values. #6399

### Performance

* Don't reload package catalog from disk on rebuilds unless package
  dependencies changed. #5747

* Improve minimongo performance on updating documents when there are
  many active observes. #5627

### Platform

* Upgrade to Node v0.10.41.

* Allow all types of URLs that npm supports in `Npm.depends`
  declarations.

* Split up `standard-minifiers` in separate CSS
  (`standard-minifiers-css`) and JS minifiers
  (`standard-minifiers-js`). `standard-minifiers` now acts as an
  umbrella package for these 2 minifiers.

* Allow piping commands to `meteor shell` via STDIN. #5575

* Let users set the CAFILE environment variable to override the SSL
  root certificate list. #4757 #5523

* `force-ssl` is now marked production only.

### Cordova

* Cordova dependencies have been upgraded to the latest versions
  (`cordova-lib` 6.0.0, `cordova-ios` 4.0.1, and `cordova-android` 5.1.0).

* iOS apps now require iOS 8 or higher, and building for iOS requires Xcode 7.2
  to be installed.

* Building for Android now requires Android SDK 23 to be installed. You may also
  need to create a new AVD for the emulator.

* Building Cordova Android apps on Windows is now supported. #4155

* The Crosswalk plugin has been updated to 1.4.0.

* Cordova core plugins are now pinned to minimal versions known to be compatible
  with the included platforms. A warning is printed asking people to upgrade
  their dependencies if they specify an older version, but we'll always use
  the pinned version regardless.

* The plugin used for file serving and hot code push has been completely
  rewritten. Among many other improvements, it downloads updates incrementally,
  can recover from downloading faulty JavaScript code, and is much more
  reliable and performant.
  See [`cordova-plugin-meteor-webapp`](https://github.com/meteor/cordova-plugin-meteor-webapp)
  for more a more detailed description of the new design.

* If the callbacks added with `Meteor.startup()` do not complete within a set
  time, we consider a downloaded version faulty and will fallback to the last
  known good version. The default timeout is 20 seconds, but this can be
  configured by setting `App.setPreference("WebAppStartupTimeout", "10000");`
  (in milliseconds) in `mobile-config.js`.

* We now use `WKWebView` on iOS by default, even on iOS 8 (which works because
  we do not use `file://` URLs).

* We now use `localhost` instead of `meteor.local` to serve files from. Since
  `localhost` is considered a secure origin, this means the web view won't
  disable web platform features that it otherwise would.

* The local server port now lies between 12000-13000 and is chosen based on
  the `appId`, to both be consistent and lessen the chance of collisions between
  multiple Meteor Cordova apps installed on the same device.

* The plugin now allows for local file access on both iOS and Android, using a
  special URL prefix (`http://localhost:<port>/local-filesystem/<path>`).

* App icon and launch image sizes have been updated. Low resolution sizes for
  now unsupported devices have been deprecated, and higher resolution versions
  have been added.

* We now support the modern Cordova whitelist mechanism. `App.accessRule` has
  been updated with new options.

* `meteor build` now supports a `--server-only` option to avoid building
  the mobile apps when `ios` or `android` platforms have been added. It still
  builds the `web.cordova` architecture in the server bundle however, so it can
  be served for hot code pushes.

* `meteor run` now always tries to use an autodetected IP address as the
  mobile `ROOT_URL`, even if we're not running on a device. This avoids a situation
  where an app already installed on a device connects to a restarted development
  server and receives a `localhost` `ROOT_URL`. #5973

* Fixed a discrepancy between the way we calculated client hashes during a mobile
  build and on the server, which meant a Cordova app would always download a
  new version the first time it started up.

* In Cordova apps, `Meteor.startup()` now correctly waits for the
  device to be ready before firing the callback.

### Accounts

* Make `Accounts.forgotPassword` treat emails as case insensitive, as
  the rest of the accounts system does.

### Blaze

* Don't throw in certain cases when calling a template helper with an
  empty data context. #5411 #5736

* Improve automatic blocking of URLs in attribute values to also
  include `vbscript:` URLs.

### Check

* Introduced new matcher `Match.Maybe(type)` which will also match (permit) `null` in addition to `undefined`.  This is a suggested replacement (where appropriate) for `Match.Optional` which did not permit `null`.  This prevents the need to use `Match.OneOf(null, undefined, type)`. #6220

### Testing

* Packages can now be marked as `testOnly` to only run as part of app
  testing with `meteor test`. This is achieved by setting
  `testOnly: true` to `Package.describe`.


### Uncategorized

* Remove warning in the `simple-todos-react` example app. #5716

* Fix interaction between `browser-policy` and `oauth` packages. #5628

* Add README.md to the `tinytest` package. #5750

* Don't crash when calling `ReactiveDict.prototype.clear` if a
  property with a value wasn't previously accessed. #5530 #5602

* Move `DDPRateLimiter` to the server only, since it won't work if it
  is called from the client. It will now error if referenced from the
  client at all.

* Don't call function more than once when passing a `Match.Where`
  argument to `check`. #5630 #5651

* Fix empty object argument check in `this.subscribe` in
  templates. #5620

* Make `HTTP.call` not crash on undefined content. #5565 #5601

* Return observe handle from
  `Mongo.Collection.prototype._publishCursor`. #4983 #5615

* Add 'Did you mean?' reminders for some CLI commands to help Rails
  developers. #5593

* Make internal shell scripts compatible with other Unix-like
  systems. #5585

* Add a `_pollingInterval` option to `coll.find()` that can be used in
  conjunction with `_disableOplog: true`. #5586

* Expose Tinytest internals which can be used to extend it. #3541

* Improve error message from `check` when passing in null. #5545

* Split up `standard-minifiers` in separate CSS (`standard-minifier-css`) and JS
  minifiers(`standard-minifier-js`). `standard-minifiers` now acts as an umbrella package for these
  2 minifiers.

* Detect new Facebook user-agent in the `spiderable` package. #5516

* `Match.ObjectIncluding` now really requires plain objects. #6140

* Allow `git+` URL schemes for npm dependencies. #844

* Expose options `disableOplog`, `pollingIntervalMs`, and
  `pollingThrottleMs` to `Cursor.find` for tuning observe parameters
  on the server.

* Expose `dynamicHead` and `dynamicBody` hooks in boilerplate generation allowing code to inject content into the body and head tags from the server. #3860

* Add methods of the form `BrowserPolicy.content.allow<ContentType>BlobUrl()` to BrowserPolicy #5141

* Move `<script>` tags to end of `<body>` to enable 'loading' UI to be inserted into the boilerplate #6375

* Adds WebAppInternals.setBundledJsCssUrlRewriteHook allowing apps to supply a hook function that can create a dynamic bundledJsCssPrefix at runtime. This is useful if you're using a CDN by giving you a way to ensure the CDN won't cache broken js/css resources during an app upgrade.

Patches contributed by GitHub users vereed, mitar, nathan-muir,
robfallows, skishore, okland, Primigenus, zimme, welelay, rgoomar,
bySabi, mbrookes, TomFreudenberg, TechPlexEngineer, zacharydenton,
AlexeyMK, gwendall, dandv, devgrok, brianlukoff.


## v.1.2.1, 2015-10-26

* `coll.insert()` now uses a faster (but cryptographically insecure)
  algorithm to generate document IDs when called outside of a method
  and an `_id` field is not explicitly passed. With this change, there
  are no longer two algorithms used to generate document
  IDs. `Random.id()` can still be used to generate cryptographically
  secure document IDs. [#5161](https://github.com/meteor/meteor/issues/5161)

* The `ecmascript-collections` package has been renamed to
  `ecmascript-runtime` and now includes a more complete selection of
  ES2015 polyfills and shims from [`core-js`](https://www.npmjs.com/package/core-js).
  The complete list can be found
  [here](https://github.com/meteor/ecmascript-runtime/blob/master/server.js).

* Check type of `onException` argument to `bindEnvironment`. [#5271](https://github.com/meteor/meteor/issues/5271)

* WebApp's `PORT` environment variable can now be a named pipe to better support
  deployment on IIS on Windows. [4413](https://github.com/meteor/meteor/issues/4413)

* `Template.dynamic` can be now used as a block helper:
  `{{#Template.dynamic}} ... {{/Template.dynamic}}` [#4756](https://github.com/meteor/meteor/issues/4756)

* `Collection#allow/deny` now throw errors when passed falsy values. [#5442](https://github.com/meteor/meteor/pull/5442)

* `source-map` has been updated to a newer patch version, which fixes major bugs
  in particular around loading bundles generated by Webpack. [#5411](https://github.com/meteor/meteor/pull/5411)

* `check` now returns instead of throwing errors internally, which should make
  it much faster. `check` is used in many core Meteor packages, so this should
  result in small performance improvements across the framework. [#4584](https://github.com/meteor/meteor/pull/4584)

* The `userEmail` option to `Meteor.loginWithMeteorDeveloperAccount` has been
  renamed to `loginHint`, and now supports Google accounts as well. The old
  option still works for backwards compatibility. [#2422](https://github.com/meteor/meteor/issues/2422) [#5313](https://github.com/meteor/meteor/pull/5313)

* The old `addFiles` API for adding package assets no longer throws an error,
  making it easier to share packages between pre- and post-1.2 versions of
  Meteor. [#5458](https://github.com/meteor/meteor/issues/5458)

* Normally, you can't deploy to free meteor.com hosting or Galaxy from a
  non-Linux machine if you have *local* non-published packages with binary
  dependencies, nor can you run `meteor build --architecture SomeOtherArch`. As
  a temporary workaround, if you set the `METEOR_BINARY_DEP_WORKAROUND`
  variable, you will be able to deploy to Galaxy (but not free meteor.com
  hosting), and tarballs built with `meteor build` will contain a
  `programs/server/setup.sh` shell script which should be run on the server to
  install those packages.

## v1.2.0.2, 2015-09-28

* Update Crosswalk plugin for Cordova to 1.3.1. [#5267](https://github.com/meteor/meteor/issues/5267)

* Fix `meteor add` for a Cordova plugin using a Git URL with SHA.

* Upgraded the `promise` package to use `meteor-promise@0.5.0`, which uses
  the global `Promise` constructor in browsers that define it natively.

* Fix error in assigning attributes to `<body>` tag when using Blaze templates
  or `static-html`. [#5232](https://github.com/meteor/meteor/issues/5232)

## v1.2.0.1, 2015-09-22

* Fix incorrect publishing of packages with exports but no source. [#5228](https://github.com/meteor/meteor/issues/5228)

## v1.2, 2015-09-21

There are quite a lot of changes in Meteor 1.2. See the
[Wiki](https://github.com/meteor/meteor/wiki/Breaking-changes-in-Meteor-1.2) for
a shorter list of breaking changes you should be aware of when upgrading.

### Core Packages

* `meteor-platform` has been deprecated in favor of the smaller `meteor-base`,
  with apps listing their other dependencies explicitly.  The v1.2 upgrader
  will rewrite `meteor-platform` in existing apps.  `meteor-base` puts fewer
  symbols in the global namepsace, so it's no longer true that all apps
  have symbols like `Random` and `EJSON` in the global namespace.

* New packages: `ecmascript`, `es5-shim`, `ecmascript-collections`, `promise`,
  `static-html`, `jshint`, `babel-compiler`

* No longer include the `json` package by default, which contains code for
  `JSON.parse` and `JSON.stringify`.  (The last browser to not support JSON
  natively was Internet Explorer 7.)

* `autoupdate` has been renamed `hot-code-push`

### Meteor Accounts

* Login attempts are now rate-limited by default.  This can be turned off
  using `Accounts.removeDefaultRateLimit()`.

* `loginWithPassword` now matches username or email in a case insensitive
  manner. If there are multiple users with a username or email only differing
  in case, a case sensitive match is required. [#550](https://github.com/meteor/meteor/issues/550)

* `loginWithGithub` now requests `user:email` scope by default, and attempts
  to fetch the user's emails. If no public email has been set, we use the
  primary email instead. We also store the complete list of emails. [#4545](https://github.com/meteor/meteor/issues/4545)

* When an account's email address is verified, deactivate other verification
  tokens.  [#4626](https://github.com/meteor/meteor/issues/4626)

* Fix bug where blank page is shown when an expired login token is
  present. [#4825](https://github.com/meteor/meteor/issues/4825)

* Fix `OAuth1Binding.prototype.call` when making requests to Twitter
  with a large parameter set.

* Directions for setting up Google OAuth in accounts-ui have been updated to
  match Google's new requirements.

* Add `Accounts.oauth.unregisterService` method, and ensure that users can only
  log in with currently registered services.  [#4014](https://github.com/meteor/meteor/issues/4014)

* The `accounts-base` now defines reusable `AccountsClient` and
  `AccountsServer` constructors, so that users can create multiple
  independent instances of the `Accounts` namespace.  [#4233](https://github.com/meteor/meteor/issues/4233)

* Create an index for `Meteor.users` on
  `services.email.verificationTokens.token` (instead of
  `emails.validationTokens.token`, which never was used for anything).  [#4482](https://github.com/meteor/meteor/issues/4482)

* Remove an IE7-specific workaround from accounts-ui.  [#4485](https://github.com/meteor/meteor/issues/4485)

### Livequery

* Improved server performance by reducing overhead of processing oplog after
  database writes. Improvements are most noticeable in case when a method is
  doing a lot of writes on collections with plenty of active observers.  [#4694](https://github.com/meteor/meteor/issues/4694)

### Mobile

* The included Cordova tools have been updated to the latest version 5.2.0.
  This includes Cordova Android 4.1 and Cordova iOS 3.9. These updates may
  require you to make changes to your app. For details, see the [Cordova release
  notes] (https://cordova.apache.org/#news) for for the different versions.

* Thanks to Cordova Android's support for pluggable web views, it is now
  possible to install the [Crosswalk plugin]
  (https://crosswalk-project.org/documentation/cordova/cordova_4.html), which
  offers a hugely improved web view on older Android versions.
  You can add the plugin to your app with `meteor add crosswalk`.

* The bundled Android tools have been removed and a system-wide install of the
  Android SDK is now required. This should make it easier to keep the
  development toolchain up to date and helps avoid some difficult to diagnose
  failures. If you don't have your own Android tools installed already, you can
  find more information about installing the Android SDK for [Mac] (https://github.com/meteor/meteor/wiki/Mobile-Dev-Install:-Android-on-Mac)
  or [Linux]
  (https://github.com/meteor/meteor/wiki/Mobile-Dev-Install:-Android-on-Linux).

* As part of moving to npm, many Cordova plugins have been renamed. Meteor
  should perform conversions automatically, but you may want to be aware of this
  to avoid surprises. See [here]
  (https://cordova.apache.org/announcements/2015/04/21/plugins-release-and-move-to-npm.html)
  for more information.

* Installing plugins from the local filesystem is now supported using `file://`
  URLs, which should make developing your own plugins more convenient. It is
  also needed as a temporary workaround for using the Facebook plugin.
  Relative references are interpreted relative to the Meteor project directory.
  (As an example,
  `meteor add cordova:phonegap-facebook-plugin@file://../phonegap-facebook-plugin`
  would attempt to install the plugin from the same directory you Meteor project
  directory is located in.)

* Meteor no longer supports installing Cordova plugins from tarball URLs, but
  does support Git URLs with a SHA reference (like
  `https://github.com/apache/cordova-plugin-file#c452f1a67f41cb1165c92555f0e721fbb07329cc`).
  Existing GitHub tarball URLs are converted automatically.

* Allow specifying a `buildNumber` in `App.info`, which is used to set the
  `android-versionCode` and `ios-CFBundleVersion` in the `config.xml` of the
  Cordova project. The build number is used to differentiate between
  different versions of the app, and should be incremented before distributing
  a built app to stores or testing services. [#4048](https://github.com/meteor/meteor/issues/4048)

* Other changes include performance enhancements when building and running,
  and improved requirements checking and error reporting.

* Known issue: we do not currently show logging output when running on the
  iOS Simulator. As a workaround, you can `meteor run ios-device` to open the
  project in Xcode and watch the output there.

### Templates/Blaze

* New syntax: Handlebars sub-expressions are now supported -- as in,
  `{{helper (anotherHelper arg1 arg2)}}` -- as well as new block helper forms
  `#each .. in ..` and `#let x=y`.  See
  https://github.com/meteor/meteor/tree/devel/packages/spacebars

* Add a special case for the new `react-template-helper` package -- don't let
  templates use {{> React}} with siblings since `React.render` assumes it's
  being rendered into an empty container element. (This lets us throw the error
  when compiling templates rather than when the app runs.)

* Improve parsing of `<script>` and `<style>` tags.  [#3797](https://github.com/meteor/meteor/issues/3797)

* Fix a bug in `observe-sequence`. The bug was causing unnecessary rerenderings
  in an instance of `#each` block helper followed by false "duplicate ids"
  warnings. [#4049](https://github.com/meteor/meteor/issues/4049)

* `TemplateInstance#subscribe` now has a new `connection` option, which
  specifies which connection should be used when making the subscription. The
  default is `Meteor.connection`, which is the connection used when calling
  `Meteor.subscribe`.

* Fix external `<script>` tags in body or templates.  [#4415](https://github.com/meteor/meteor/issues/4415)

* Fix memory leak.  [#4289](https://github.com/meteor/meteor/issues/4289)

* Avoid recursion when materializing DOM elements, to avoid stack overflow
  errors in certain browsers. [#3028](https://github.com/meteor/meteor/issues/3028)

* Blaze and Meteor's built-in templating are now removable using
  `meteor remove blaze-html-templates`. You can add back support for static
  `head` and `body` tags in `.html` files by using the `static-html` package.

### DDP

* Websockets now support the
  [`permessage-deflate`](https://tools.ietf.org/id/draft-ietf-hybi-permessage-compression-19.txt)
  extension, which compresses data on the wire. It is enabled by default on the
  server. To disable it, set `$SERVER_WEBSOCKET_COMPRESSION` to `0`. To configure
  compression options, set `$SERVER_WEBSOCKET_COMPRESSION` to a JSON object that
  will be used as an argument to
  [`deflate.configure`](https://github.com/faye/permessage-deflate-node/blob/master/README.md).
  Compression is supported on the client side by Meteor's Node DDP client and by
  browsers including Chrome, Safari, and Firefox 37.

* The `ddp` package has been split into `ddp-client` and `ddp-server` packages;
  using `ddp` is equivalent to using both. This allows you to use the Node DDP
  client without adding the DDP server to your app.  [#4191](https://github.com/meteor/meteor/issues/4191) [#3452](https://github.com/meteor/meteor/issues/3452)

* On the client, `Meteor.call` now takes a `throwStubExceptions` option; if set,
  exceptions thrown by method stubs will be thrown instead of logged, and the
  method will not be invoked on the server.  [#4202](https://github.com/meteor/meteor/issues/4202)

* `sub.ready()` should return true inside that subscription's `onReady`
  callback.  [#4614](https://github.com/meteor/meteor/issues/4614)

* Fix method calls causing broken state when socket is reconnecting.  [#5104](https://github.com/meteor/meteor/issues/5104)

### Isobuild

* Build plugins will no longer process files whose names match the extension
  exactly (with no extra dot). If your build plugin needs to match filenames
  exactly, you should use the new build plugin API in this release which
  supplies a special `filenames` option. [#3985](https://github.com/meteor/meteor/issues/3985)

* Adding the same file twice in the same package is now an error. Previously,
  this could either lead to the file being included multiple times, or to a
  build time crash.

* You may now specify the `bare` option for JavaScript files on the server.
  Previous versions only allowed this on the client. [#3681](https://github.com/meteor/meteor/issues/3681)

* Ignore `node_modules` directories in apps instead of processing them as Meteor
  source code.  [#4457](https://github.com/meteor/meteor/issues/4457) [#4452](https://github.com/meteor/meteor/issues/4452)

* Backwards-incompatible change for package authors: Static assets in package.js files must now be
  explicitly declared by using `addAssets` instead of `addFiles`. Previously,
  any file that didn't have a source handler was automatically registered as a
  server-side asset. The `isAsset` option to `addFiles` is also deprecated in
  favor of `addAssets`.

* Built files are now always annotated with line number comments, to improve the
  debugging experience in browsers that don't support source maps.

* There is a completely new API for defining build plugins that cache their
  output. There are now special APIs for defining linters and minifiers in
  addition to compilers. The core Meteor packages for `less`, `coffee`, `stylus`
  and `html` files have been updated to use this new API. Read more on the
  [Wiki page](https://github.com/meteor/meteor/wiki/Build-Plugins-API).

### CSS

* LESS and Stylus now support cross-package imports.

* CSS concatenation and minification is delegated to the `standard-minifiers`
  package, which is present by default (and added to existing apps by the v1.2
  upgrader).

* CSS output is now split into multiple stylesheets to avoid hitting limits on
  rules per stylesheet in certain versions of Internet Explorer. [#1876](https://github.com/meteor/meteor/issues/1876)

### Mongo

* The oplog observe driver now properly updates queries when you drop a
  database.  [#3847](https://github.com/meteor/meteor/issues/3847)

* MongoID logic has been moved out of `minimongo` into a new package called
  `mongo-id`.

* Fix Mongo upserts with dotted keys in selector.  [#4522](https://github.com/meteor/meteor/issues/4522)


### `meteor` command-line tool

* You can now create three new example apps with the command line tool. These
  are the apps from the official tutorials at http://meteor.com/tutorials, which
  demonstrate building the same app with Blaze, Angular, and React. Try these
  apps with:

  ```sh
  meteor create --example simple-todos
  meteor create --example simple-todos-react
  meteor create --example simple-todos-angular
  ```

* `meteor shell` no longer crashes when piped from another command.

* Avoid a race condition in `meteor --test` and work with newer versions of the
  Velocity package.  [#3957](https://github.com/meteor/meteor/issues/3957)

* Improve error handling when publishing packages.  [#3977](https://github.com/meteor/meteor/issues/3977)

* Improve messaging around publishing binary packages.  [#3961](https://github.com/meteor/meteor/issues/3961)

* Preserve the value of `_` in `meteor shell`.  [#4010](https://github.com/meteor/meteor/issues/4010)

* `meteor mongo` now works on OS X when certain non-ASCII characters are in the
  pathname, as long as the `pgrep` utility is installed (it ships standard with
  OS X 10.8 and newer).  [#3999](https://github.com/meteor/meteor/issues/3999)

* `meteor run` no longer ignores (and often reverts) external changes to
  `.meteor/versions` which occur while the process is running.  [#3582](https://github.com/meteor/meteor/issues/3582)

* Fix crash when downloading two builds of the same package version
  simultaneously.  [#4163](https://github.com/meteor/meteor/issues/4163)

* Improve messages printed by `meteor update`, displaying list of packages
  that are not at the latest version available.

* When determining file load order, split file paths on path separator
  before comparing path components alphabetically.  [#4300](https://github.com/meteor/meteor/issues/4300)

* Fix inability to run `mongod` due to lack of locale configuration on some
  platforms, and improve error message if the failure still occurs.  [#4019](https://github.com/meteor/meteor/issues/4019)

* New `meteor lint` command.

### Minimongo

* The `$push` query modifier now supports a `$position` argument.  [#4312](https://github.com/meteor/meteor/issues/4312)

* `c.update(selector, replacementDoc)` no longer shares mutable state between
  replacementDoc and Minimongo internals. [#4377](https://github.com/meteor/meteor/issues/4377)

### Email

* `Email.send` now has a new option, `attachments`, in the same style as
  `mailcomposer`.
  [Details here.](https://github.com/andris9/mailcomposer#add-attachments)

### Tracker

* New `Tracker.Computation#onStop` method.  [#3915](https://github.com/meteor/meteor/issues/3915)

* `ReactiveDict` has two new methods, `clear` and `all`. `clear` resets
  the dictionary as if no items had been added, meaning all calls to `get` will
  return `undefined`. `all` converts the dictionary into a regular JavaScript
  object with a snapshot of the keys and values. Inside an autorun, `all`
  registers a dependency on any changes to the dictionary. [#3135](https://github.com/meteor/meteor/issues/3135)

### Utilities

* New `beforeSend` option to `HTTP.call` on the client allows you to directly
  access the `XMLHttpRequest` object and abort the call.  [#4419](https://github.com/meteor/meteor/issues/4419) [#3243](https://github.com/meteor/meteor/issues/3243) [#3266](https://github.com/meteor/meteor/issues/3266)

* Parse `application/javascript` and `application/x-javascript` HTTP replies as
  JSON too.  [#4595](https://github.com/meteor/meteor/issues/4595)

* `Match.test` from the `check` package now properly compares boolean literals,
  just like it does with Numbers and Strings. This applies to the `check`
  function as well.

* Provide direct access to the `mailcomposer` npm module used by the `email`
  package on `EmailInternals.NpmModules`. Allow specifying a `MailComposer`
  object to `Email.send` instead of individual options.  [#4209](https://github.com/meteor/meteor/issues/4209)

* Expose `Spiderable.requestTimeoutMs` from `spiderable` package to
  allow apps to set the timeout for running phantomjs.

* The `spiderable` package now reports the URL it's trying to fetch on failure.


### Other bug fixes and improvements

* Upgraded dependencies:

  - Node: 0.10.40 (from 0.10.36)
  - uglify-js: 2.4.20 (from 2.4.17)
  - http-proxy: 1.11.1 (from 1.6.0)

* `Meteor.loginWithGoogle` now supports `prompt`. Choose a prompt to always be
  displayed on Google login.

* Upgraded `coffeescript` package to depend on NPM packages
  coffeescript@1.9.2 and source-map@0.4.2. [#4302](https://github.com/meteor/meteor/issues/4302)

* Upgraded `fastclick` to 1.0.6 to fix an issue in iOS Safari. [#4393](https://github.com/meteor/meteor/issues/4393)

* Fix `Error: Can't render headers after they are sent to the client`.  [#4253](https://github.com/meteor/meteor/issues/4253) [#4750](https://github.com/meteor/meteor/issues/4750)

* `Meteor.settings.public` is always available on client and server,
  and modifications made on the server (for example, during app initialization)
  affect the value seen by connecting clients. [#4704](https://github.com/meteor/meteor/issues/4704)

### Windows

* Increase the buffer size for `netstat` when looking for running Mongo servers. [#4125](https://github.com/meteor/meteor/issues/4125)

* The Windows installer now always fetches the latest available version of
  Meteor at runtime, so that it doesn't need to be recompiled for every release.

* Fix crash in `meteor mongo` on Windows.  [#4711](https://github.com/meteor/meteor/issues/4711)


## v1.1.0.3, 2015-08-03

### Accounts

* When using Facebook API version 2.4, properly fetch `email` and other fields.
  Facebook recently forced all new apps to use version 2.4 of their API.  [#4743](https://github.com/meteor/meteor/issues/4743)


## v1.1.0.2, 2015-04-06

### `meteor` command-line tool

* Revert a change in 1.1.0.1 that caused `meteor mongo` to fail on some Linux
  systems. [#4115](https://github.com/meteor/meteor/issues/4115), [#4124](https://github.com/meteor/meteor/issues/4124), [#4134](https://github.com/meteor/meteor/issues/4134)


## v1.1.0.1, 2015-04-02

### Blaze

* Fix a regression in 1.1 in Blaze Templates: an error happening when View is
  invalidated immediately, causing a client-side crash (accessing
  `destroyMembers` of `undefined`). [#4097](https://github.com/meteor/meteor/issues/4097)

## v1.1, 2015-03-31

### Windows Support

* The Meteor command line tool now officially supports Windows 7, Windows 8.1,
  Windows Server 2008, and Windows Server 2012. It can run from PowerShell or
  Command Prompt.

* There is a native Windows installer that will be available for download from
  <https://www.meteor.com/install> starting with this release.

* In this release, Meteor on Windows supports all features available on Linux
  and Mac except building mobile apps with PhoneGap/Cordova.

* The `meteor admin get-machine` command now supports an additional
  architecture, `os.windows.x86_32`, which can be used to build binary packages
  for Windows.

### Version Solver

* The code that selects compatible package versions for `meteor update`
  and resolves conflicts on `meteor add` has been rewritten from the ground up.
  The core solver algorithm is now based on MiniSat, an open-source SAT solver,
  improving performance and maintainability.

* Refresh the catalog instead of downgrading packages when the versions in
  `.meteor/versions` aren't in the cache.  [#3653](https://github.com/meteor/meteor/issues/3653)

* Don't downgrade packages listed in `.meteor/packages`, or upgrade to a new
  major version, unless the new flag `--allow-incompatible-update` is passed
  as an override.

* Error messages are more detailed when constraints are unsatisfiable.

* Prefer "patched" versions of new indirect dependencies, and take patches
  to them on `meteor update` (for example, `1.0.1` or `1.0.0_1` over `1.0.0`).

* Version Solver is instrumented for profiling (`METEOR_PROFILE=1` in the
  environment).

* Setting the `METEOR_PRINT_CONSTRAINT_SOLVER_INPUT` environment variable
  prints information useful for diagnosing constraint solver bugs.

### Tracker

* Schedule the flush cycle using a better technique than `setTimeout` when
  available.  [#3889](https://github.com/meteor/meteor/issues/3889)

* Yield to the event loop during the flush cycle, unless we're executing a
  synchronous `Tracker.flush()`.  [#3901](https://github.com/meteor/meteor/issues/3901)

* Fix error reporting not being source-mapped properly. [#3655](https://github.com/meteor/meteor/issues/3655)

* Introduce a new option for `Tracker.autorun` - `onError`. This callback can be
  used to handle errors caught in the reactive computations. [#3822](https://github.com/meteor/meteor/issues/3822)

### Blaze

* Fix stack overflow from nested templates and helpers by avoiding recursion
  during rendering.  [#3028](https://github.com/meteor/meteor/issues/3028)

### `meteor` command-line tool

* Don't fail if `npm` prints more than 200K.  [#3887](https://github.com/meteor/meteor/issues/3887)


### Other bug fixes and improvements

* Upgraded dependencies:

  - uglify-js: 2.4.17 (from 2.4.13)

Patches contributed by GitHub users hwillson, mitar, murillo128, Primigenus,
rjakobsson, and tmeasday.


## v1.0.5, 2015-03-25

* This version of Meteor now uses version 2.2 of the Facebook API for
  authentication, instead of 1.0. If you use additional Facebook API methods
  beyond login, you may need to request new permissions.

  Facebook will automatically switch all apps to API version 2.0 on April
  30th, 2015. Please make sure to update your application's permissions and API
  calls by that date.

  For more details, see
  https://github.com/meteor/meteor/wiki/Facebook-Graph-API-Upgrade


## v1.0.4.2, 2015-03-20

* Fix regression in 1.0.4 where using Cordova for the first time in a project
  with hyphens in its directory name would fail.  [#3950](https://github.com/meteor/meteor/issues/3950)


## v1.0.4.1, 2015-03-18

* Fix regression in 1.0.4 where `meteor publish-for-arch` only worked for
  packages without colons in their name.  [#3951](https://github.com/meteor/meteor/issues/3951)

## v1.0.4, 2015-03-17

### Mongo Driver

* Meteor is now tested against MongoDB 2.6 by default (and the bundled version
  used by `meteor run` has been upgraded). It should still work fine with
  MongoDB 2.4.  Previous versions of Meteor mostly worked with MongoDB 2.6, with
  a few caveats:

    - Some upsert invocations did not work with MongoDB in previous versions of
      Meteor.
    - Previous versions of Meteor required setting up a special "user-defined
      role" with access to the `system.replset` table to use the oplog observe
      driver with MongoDB 2.6.  These extra permissions are not required with
      this version of Meteor.

  The MongoDB command needed to set up user permissions for the oplog observe
  driver is slightly different in MongoDB 2.6; see
  https://github.com/meteor/meteor/wiki/Oplog-Observe-Driver for details.

  We have also tested Meteor against the recently-released MongoDB 3.0.0.
  While we are not shipping MongoDB 3.0 with Meteor in this release (preferring
  to wait until its deployment is more widespread), we believe that Meteor
  1.0.4 apps will work fine when used with MongoDB 3.0.0 servers.

* Fix 0.8.1 regression where failure to connect to Mongo at startup would log a
  message but otherwise be ignored. Now it crashes the process, as it did before
  0.8.1.  [#3038](https://github.com/meteor/meteor/issues/3038)

* Use correct transform for allow/deny rules in `update` when different rules
  have different transforms.  [#3108](https://github.com/meteor/meteor/issues/3108)

* Provide direct access to the collection and database objects from the npm
  Mongo driver via new `rawCollection` and `rawDatabase` methods on
  `Mongo.Collection`.  [#3640](https://github.com/meteor/meteor/issues/3640)

* Observing or publishing an invalid query now throws an error instead of
  effectively hanging the server.  [#2534](https://github.com/meteor/meteor/issues/2534)


### Livequery

* If the oplog observe driver gets too far behind in processing the oplog, skip
  entries and re-poll queries instead of trying to keep up.  [#2668](https://github.com/meteor/meteor/issues/2668)

* Optimize common cases faced by the "crossbar" data structure (used by oplog
  tailing and DDP method write tracking).  [#3697](https://github.com/meteor/meteor/issues/3697)

* The oplog observe driver recovers from failed attempts to apply the modifier
  from the oplog (eg, because of empty field names).


### Minimongo

* When acting as an insert, `c.upsert({_id: 'x'}, {foo: 1})` now uses the `_id`
  of `'x'` rather than a random `_id` in the Minimongo implementation of
  `upsert`, just like it does for `c.upsert({_id: 'x'}, {$set: {foo: 1}})`.
  (The previous behavior matched a bug in the MongoDB 2.4 implementation of
  upsert that is fixed in MongoDB 2.6.)  [#2278](https://github.com/meteor/meteor/issues/2278)

* Avoid unnecessary work while paused in minimongo.

* Fix bugs related to observing queries with field filters: `changed` callbacks
  should not trigger unless a field in the filter has changed, and `changed`
  callbacks need to trigger when a parent of an included field is
  unset.  [#2254](https://github.com/meteor/meteor/issues/2254) [#3571](https://github.com/meteor/meteor/issues/3571)

* Disallow setting fields with empty names in minimongo, to match MongoDB 2.6
  semantics.


### DDP

* Subscription handles returned from `Meteor.subscribe` and
  `TemplateInstance#subscribe` now have a `subscriptionId` property to identify
  which subscription the handle is for.

* The `onError` callback to `Meteor.subscribe` has been replaced with a more
  general `onStop` callback that has an error as an optional first argument.
  The `onStop` callback is called when the subscription is terminated for
  any reason.  `onError` is still supported for backwards compatibility. [#1461](https://github.com/meteor/meteor/issues/1461)

* The return value from a server-side `Meteor.call` or `Meteor.apply` is now a
  clone of what the function returned rather than sharing mutable state.  [#3201](https://github.com/meteor/meteor/issues/3201)

* Make it easier to use the Node DDP client implementation without running a web
  server too.  [#3452](https://github.com/meteor/meteor/issues/3452)


### Blaze

* Template instances now have a `subscribe` method that functions exactly like
  `Meteor.subscribe`, but stops the subscription when the template is destroyed.
  There is a new method on Template instances called `subscriptionsReady()`
  which is a reactive function that returns true when all of the subscriptions
  made with `TemplateInstance#subscribe` are ready. There is also a built-in
  helper that returns the same thing and can be accessed with
  `Template.subscriptionsReady` inside any template.

* Add `onRendered`, `onCreated`, and `onDestroyed` methods to
  `Template`. Assignments to `Template.foo.rendered` and so forth are deprecated
  but are still supported for backwards compatibility.

* Fix bug where, when a helper or event handler was called from inside a custom
  block helper,  `Template.instance()` returned the `Template.contentBlock`
  template instead of the actual user-defined template, making it difficult to
  use `Template.instance()` for local template state.

* `Template.instance()` now works inside `Template.body`.  [#3631](https://github.com/meteor/meteor/issues/3631)

* Allow specifying attributes on `<body>` tags in templates.

* Improve performance of rendering large arrays.  [#3596](https://github.com/meteor/meteor/issues/3596)


### Isobuild

* Support `Npm.require('foo/bar')`.  [#3505](https://github.com/meteor/meteor/issues/3505) [#3526](https://github.com/meteor/meteor/issues/3526)

* In `package.js` files, `Npm.require` can only require built-in Node modules
  (and dev bundle modules, though you shouldn't depend on that), not the modules
  from its own `Npm.depends`. Previously, such code would work but only on the
  second time a `package.js` was executed.

* Ignore vim swap files in the `public` and `private` directories.  [#3322](https://github.com/meteor/meteor/issues/3322)

* Fix regression in 1.0.2 where packages might not be rebuilt when the compiler
  version changes.


### Meteor Accounts

* The `accounts-password` `Accounts.emailTemplates` can now specify arbitrary
  email `headers`.  The `from` address can now be set separately on the
  individual templates, and is a function there rather than a static
  string. [#2858](https://github.com/meteor/meteor/issues/2858) [#2854](https://github.com/meteor/meteor/issues/2854)

* Add login hooks on the client: `Accounts.onLogin` and
  `Accounts.onLoginFailure`. [#3572](https://github.com/meteor/meteor/issues/3572)

* Add a unique index to the collection that stores OAuth login configuration to
  ensure that only one configuration exists per service.  [#3514](https://github.com/meteor/meteor/issues/3514)

* On the server, a new option
  `Accounts.setPassword(user, password, { logout: false })` overrides the
  default behavior of logging out all logged-in connections for the user.  [#3846](https://github.com/meteor/meteor/issues/3846)


### Webapp

* `spiderable` now supports escaped `#!` fragments.  [#2938](https://github.com/meteor/meteor/issues/2938)

* Disable `appcache` on Firefox by default.  [#3248](https://github.com/meteor/meteor/issues/3248)

* Don't overly escape `Meteor.settings.public` and other parts of
  `__meteor_runtime_config__`.  [#3730](https://github.com/meteor/meteor/issues/3730)

* Reload the client program on `SIGHUP` or Node-specific IPC messages, not
  `SIGUSR2`.


### `meteor` command-line tool

* Enable tab-completion of global variables in `meteor shell`.  [#3227](https://github.com/meteor/meteor/issues/3227)

* Improve the stability of `meteor shell`.  [#3437](https://github.com/meteor/meteor/issues/3437) [#3595](https://github.com/meteor/meteor/issues/3595) [#3591](https://github.com/meteor/meteor/issues/3591)

* `meteor login --email` no longer takes an ignored argument.  [#3532](https://github.com/meteor/meteor/issues/3532)

* Fix regression in 1.0.2 where `meteor run --settings s` would ignore errors
  reading or parsing the settings file.  [#3757](https://github.com/meteor/meteor/issues/3757)

* Fix crash in `meteor publish` in some cases when the package is inside an
  app. [#3676](https://github.com/meteor/meteor/issues/3676)

* Fix crashes in `meteor search --show-all` and `meteor search --maintainer`.
  \#3636

* Kill PhantomJS processes after `meteor --test`, and only run the app
  once. [#3205](https://github.com/meteor/meteor/issues/3205) [#3793](https://github.com/meteor/meteor/issues/3793)

* Give a better error when Mongo fails to start up due to a full disk.  [#2378](https://github.com/meteor/meteor/issues/2378)

* After killing existing `mongod` servers, also clear the `mongod.lock` file.

* Stricter validation for package names: they cannot begin with a hyphen, end
  with a dot, contain two consecutive dots, or start or end with a colon.  (No
  packages on Atmosphere fail this validation.)  Additionally, `meteor create
  --package` applies the same validation as `meteor publish` and disallows
  packages with multiple colons.  (Packages with multiple colons like
  `local-test:iron:router` are used internally by `meteor test-packages` so that
  is not a strict validation rule.)

* `meteor create --package` now no longer creates a directory with the full
  name of the package, since Windows file systems cannot have colon characters
  in file paths. Instead, the command now creates a directory named the same
  as the second part of the package name after the colon (without the username
  prefix).


### Meteor Mobile

* Upgrade the Cordova CLI dependency from 3.5.1 to 4.2.0. See the release notes
  for the 4.x series of the Cordova CLI [on Apache
  Cordova](http://cordova.apache.org/announcements/2014/10/16/cordova-4.html).

* Related to the recently discovered [attack
  vectors](http://cordova.apache.org/announcements/2014/08/04/android-351.html)
  in Android Cordova apps, Meteor Cordova apps no longer allow access to all
  domains by default. If your app access external resources over XHR, you need
  to add them to the whitelist of allowed domains with the newly added
  [`App.accessRule`
  method](https://docs.meteor.com/#/full/App-accessRule) in your
  `mobile-config.js` file.

* Upgrade Cordova Plugins dependencies in Meteor Core packages:
  - `org.apache.cordova.file`: from 1.3.0 to 1.3.3
  - `org.apache.cordova.file-transfer`: from 0.4.4 to 0.5.0
  - `org.apache.cordova.splashscreen`: from 0.3.3 to 1.0.0
  - `org.apache.cordova.console`: from 0.2.10 to 0.2.13
  - `org.apache.cordova.device`: from 0.2.11 to 0.3.0
  - `org.apache.cordova.statusbar`: from 0.1.7 to 0.1.10
  - `org.apache.cordova.inappbrowser`: from 0.5.1 to 0.6.0
  - `org.apache.cordova.inappbrowser`: from 0.5.1 to 0.6.0

* Use the newer `ios-sim` binary, compiled with Xcode 6 on OS X Mavericks.


### Tracker

* Use `Session.set({k1: v1, k2: v2})` to set multiple values at once.


### Utilities

* Provide direct access to all options supported by the `request` npm module via
  the new server-only `npmRequestOptions` option to `HTTP.call`.  [#1703](https://github.com/meteor/meteor/issues/1703)


### Other bug fixes and improvements

* Many internal refactorings towards supporting Meteor on Windows are in this
  release.

* Remove some packages used internally to support legacy MDG systems
  (`application-configuration`, `ctl`, `ctl-helper`, `follower-livedata`,
  `dev-bundle-fetcher`, and `star-translate`).

* Provide direct access to some npm modules used by core packages on the
  `NpmModules` field of `WebAppInternals`, `MongoInternals`, and
  `HTTPInternals`.

* Upgraded dependencies:

  - node: 0.10.36 (from 0.10.33)
  - Fibers: 1.0.5 (from 1.0.1)
  - MongoDB: 2.6.7 (from 2.4.12)
  - openssl in mongo: 1.0.2 (from 1.0.1j)
  - MongoDB driver: 1.4.32 (from 1.4.1)
  - bson: 0.2.18 (from 0.2.7)
  - request: 2.53.0 (from 2.47.0)


Patches contributed by GitHub users 0a-, awatson1978, awwx, bwhitty,
christianbundy, d4nyll, dandv, DanielDent, DenisGorbachev, fay-jai, gsuess,
hwillson, jakozaur, meonkeys, mitar, netanelgilad, queso, rbabayoff, RobertLowe,
romanzolotarev, Siilwyn, and tmeasday.


## v.1.0.3.2, 2015-02-25

* Fix regression in 1.0.3 where the `meteor` tool could crash when downloading
  the second build of a given package version; for example, when running `meteor
  deploy` on an OSX or 32-bit Linux system for an app containing a binary
  package.  [#3761](https://github.com/meteor/meteor/issues/3761)


## v.1.0.3.1, 2015-01-20

* Rewrite `meteor show` and `meteor search` to show package information for
  local packages and to show if the package is installed for non-local
  packages. Introduce the `--show-all` flag, and deprecate the
  `--show-unmigrated` and `--show-old flags`.  Introduce the `--ejson` flag to
  output an EJSON object.

* Support README.md files in`meteor publish`. Take in the documentation file in
  `package.js` (set to `README.md` by default) and upload it to the server at
  publication time. Excerpt the first non-header Markdown section for use in
  `meteor show`.

* Support updates of package version metadata after that version has been
  published by running `meteor publish --update` from the package directory.

* Add `meteor test-packages --velocity` (similar to `meteor run --test`).  [#3330](https://github.com/meteor/meteor/issues/3330)

* Fix `meteor update <packageName>` to update `<packageName>` even if it's an
  indirect dependency of your app.  [#3282](https://github.com/meteor/meteor/issues/3282)

* Fix stack trace when a browser tries to use the server like a proxy.  [#1212](https://github.com/meteor/meteor/issues/1212)

* Fix inaccurate session statistics and possible multiple invocation of
  Connection.onClose callbacks.

* Switch CLI tool filesystem calls from synchronous to yielding (pro: more
  concurrency, more responsive to signals; con: could introduce concurrency
  bugs)

* Don't apply CDN prefix on Cordova. [#3278](https://github.com/meteor/meteor/issues/3278) [#3311](https://github.com/meteor/meteor/issues/3311)

* Don't try to refresh client app in the runner unless the app actually has the
  autoupdate package. [#3365](https://github.com/meteor/meteor/issues/3365)

* Fix custom release banner logic. [#3353](https://github.com/meteor/meteor/issues/3353)

* Apply HTTP followRedirects option to non-GET requests.  [#2808](https://github.com/meteor/meteor/issues/2808)

* Clean up temporary directories used by package downloads sooner.  [#3324](https://github.com/meteor/meteor/issues/3324)

* If the tool knows about the requested release but doesn't know about the build
  of its tool for the platform, refresh the catalog rather than failing
  immediately.  [#3317](https://github.com/meteor/meteor/issues/3317)

* Fix `meteor --get-ready` to not add packages to your app.

* Fix some corner cases in cleaning up app processes in the runner. Drop
  undocumented `--keepalive` support. [#3315](https://github.com/meteor/meteor/issues/3315)

* Fix CSS autoupdate when `$ROOT_URL` has a non-trivial path.  [#3111](https://github.com/meteor/meteor/issues/3111)

* Save Google OAuth idToken to the User service info object.

* Add git info to `meteor --version`.

* Correctly catch a case of illegal `Tracker.flush` during `Tracker.autorun`.  [#3037](https://github.com/meteor/meteor/issues/3037)

* Upgraded dependencies:

  - jquery: 1.11.2 (from 1.11.0)

Patches by GitHub users DanielDent, DanielDornhardt, PooMaster, Primigenus,
Tarang, TomFreudenberg, adnissen, dandv, fay-jai, knownasilya, mquandalle,
ogourment, restebanez, rissem, smallhelm and tmeasday.

## v1.0.2.1, 2014-12-22

* Fix crash in file change watcher.  [#3336](https://github.com/meteor/meteor/issues/3336)

* Allow `meteor test-packages packages/*` even if not all package directories
  have tests.  [#3334](https://github.com/meteor/meteor/issues/3334)

* Fix typo in `meteor shell` output. [#3326](https://github.com/meteor/meteor/issues/3326)


## v1.0.2, 2014-12-19

### Improvements to the `meteor` command-line tool

* A new command called `meteor shell` attaches an interactive terminal to
  an already-running server process, enabling inspection and execution of
  server-side data and code, with dynamic tab completion of variable names
  and properties. To see `meteor shell` in action, type `meteor run` in an
  app directory, then (in another terminal) type `meteor shell` in the
  same app directory. You do not have to wait for the app to start before
  typing `meteor shell`, as it will automatically connect when the server
  is ready. Note that `meteor shell` currently works for local development
  only, and is not yet supported for apps running on remote hosts.

* We've done a major internal overhaul of the `meteor` command-line tool with an
  eye to correctness, maintainability, and performance.  Some details include:
  * Refresh the package catalog for build commands only when an error
    occurs that could be fixed by a refresh, not for every build command.
  * Never run the constraint solver to select package versions more than once
    per build.
  * Built packages ("isopacks") are now cached inside individual app directories
    instead of inside their source directories.
  * `meteor run` starts Mongo in parallel with building the application.
  * The constraint solver no longer leaves a `versions.json` file in your
    packages source directories; when publishing a package that is not inside an
    app, it will leave a `.versions` file (with the same format as
    `.meteor/versions`) which you should check into source control.
  * The constraint solver's model has been simplified so that plugins must use
    the same version of packages as their surrounding package when built from
    local source.

* Using `meteor debug` no longer requires manually continuing the debugger when
  your app restarts, and it no longer overwrites the symbol `_` inside your app.

* Output from the command-line tool is now word-wrapped to the width of your
  terminal.

* Remove support for the undocumented earliestCompatibleVersion feature of the
  package system.

* Reduce CPU usage and disk I/O bandwidth by using kernel file-system change
  notification events where possible. On file systems that do not support these
  events (NFS, Vagrant Virtualbox shared folders, etc), file changes will only
  be detected every 5 seconds; to detect changes more often in these cases (but
  use more CPU), set the `METEOR_WATCH_FORCE_POLLING` environment
  variable. [#2135](https://github.com/meteor/meteor/issues/2135)

* Reduce CPU usage by fixing a check for a parent process in `meteor
  run` that was happening constantly instead of every few seconds. [#3252](https://github.com/meteor/meteor/issues/3252)

* Fix crash when two plugins defined source handlers for the same
  extension. [#3015](https://github.com/meteor/meteor/issues/3015) [#3180](https://github.com/meteor/meteor/issues/3180)

* Fix bug (introduced in 0.9.3) where the warning about using experimental
  versions of packages was printed too often.

* Fix bug (introduced in 1.0) where `meteor update --patch` crashed.

* Fix bug (introduced in 0.9.4) where banners about new releases could be
  printed too many times.

* Fix crash when a package version contained a dot-separated pre-release part
  with both digits and non-digits. [#3147](https://github.com/meteor/meteor/issues/3147)

* Corporate HTTP proxy support is now implemented using our websocket library's
  new built-in implementation instead of a custom implementation. [#2515](https://github.com/meteor/meteor/issues/2515)

### Blaze

* Add default behavior for `Template.parentData` with no arguments. This
  selects the first parent. [#2861](https://github.com/meteor/meteor/issues/2861)

* Fix `Blaze.remove` on a template's view to correctly remove the DOM
  elements when the template was inserted using
  `Blaze.renderWithData`. [#3130](https://github.com/meteor/meteor/issues/3130)

* Allow curly braces to be escaped in Spacebars. Use the special
  sequences `{{|` and `{{{|` to insert a literal `{{` or `{{{`.

### Meteor Accounts

* Allow integration with OAuth1 servers that require additional query
  parameters to be passed with the access token. [#2894](https://github.com/meteor/meteor/issues/2894)

* Expire a user's password reset and login tokens in all circumstances when
  their password is changed.

### Other bug fixes and improvements

* Some packages are no longer released as part of the core release process:
  amplify, backbone, bootstrap, d3, jquery-history, and jquery-layout. This
  means that new versions of these packages can be published outside of the full
  Meteor release cycle.

* Require plain objects as the update parameter when doing replacements
  in server-side collections.

* Fix audit-argument-checks spurious failure when an argument is NaN. [#2914](https://github.com/meteor/meteor/issues/2914)

### Upgraded dependencies

  - node: 0.10.33 (from 0.10.29)
  - source-map-support: 0.2.8 (from 0.2.5)
  - semver: 4.1.0 (from 2.2.1)
  - request: 2.47.0 (from 2.33.0)
  - tar: 1.0.2 (from 1.0.1)
  - source-map: 0.1.40 (from 0.1.32)
  - sqlite3: 3.0.2 (from 3.0.0)
  - phantomjs npm module: 1.9.12 (from 1.8.1-1)
  - http-proxy: 1.6.0 (from a fork of 1.0.2)
  - esprima: 1.2.2 (from an unreleased 1.1-era commit)
  - escope: 1.0.1 (from 1.0.0)
  - openssl in mongo: 1.0.1j (from 1.0.1g)
  - faye-websocket: 0.8.1 (from using websocket-driver instead)
  - MongoDB: 2.4.12 (from 2.4.9)


Patches by GitHub users andylash, anstarovoyt, benweissmann, chrisbridgett,
colllin, dandv, ecwyne, graemian, JamesLefrere, kevinchiu, LyuGGang, matteodem,
mitar, mquandalle, musically-ut, ograycode, pcjpcj2, physiocoder, rgoomar,
timhaines, trusktr, Urigo, and zol.


## v1.0.1, 2014-12-09

* Fix a security issue in allow/deny rules that could result in data
  loss. If your app uses allow/deny rules, or uses packages that use
  allow/deny rules, we recommend that you update immediately.


## v1.0, 2014-10-28

### New Features

* Add the `meteor admin get-machine` command to make it easier to
  publish packages with binary dependencies for all
  architectures. `meteor publish` no longer publishes builds
  automatically if your package has binary NPM dependencies.

* New `localmarket` example, highlighting Meteor's support for mobile
  app development.

* Restyle the `leaderboard` example, and optimize it for both desktop
  and mobile.

### Performance

* Reduce unnecessary syncs with the package server, which speeds up
  startup times for many commands.

* Speed up `meteor deploy` by not bundling unnecessary files and
  programs.

* To make Meteor easier to use on slow or unreliable network
  connections, increase timeouts for DDP connections that the Meteor
  tool uses to communicate with the package server. [#2777](https://github.com/meteor/meteor/issues/2777), [#2789](https://github.com/meteor/meteor/issues/2789).

### Mobile App Support

* Implemented reasonable default behavior for launch screens on mobile
  apps.

* Don't build for Android when only the iOS build is required, and
  vice versa.

* Fix bug that could cause mobile apps to stop being able to receive hot
  code push updates.

* Fix bug where Cordova clients connected to http://example.com instead
  of https://example.com when https:// was specified in the
  --mobile-server option. [#2880](https://github.com/meteor/meteor/issues/2880)

* Fix stack traces when attempting to build or run iOS apps on Linux.

* Print a warning when building an app with mobile platforms and
  outputting the build into the source tree. Outputting a build into the
  source tree can cause subsequent builds to fail because they will
  treat the build output as source files.

* Exit from `meteor run` when new Cordova plugins or platforms are
  added, since we don't support hot code push for new plugins or
  platforms.

* Fix quoting of arguments to Cordova plugins.

* The `accounts-twitter` package now works in Cordova apps in local
  development. For workarounds for other login providers in local
  development mode, see
  https://github.com/meteor/meteor/wiki/OAuth-for-mobile-Meteor-clients.

### Packaging

* `meteor publish-for-arch` can publish packages built with different Meteor
  releases.

* Fix default `api.versionsFrom` field in packages created with `meteor
  create --package`.

* Fix bug where changes in an app's .meteor/versions file would not
  cause the app to be rebuilt.

### Other bug fixes and improvements

* Use TLSv1 in the `spiderable` package, for compatibility with servers
  that have disabled SSLv3 in response to the POODLE bug.

* Work around the `meteor run` proxy occasionally running out of sockets.

* Fix bug with regular expressions in minimongo. [#2817](https://github.com/meteor/meteor/issues/2817)

* Add READMEs for several core packages.

* Include protocols in URLs printed by `meteor deploy`.

* Improve error message for limited ordered observe. [#1643](https://github.com/meteor/meteor/issues/1643)

* Fix missing dependency on `random` in the `autoupdate` package. [#2892](https://github.com/meteor/meteor/issues/2892)

* Fix bug where all CSS would be removed from connected clients if a
  CSS-only change is made between local development server restarts or
  when deploying with `meteor deploy`.

* Increase height of the Google OAuth popup to the Google-recommended
  value.

* Fix the layout of the OAuth configuration dialog when used with
  Bootstrap.

* Allow build plugins to override the 'bare' option on added source
  files. [#2834](https://github.com/meteor/meteor/issues/2834)

Patches by GitHub users DenisGorbachev, ecwyne, mitar, mquandalle,
Primigenus, svda, yauh, and zol.


## v0.9.4.1, 2014-12-09 (backport)

* Fix a security issue in allow/deny rules that could result in data
  loss. If your app uses allow/deny rules, or uses packages that use
  allow/deny rules, we recommend that you update immediately.
  Backport from 1.0.1.


## v0.9.4, 2014-10-13

### New Features

* The new `meteor debug` command and `--debug-port` command line option
  to `meteor run` allow you to easily use node-inspector to debug your
  server-side code. Add a `debugger` statement to your code to create a
  breakpoint.

* Add new a `meteor run --test` command that runs
  [Velocity](https://github.com/meteor-velocity/velocity) tests in your
  app .

* Add new callbacks `Accounts.onResetPasswordLink`,
  `Accounts.onEnrollmentLink`, and `Accounts.onEmailVerificationLink`
  that make it easier to build custom user interfaces on top of the
  accounts system. These callbacks should be registered before
  `Meteor.startup` fires, and will be called if the URL matches a link
  in an email sent by `Accounts.resetPassword`, etc. See
  https://docs.meteor.com/#Accounts-onResetPasswordLink.

* A new configuration file for mobile apps,
  `<APP>/mobile-config.js`. This allows you to set app metadata, icons,
  splash screens, preferences, and PhoneGap/Cordova plugin settings
  without needing a `cordova_build_override` directory. See
  https://docs.meteor.com/#mobileconfigjs.


### API Changes

* Rename `{{> UI.dynamic}}` to `{{> Template.dynamic}}`, and likewise
  with `UI.contentBlock` and `UI.elseBlock`. The UI namespace is no
  longer used anywhere except for backwards compatibility.

* Deprecate the `Template.someTemplate.myHelper = ...` syntax in favor
  of `Template.someTemplate.helpers(...)`.  Using the older syntax still
  works, but prints a deprecation warning to the console.

* `Package.registerBuildPlugin` its associated functions have been added
  to the public API, cleaned up, and documented. The new function is
  identical to the earlier _transitional_registerBuildPlugin except for
  minor backwards-compatible API changes. See
  https://docs.meteor.com/#Package-registerBuildPlugin

* Rename the `showdown` package to `markdown`.

* Deprecate the `amplify`, `backbone`, `bootstrap`, and `d3` integration
  packages in favor of community alternatives.  These packages will no
  longer be maintained by MDG.


### Tool Changes

* Improved output from `meteor build` to make it easier to publish
  mobile apps to the App Store and Play Store. See the wiki pages for
  instructions on how to publish your
  [iOS](https://github.com/meteor/meteor/wiki/How-to-submit-your-iOS-app-to-App-Store)
  and
  [Android](https://github.com/meteor/meteor/wiki/How-to-submit-your-Android-app-to-Play-Store)
  apps.

* Packages can now be marked as debug-mode only by adding `debugOnly:
  true` to `Package.describe`. Debug-only packages are not included in
  the app when it is bundled for production (`meteor build` or `meteor
  run --production`). This allows package authors to build packages
  specifically for testing and debugging without increasing the size of
  the resulting app bundle or causing apps to ship with debug
  functionality built in.

* Rework the process for installing mobile development SDKs. There is
  now a `meteor install-sdk` command that automatically install what
  software it can and points to documentation for the parts that
  require manual installation.

* The `.meteor/cordova-platforms` file has been renamed to
  `.meteor/platforms` and now includes the default `server` and
  `browser` platforms. The default platforms can't currently be removed
  from a project, though this will be possible in the future. The old
  file will be automatically migrated to the new one when the app is run
  with Meteor 0.9.4 or above.

* The `unipackage.json` file inside downloaded packages has been renamed
  to `isopack.json` and has an improved forwards-compatible format. To
  maintain backwards compatibility with previous releases, packages will
  be built with both files.

* The local package metadata cache now uses SQLite, which is much faster
  than the previous implementation. This improves `meteor` command line
  tool startup time.

* The constraint solver used by the client to find compatible versions
  of packages is now much faster.

* The `--port` option to `meteor run` now requires a numeric port
  (e.g. `meteor run --port example.com` is no longer valid).

* The `--mobile-port` option `meteor run` has been reworked. The option
  is now `--mobile-server` in `meteor run` and `--server` in `meteor
  build`. `--server` is required for `meteor build` in apps with mobile
  platforms installed. `--mobile-server` defaults to an automatically
  detected IP address on port 3000, and `--server` requires a hostname
  but defaults to port 80 if a port is not specified.

* Operations that take longer than a few seconds (e.g. downloading
  packages, installing the Android SDK, etc) now show a progress bar.

* Complete support for using an HTTP proxy in the `meteor` command line
  tool. Now all DDP connections can work through a proxy.  Use the standard
  `http_proxy` environment variable to specify your proxy endpoint.  [#2515](https://github.com/meteor/meteor/issues/2515)


### Bug Fixes

* Fix behavior of ROOT_URL with path ending in `/`.

* Fix source maps when using a ROOT_URL with a path. [#2627](https://github.com/meteor/meteor/issues/2627)

* Change the mechanism that the Meteor tool uses to clean up app server
  processes. The new mechanism is more resilient to slow app bundles and
  other CPU-intensive tasks. [#2536](https://github.com/meteor/meteor/issues/2536), [#2588](https://github.com/meteor/meteor/issues/2588).


Patches by GitHub users cryptoquick, Gaelan, jperl, meonkeys, mitar,
mquandalle, prapicault, pscanf, richguan, rick-golden-healthagen,
rissem, rosh93, rzymek, and timoabend


## v0.9.3.1, 2014-09-30

* Don't crash when failing to contact the package server. [#2713](https://github.com/meteor/meteor/issues/2713)

* Allow more than one dash in package versions. [#2715](https://github.com/meteor/meteor/issues/2715)


## v0.9.3, 2014-09-25

### More Package Version Number Flexibility

* Packages now support relying on multiple major versions of their
  dependencies (eg `blaze@1.0.0 || 2.0.0`). Additionally, you can now
  call `api.versionsFrom(<release>)` multiple times, or with an array
  (eg `api.versionsFrom([<release1>, <release2>])`. Meteor will
  interpret this to mean that the package will work with packages from
  all the listed releases.

* Support for "wrapped package" version numbers. There is now a `_` field
  in version numbers. The `_` field must be an integer, and versions with
  the `_` are sorted after versions without. This allows using the
  upstream version number as the Meteor package version number and being
  able to publish multiple version of the Meteor package (e.g.
  `jquery@1.11.1_2`).

Note: packages using the `||` operator or the `_` symbol in their
versions or dependencies will be invisible to pre-0.9.3 users. Meteor
versions 0.9.2 and before do not understand the new version formats and
will not be able to use versions of packages that use the new features.


### Other Command-line Tool Improvements

* More detailed constraint solver output. Meteor now tells you which
  constraints prevent upgrading or adding new packages. This will make
  it much easier to update your app to new versions.

* Better handling of pre-release versions (e.g. versions with
  `-`). Pre-release packages will now be included in an app if and only
  if there is no way to meet the app's constraints without using a
  pre-release package.

* Add `meteor admin set-unmigrated` to allow maintainers to hide
  pre-0.9.0 packages in `meteor search` and `meteor show`. This will not
  stop users from continuing to use the package, but it helps prevent
  new users from finding old non-functional packages.

* Progress bars for time-intensive operations, like downloading large
  packages.


### Other Changes

* Offically support `Meteor.wrapAsync` (renamed from
  `Meteor._wrapAsync`). Additionally, `Meteor.wrapAsync` now lets you
  pass an object to bind as `this` in the wrapped call. See
  https://docs.meteor.com/#meteor_wrapasync.

* The `reactive-dict` package now allows an optional name argument to
  enable data persistence during hot code push.


Patches by GitHub users evliu, meonkeys, mitar, mizzao, mquandalle,
prapicault, waitingkuo, wulfmeister.



## v0.9.2.2, 2014-09-17

* Fix regression in 0.9.2 that prevented some users from accessing the
  Meteor development server in their browser. Specifically, 0.9.2
  unintentionally changed the development mode server's default bind
  host to localhost instead of 0.0.0.0. [#2596](https://github.com/meteor/meteor/issues/2596)


## v0.9.2.1, 2014-09-15

* Fix versions of packages that were published with `-cordova` versions
  in 0.9.2 (appcache, fastclick, htmljs, logging, mobile-status-bar,
  routepolicy, webapp-hashing).


## v0.9.2, 2014-09-15

This release contains our first support for building mobile apps in
Meteor, for both iOS and Android. This support comes via an
integration with Apache's Cordova/PhoneGap project.

  * You can use Cordova/PhoneGap packages in your application or inside
    a Meteor package to access a device's native functions directly from
    JavaScript code.
  * The `meteor add-platform` and `meteor run` commands now let you
    launch the app in the iOS or Android simulator or run it on an
    attached hardware device.
  * This release extends hot code push to support live updates into
    installed native apps.
  * The `meteor bundle` command has been renamed to `meteor build` and
    now outputs build projects for the mobile version of the targeted
    app.
  * See
    https://github.com/meteor/meteor/wiki/Meteor-Cordova-Phonegap-integration
    for more information about how to get started building mobile apps
    with Meteor.

* Better mobile support for OAuth login: you can now use a
  redirect-based flow inside UIWebViews, and the existing popup-based
  flow has been adapted to work in Cordova/PhoneGap apps.

#### Bug fixes and minor improvements

* Fix sorting on non-trivial keys in Minimongo. [#2439](https://github.com/meteor/meteor/issues/2439)

* Bug fixes and performance improvements for the package system's
  constraint solver.

* Improved error reporting for misbehaving oplog observe driver. [#2033](https://github.com/meteor/meteor/issues/2033) [#2244](https://github.com/meteor/meteor/issues/2244)

* Drop deprecated source map linking format used for older versions of
  Firefox.  [#2385](https://github.com/meteor/meteor/issues/2385)

* Allow Meteor tool to run from a symlink. [#2462](https://github.com/meteor/meteor/issues/2462)

* Assets added via a plugin are no longer considered source files. [#2488](https://github.com/meteor/meteor/issues/2488)

* Remove support for long deprecated `SERVER_ID` environment
  variable. Use `AUTOUPDATE_VERSION` instead.

* Fix bug in reload-safetybelt package that resulted in reload loops in
  Chrome with cookies disabled.

* Change the paths for static assets served from packages. The `:`
  character is replaced with the `_` character in package names so as to
  allow serving on mobile devices and ease operation on Windows. For
  example, assets from the `abc:bootstrap` package are now served at
  `/packages/abc_bootstrap` instead of `/packages/abc:bootstrap`.

* Also change the paths within a bundled Meteor app to allow for
  different client architectures (eg mobile). For example,
  `bundle/programs/client` is now `bundle/programs/web.browser`.


Patches by GitHub users awwx, mizzao, and mquandalle.



## v0.9.1.1, 2014-09-06

* Fix backwards compatibility for packages that had weak dependencies
  on packages renamed in 0.9.1 (`ui`, `deps`, `livedata`). [#2521](https://github.com/meteor/meteor/issues/2521)

* Fix error when using the `reactive-dict` package without the `mongo`
  package.


## v0.9.1, 2014-09-04

#### Organizations in Meteor developer accounts

Meteor 0.9.1 ships with organizations support in Meteor developer
accounts. Organizations are teams of users that make it easy to
collaborate on apps and packages.

Create an organization at
https://www.meteor.com/account-settings/organizations. Run the `meteor
authorized` command in your terminal to give an organization
permissions to your apps. To add an organization as a maintainer of
your packages, use the `meteor admin maintainers` command. You can
also publish packages with an organization's name in the package name
prefix instead of your own username.


#### One backwards incompatible change for templates

* Templates can no longer be named "body" or "instance".

#### Backwards compatible Blaze API changes

* New public and documented APIs:
  * `Blaze.toHTMLWithData()`
  * `Template.currentData()`
  * `Blaze.getView()`
  * `Template.parentData()` (previously `UI._parentData()`)
  * `Template.instance()` (previously `UI._templateInstance()`)
  * `Template.body` (previously `UI.body`)
  * `new Template` (previously `Template.__create__`)
  * `Blaze.getData()` (previously `UI.getElementData`, or `Blaze.getCurrentData` with no arguments)

* Deprecate the `ui` package. Instead, use the `blaze` package. The
  `UI` and `Blaze` symbols are now the same.

* Deprecate `UI.insert`. `UI.render` and `UI.renderWithData` now
  render a template and place it in the DOM.

* Add an underscore to some undocumented Blaze APIs to make them
  internal. Notably: `Blaze._materializeView`, `Blaze._createView`,
  `Blaze._toText`, `Blaze._destroyView`, `Blaze._destroyNode`,
  `Blaze._withCurrentView`, `Blaze._DOMBackend`,
  `Blaze._TemplateWith`

* Document Views. Views are the machinery powering DOM updates in
  Blaze.

* Expose `view` property on template instances.

#### Backwards compatible renames

* Package renames
  * `livedata` -> `ddp`
  * `mongo-livedata` -> `mongo`
  * `standard-app-packages` -> `meteor-platform`
* Symbol renames
  * `Meteor.Collection` -> `Mongo.Collection`
  * `Meteor.Collection.Cursor` -> `Mongo.Cursor`
  * `Meteor.Collection.ObjectID` -> `Mongo.ObjectID`
  * `Deps` -> `Tracker`

#### Other

* Add `reactive-var` package. Lets you define a single reactive
  variable, like a single key in `Session`.

* Don't throw an exception in Chrome when cookies and local storage
  are blocked.

* Bump DDP version to "1". Clients connecting with version "pre1" or
  "pre2" should still work.

* Allow query parameters in OAuth1 URLs. [#2404](https://github.com/meteor/meteor/issues/2404)

* Fix `meteor list` if not all packages on server. Fixes [#2468](https://github.com/meteor/meteor/issues/2468)

Patch by GitHub user mitar.


## v0.9.0.1, 2014-08-27

* Fix issues preventing hot code reload from automatically reloading webapps in
  two cases: when the old app was a pre-0.9.0 app, and when the app used
  appcache. (In both cases, an explicit reload still worked.)

* Fix publishing packages containing a plugin with platform-specific code but
  no platform-specific code in the main package.

* Fix `meteor add package@version` when the package was already added with a
  different version constraint.

* Improve treatment of pre-release packages (packages with a dash in their
  version). Guarantee that they will not be chosen by the constraint solver
  unless explicitly requested.  `meteor list` won't suggest that you update to
  them.

* Fix slow spiderable executions.

* Fix dev-mode client-only restart when client files changed very soon after
  server restart.

* Fix stack trace on `meteor add` constraint solver failure.

* Fix "access-denied" stack trace when publishing packages.


## v0.9.0, 2014-08-26

Meteor 0.9.0 introduces the Meteor Package Server. Incorporating lessons from
our community's Meteorite tool, Meteor 0.9.0 allows users to develop and publish
Meteor packages to a central repository. The `meteor publish` command is used to
publish packages. Non-core packages can now be added with `meteor add`, and you
can specify version constraints on the packages you use. Binary packages can be
published for additional architectures with `meteor publish-for-arch`, which
allows cross-platform deploys and bundling.  You can search for packages with
`meteor search` and display information on them with `meteor show`, or you can
use the Atmosphere web interface developed by Percolate Studio at
https://atmospherejs.com/

See https://docs.meteor.com/#writingpackages and
https://docs.meteor.com/#packagejs for more details.

Other packaging-related changes:

* `meteor list` now lists the packages your app is using, which was formerly the
  behavior of `meteor list --using`. To search for packages you are not
  currently using, use `meteor search`.  The concept of an "internal" package
  (which did not show up in `meteor list`) no longer exists.

* To prepare a bundle created with `meteor bundle` for execution on a
  server, you now run `npm install` with no arguments instead of having
  to specify a few specific npm modules and their versions
  explicitly. See the README in the generated bundle for more details.

* All `under_score`-style `package.js` APIs (`Package.on_use`, `api.add_files`,
  etc) have been replaced with `camelCase` names (`Package.onUse`,
  `api.addFiles`, etc).  The old names continue to work for now.

* There's a new `archMatching` option to `Plugin.registerSourceHandler`, which
  should be used by any plugin whose output is only for the client or only for
  the server (eg, CSS and HTML templating packages); this allows Meteor to avoid
  restarting the server when files processed by these plugins change.

Other changes:

* When running your app with the local development server, changes that only
  affect the client no longer require restarting the server.  Changes that only
  affect CSS no longer require the browser to refresh the page, both in local
  development and in some production environments.  [#490](https://github.com/meteor/meteor/issues/490)

* When a call to `match` fails in a method or subscription, log the
  failure on the server. (This matches the behavior described in our docs)

* The `appcache` package now defaults to functioning on all browsers
  that support the AppCache API, rather than a whitelist of browsers.
  The main effect of this change is that `appcache` is now enabled by
  default on Firefox, because Firefox no longer makes a confusing
  popup. You can still disable individual browsers with
  `AppCache.config`.  [#2241](https://github.com/meteor/meteor/issues/2241)

* The `forceApprovalPrompt` option can now be specified in `Accounts.ui.config`
  in addition to `Meteor.loginWithGoogle`.  [#2149](https://github.com/meteor/meteor/issues/2149)

* Don't leak websocket clients in server-to-server DDP in some cases (and fix
  "Got open from inactive client"
  error). https://github.com/faye/websocket-driver-node/pull/8

* Updated OAuth url for login with Meetup.

* Allow minimongo `changed` callbacks to mutate their `oldDocument`
  argument. [#2231](https://github.com/meteor/meteor/issues/2231)

* Fix upsert called from client with no callback.  [#2413](https://github.com/meteor/meteor/issues/2413)

* Avoid a few harmless exceptions in OplogObserveDriver.

* Refactor `observe-sequence` package.

* Fix `spiderable` race condition.

* Re-apply our fix of NPM bug https://github.com/npm/npm/issues/3265 which got
  accidentally reverted upstream.

* Workaround for a crash in recent Safari
  versions. https://github.com/meteor/meteor/commit/e897539adb

* Upgraded dependencies:
  - less: 1.7.4 (from 1.7.1)
  - tar: 1.0.1 (from 0.1.19)
  - fstream: 1.0.2 (from 0.1.25)

Patches by GitHub users Cangit, dandv, ImtiazMajeed, MaximDubrovin, mitar,
mquandalle, rcy, RichardLitt, thatneat, and twhy.


## v0.8.3.1, 2014-12-09 (backport)

* Fix a security issue in allow/deny rules that could result in data
  loss. If your app uses allow/deny rules, or uses packages that use
  allow/deny rules, we recommend that you update immediately.
  Backport from 1.0.1.


## v0.8.3, 2014-07-29

#### Blaze

* Refactor Blaze to simplify internals while preserving the public
  API. `UI.Component` has been replaced with `Blaze.View.`

* Fix performance issues and memory leaks concerning event handlers.

* Add `UI.remove`, which removes a template after `UI.render`/`UI.insert`.

* Add `this.autorun` to the template instance, which is like `Deps.autorun`
  but is automatically stopped when the template is destroyed.

* Create `<a>` tags as SVG elements when they have `xlink:href`
  attributes. (Previously, `<a>` tags inside SVGs were never created as
  SVG elements.)  [#2178](https://github.com/meteor/meteor/issues/2178)

* Throw an error in `{{foo bar}}` if `foo` is missing or not a function.

* Cursors returned from template helpers for #each should implement
  the `observeChanges` method and don't have to be Minimongo cursors
  (allowing new custom data stores for Blaze like Miniredis).

* Remove warnings when {{#each}} iterates over a list of strings,
  numbers, or other items that contains duplicates.  [#1980](https://github.com/meteor/meteor/issues/1980)

#### Meteor Accounts

* Fix regression in 0.8.2 where an exception would be thrown if
  `Meteor.loginWithPassword` didn't have a callback. Callbacks to
  `Meteor.loginWithPassword` are now optional again.  [#2255](https://github.com/meteor/meteor/issues/2255)

* Fix OAuth popup flow in mobile apps that don't support
  `window.opener`.  [#2302](https://github.com/meteor/meteor/issues/2302)

* Fix "Email already exists" error with MongoDB 2.6.  [#2238](https://github.com/meteor/meteor/issues/2238)


#### mongo-livedata and minimongo

* Fix performance issue where a large batch of oplog updates could block
  the node event loop for long periods.  [#2299](https://github.com/meteor/meteor/issues/2299).

* Fix oplog bug resulting in error message "Buffer inexplicably empty".  [#2274](https://github.com/meteor/meteor/issues/2274)

* Fix regression from 0.8.2 that caused collections to appear empty in
  reactive `findOne()` or `fetch` queries that run before a mutator
  returns.  [#2275](https://github.com/meteor/meteor/issues/2275)


#### Miscellaneous

* Stop including code by default that automatically refreshes the page
  if JavaScript and CSS don't load correctly. While this code is useful
  in some multi-server deployments, it can cause infinite refresh loops
  if there are errors on the page. Add the `reload-safetybelt` package
  to your app if you want to include this code.

* On the server, `Meteor.startup(c)` now calls `c` immediately if the
  server has already started up, matching the client behavior.  [#2239](https://github.com/meteor/meteor/issues/2239)

* Add support for server-side source maps when debugging with
  `node-inspector`.

* Add `WebAppInternals.addStaticJs()` for adding static JavaScript code
  to be served in the app, inline if allowed by `browser-policy`.

* Make the `tinytest/run` method return immediately, so that `wait`
  method calls from client tests don't block on server tests completing.

* Log errors from method invocations on the client if there is no
  callback provided.

* Upgraded dependencies:
  - node: 0.10.29 (from 0.10.28)
  - less: 1.7.1 (from 1.6.1)

Patches contributed by GitHub users Cangit, cmather, duckspeaker, zol.


## v0.8.2, 2014-06-23

#### Meteor Accounts

* Switch `accounts-password` to use bcrypt to store passwords on the
  server. (Previous versions of Meteor used a protocol called SRP.)
  Users will be transparently transitioned when they log in. This
  transition is one-way, so you cannot downgrade a production app once
  you upgrade to 0.8.2. If you are maintaining an authenticating DDP
  client:
     - Clients that use the plaintext password login handler (i.e. call
       the `login` method with argument `{ password: <plaintext
       password> }`) will continue to work, but users will not be
       transitioned from SRP to bcrypt when logging in with this login
       handler.
     - Clients that use SRP will no longer work. These clients should
       instead directly call the `login` method, as in
       `Meteor.loginWithPassword`. The argument to the `login` method
       can be either:
         - `{ password: <plaintext password> }`, or
         - `{ password: { digest: <password hash>, algorithm: "sha-256" } }`,
           where the password hash is the hex-encoded SHA256 hash of the
           plaintext password.

* Show the display name of the currently logged-in user after following
  an email verification link or a password reset link in `accounts-ui`.

* Add a `userEmail` option to `Meteor.loginWithMeteorDeveloperAccount`
  to pre-fill the user's email address in the OAuth popup.

* Ensure that the user object has updated token information before
  it is passed to email template functions. [#2210](https://github.com/meteor/meteor/issues/2210)

* Export the function that serves the HTTP response at the end of an
  OAuth flow as `OAuth._endOfLoginResponse`. This function can be
  overridden to make the OAuth popup flow work in certain mobile
  environments where `window.opener` is not supported.

* Remove support for OAuth redirect URLs with a `redirect` query
  parameter. This OAuth flow was never documented and never fully
  worked.


#### Blaze

* Blaze now tracks individual CSS rules in `style` attributes and won't
  overwrite changes to them made by other JavaScript libraries.

* Add `{{> UI.dynamic}}` to make it easier to dynamically render a
  template with a data context.

* Add `UI._templateInstance()` for accessing the current template
  instance from within a block helper.

* Add `UI._parentData(n)` for accessing parent data contexts from
  within a block helper.

* Add preliminary API for registering hooks to run when Blaze intends to
  insert, move, or remove DOM elements. For example, you can use these
  hooks to animate nodes as they are inserted, moved, or removed. To use
  them, you can set the `_uihooks` property on a container DOM
  element. `_uihooks` is an object that can have any subset of the
  following three properties:

    - `insertElement: function (node, next)`: called when Blaze intends
      to insert the DOM element `node` before the element `next`
    - `moveElement: function (node, next)`: called when Blaze intends to
      move the DOM element `node` before the element `next`
    - `removeElement: function (node)`: called when Blaze intends to
      remove the DOM element `node`

    Note that when you set one of these functions on a container
    element, Blaze will not do the actual operation; it's your
    responsibility to actually insert, move, or remove the node (by
    calling `$(node).remove()`, for example).

* The `findAll` method on template instances now returns a vanilla
  array, not a jQuery object. The `$` method continues to
  return a jQuery object. [#2039](https://github.com/meteor/meteor/issues/2039)

* Fix a Blaze memory leak by cleaning up event handlers when a template
  instance is destroyed. [#1997](https://github.com/meteor/meteor/issues/1997)

* Fix a bug where helpers used by {{#with}} were still re-running when
  their reactive data sources changed after they had been removed from
  the DOM.

* Stop not updating form controls if they're focused. If a field is
  edited by one user while another user is focused on it, it will just
  lose its value but maintain its focus. [#1965](https://github.com/meteor/meteor/issues/1965)

* Add `_nestInCurrentComputation` option to `UI.render`, fixing a bug in
  {{#each}} when an item is added inside a computation that subsequently
  gets invalidated. [#2156](https://github.com/meteor/meteor/issues/2156)

* Fix bug where "=" was not allowed in helper arguments. [#2157](https://github.com/meteor/meteor/issues/2157)

* Fix bug when a template tag immediately follows a Spacebars block
  comment. [#2175](https://github.com/meteor/meteor/issues/2175)


#### Command-line tool

* Add --directory flag to `meteor bundle`. Setting this flag outputs a
  directory rather than a tarball.

* Speed up updates of NPM modules by upgrading Node to include our fix for
  https://github.com/npm/npm/issues/3265 instead of passing `--force` to
  `npm install`.

* Always rebuild on changes to npm-shrinkwrap.json files.  [#1648](https://github.com/meteor/meteor/issues/1648)

* Fix uninformative error message when deploying to long hostnames. [#1208](https://github.com/meteor/meteor/issues/1208)

* Increase a buffer size to avoid failing when running MongoDB due to a
  large number of processes running on the machine, and fix the error
  message when the failure does occur. [#2158](https://github.com/meteor/meteor/issues/2158)

* Clarify a `meteor mongo` error message when using the MONGO_URL
  environment variable. [#1256](https://github.com/meteor/meteor/issues/1256)


#### Testing

* Run server tests from multiple clients serially instead of in
  parallel. This allows testing features that modify global server
  state.  [#2088](https://github.com/meteor/meteor/issues/2088)


#### Security

* Add Content-Type headers on JavaScript and CSS resources.

* Add `X-Content-Type-Options: nosniff` header to
  `browser-policy-content`'s default policy. If you are using
  `browser-policy-content` and you don't want your app to send this
  header, then call `BrowserPolicy.content.allowContentTypeSniffing()`.

* Use `Meteor.absoluteUrl()` to compute the redirect URL in the `force-ssl`
  package (instead of the host header).


#### Miscellaneous

* Allow `check` to work on the server outside of a Fiber. [#2136](https://github.com/meteor/meteor/issues/2136)

* EJSON custom type conversion functions should not be permitted to yield. [#2136](https://github.com/meteor/meteor/issues/2136)

* The legacy polling observe driver handles errors communicating with MongoDB
  better and no longer gets "stuck" in some circumstances.

* Automatically rewind cursors before calls to `fetch`, `forEach`, or `map`. On
  the client, don't cache the return value of `cursor.count()` (consistently
  with the server behavior). `cursor.rewind()` is now a no-op. [#2114](https://github.com/meteor/meteor/issues/2114)

* Remove an obsolete hack in reporting line numbers for LESS errors. [#2216](https://github.com/meteor/meteor/issues/2216)

* Avoid exceptions when accessing localStorage in certain Internet
  Explorer configurations. [#1291](https://github.com/meteor/meteor/issues/1291), [#1688](https://github.com/meteor/meteor/issues/1688).

* Make `handle.ready()` reactively stop, where `handle` is a
  subscription handle.

* Fix an error message from `audit-argument-checks` after login.

* Make the DDP server send an error if the client sends a connect
  message with a missing or malformed `support` field. [#2125](https://github.com/meteor/meteor/issues/2125)

* Fix missing `jquery` dependency in the `amplify` package. [#2113](https://github.com/meteor/meteor/issues/2113)

* Ban inserting EJSON custom types as documents. [#2095](https://github.com/meteor/meteor/issues/2095)

* Fix incorrect URL rewrites in stylesheets. [#2106](https://github.com/meteor/meteor/issues/2106)

* Upgraded dependencies:
  - node: 0.10.28 (from 0.10.26)
  - uglify-js: 2.4.13 (from 2.4.7)
  - sockjs server: 0.3.9 (from 0.3.8)
  - websocket-driver: 0.3.4 (from 0.3.2)
  - stylus: 0.46.3 (from 0.42.3)

Patches contributed by GitHub users awwx, babenzele, Cangit, dandv,
ducdigital, emgee3, felixrabe, FredericoC, jbruni, kentonv, mizzao,
mquandalle, subhog, tbjers, tmeasday.


## v0.8.1.3, 2014-05-22

* Fix a security issue in the `spiderable` package. `spiderable` now
  uses the ROOT_URL environment variable instead of the Host header to
  determine which page to snapshot.

* Fix hardcoded Twitter URL in `oauth1` package. This fixes a regression
  in 0.8.0.1 that broke Atmosphere packages that do OAuth1
  logins. [#2154](https://github.com/meteor/meteor/issues/2154).

* Add `credentialSecret` argument to `Google.retrieveCredential`, which
  was forgotten in a previous release.

* Remove nonexistent `-a` and `-r` aliases for `--add` and `--remove` in
  `meteor help authorized`. [#2155](https://github.com/meteor/meteor/issues/2155)

* Add missing `underscore` dependency in the `oauth-encryption` package. [#2165](https://github.com/meteor/meteor/issues/2165)

* Work around IE8 bug that caused some apps to fail to render when
  minified. [#2037](https://github.com/meteor/meteor/issues/2037).


## v0.8.1.2, 2014-05-12

* Fix memory leak (introduced in 0.8.1) by making sure to unregister
  sessions at the server when they are closed due to heartbeat timeout.

* Add `credentialSecret` argument to `Google.retrieveCredential`,
  `Facebook.retrieveCredential`, etc., which is needed to use them as of
  0.8.1. [#2118](https://github.com/meteor/meteor/issues/2118)

* Fix 0.8.1 regression that broke apps using a `ROOT_URL` with a path
  prefix. [#2109](https://github.com/meteor/meteor/issues/2109)


## v0.8.1.1, 2014-05-01

* Fix 0.8.1 regression preventing clients from specifying `_id` on insert. [#2097](https://github.com/meteor/meteor/issues/2097)

* Fix handling of malformed URLs when merging CSS files. [#2103](https://github.com/meteor/meteor/issues/2103), [#2093](https://github.com/meteor/meteor/issues/2093)

* Loosen the checks on the `options` argument to `Collection.find` to
  allow undefined values.


## v0.8.1, 2014-04-30

#### Meteor Accounts

* Fix a security flaw in OAuth1 and OAuth2 implementations. If you are
  using any OAuth accounts packages (such as `accounts-google` or
  `accounts-twitter`), we recommend that you update immediately and log
  out your users' current sessions with the following MongoDB command:

    $ db.users.update({}, { $set: { 'services.resume.loginTokens': [] } }, { multi: true });

* OAuth redirect URLs are now required to be on the same origin as your app.

* Log out a user's other sessions when they change their password.

* Store pending OAuth login results in the database instead of
  in-memory, so that an OAuth flow succeeds even if different requests
  go to different server processes.

* When validateLoginAttempt callbacks return false, don't override a more
  specific error message.

* Add `Random.secret()` for generating security-critical secrets like
  login tokens.

* `Meteor.logoutOtherClients` now calls the user callback when other
  login tokens have actually been removed from the database, not when
  they have been marked for eventual removal.  [#1915](https://github.com/meteor/meteor/issues/1915)

* Rename `Oauth` to `OAuth`.  `Oauth` is now an alias for backwards
  compatibility.

* Add `oauth-encryption` package for encrypting sensitive account
  credentials in the database.

* A validate login hook can now override the exception thrown from
  `beginPasswordExchange` like it can for other login methods.

* Remove an expensive observe over all users in the `accounts-base`
  package.


#### Blaze

* Disallow `javascript:` URLs in URL attribute values by default, to
  help prevent cross-site scripting bugs. Call
  `UI._allowJavascriptUrls()` to allow them.

* Fix `UI.toHTML` on templates containing `{{#with}}`.

* Fix `{{#with}}` over a data context that is mutated.  [#2046](https://github.com/meteor/meteor/issues/2046)

* Clean up autoruns when calling `UI.toHTML`.

* Properly clean up event listeners when removing templates.

* Add support for `{{!-- block comments --}}` in Spacebars. Block comments may
  contain `}}`, so they are more useful than `{{! normal comments}}` for
  commenting out sections of Spacebars templates.

* Don't dynamically insert `<tbody>` tags in reactive tables

* When handling a custom jQuery event, additional arguments are
  no longer lost -- they now come after the template instance
  argument.  [#1988](https://github.com/meteor/meteor/issues/1988)


#### DDP and MongoDB

* Extend latency compensation to support an arbitrary sequence of
  inserts in methods.  Previously, documents created inside a method
  stub on the client would eventually be replaced by new documents
  from the server, causing the screen to flicker.  Calling `insert`
  inside a method body now generates the same ID on the client (inside
  the method stub) and on the server.  A sequence of inserts also
  generates the same sequence of IDs.  Code that wants a random stream
  that is consistent between method stub and real method execution can
  get one with `DDP.randomStream`.
  https://trello.com/c/moiiS2rP/57-pattern-for-creating-multiple-database-records-from-a-method

* The document passed to the `insert` callback of `allow` and `deny` now only
  has a `_id` field if the client explicitly specified one; this allows you to
  use `allow`/`deny` rules to prevent clients from specifying their own
  `_id`. As an exception, `allow`/`deny` rules with a `transform` always have an
  `_id`.

* DDP now has an implementation of bidirectional heartbeats which is consistent
  across SockJS and websocket transports. This enables connection keepalive and
  allows servers and clients to more consistently and efficiently detect
  disconnection.

* The DDP protocol version number has been incremented to "pre2" (adding
  randomSeed and heartbeats).

* The oplog observe driver handles errors communicating with MongoDB
  better and knows to re-poll all queries after a MongoDB failover.

* Fix bugs involving mutating DDP method arguments.


#### meteor command-line tool

* Move boilerplate HTML from tools to webapp.  Change internal
  `Webapp.addHtmlAttributeHook` API.

* Add `meteor list-sites` command for listing the sites that you have
  deployed to meteor.com with your Meteor developer account.

* Third-party template languages can request that their generated source loads
  before other JavaScript files, just like *.html files, by passing the
  isTemplate option to Plugin.registerSourceHandler.

* You can specify a particular interface for the dev mode runner to bind to with
  `meteor -p host:port`.

* Don't include proprietary tar tags in bundle tarballs.

* Convert relative URLs to absolute URLs when merging CSS files.


#### Upgraded dependencies

* Node.js from 0.10.25 to 0.10.26.
* MongoDB driver from 1.3.19 to 1.4.1
* stylus: 0.42.3 (from 0.42.2)
* showdown: 0.3.1
* css-parse: an unreleased version (from 1.7.0)
* css-stringify: an unreleased version (from 1.4.1)


Patches contributed by GitHub users aldeed, apendua, arbesfeld, awwx, dandv,
davegonzalez, emgee3, justinsb, mquandalle, Neftedollar, Pent, sdarnell,
and timhaines.


## v0.8.0.1, 2014-04-21

* Fix security flaw in OAuth1 implementation. Clients can no longer
  choose the callback_url for OAuth1 logins.


## v0.8.0, 2014-03-27

Meteor 0.8.0 introduces Blaze, a total rewrite of our live templating engine,
replacing Spark. Advantages of Blaze include:

  * Better interoperability with jQuery plugins and other techniques which
    directly manipulate the DOM
  * More fine-grained updates: only the specific elements or attributes that
    change are touched rather than the entire template
  * A fully documented templating language
  * No need for the confusing `{{#constant}}`, `{{#isolate}}`, and `preserve`
    directives
  * Uses standard jQuery delegation (`.on`) instead of our custom implementation
  * Blaze supports live SVG templates that work just like HTML templates

See
[the Using Blaze wiki page](https://github.com/meteor/meteor/wiki/Using-Blaze)
for full details on upgrading your app to 0.8.0.  This includes:

* The `Template.foo.rendered` callback is now only called once when the template
  is rendered, rather than repeatedly as it is "re-rendered", because templates
  now directly update changed data instead of fully re-rendering.

* The `accounts-ui` login buttons are now invoked as a `{{> loginButtons}}`
  rather than as `{{loginButtons}}`.

* Previous versions of Meteor used a heavily modified version of the Handlebars
  templating language. In 0.8.0, we've given it its own name: Spacebars!
  Spacebars has an
  [explicit specification](https://github.com/meteor/meteor/blob/devel/packages/spacebars/README.md)
  instead of being defined as a series of changes to Handlebars. There are some
  incompatibilities with our previous Handlebars fork, such as a
  [different way of specifying dynamic element attributes](https://github.com/meteor/meteor/blob/devel/packages/spacebars/README.md#in-attribute-values)
  and a
  [new way of defining custom block helpers](https://github.com/meteor/meteor/blob/devel/packages/spacebars/README.md#custom-block-helpers).

* Your template files must consist of
  [well-formed HTML](https://github.com/meteor/meteor/blob/devel/packages/spacebars/README.md#html-dialect). Invalid
  HTML is now a compilation failure.  (There is a current limitation in our HTML
  parser such that it does not support
  [omitting end tags](http://www.w3.org/TR/html5/syntax.html#syntax-tag-omission)
  on elements such as `<P>` and `<LI>`.)

* `Template.foo` is no longer a function. It is instead a
  "component". Components render to an intermediate representation of an HTML
  tree, not a string, so there is no longer an easy way to render a component to
  a static HTML string.

* `Meteor.render` and `Spark.render` have been removed. Use `UI.render` and
  `UI.insert` instead.

* The `<body>` tag now defines a template just like the `<template>` tag, which
  can have helpers and event handlers.  Define them directly on the object
  `UI.body`.

* Previous versions of Meteor shipped with a synthesized `tap` event,
  implementing a zero-delay click event on mobile browsers. Unfortunately, this
  event never worked very well. We're eliminating it. Instead, use one of the
  excellent third party solutions.

* The `madewith` package (which supported adding a badge to your website
  displaying its score from http://madewith.meteor.com/) has been removed, as it
  is not compatible with the new version of that site.

* The internal `spark`, `liverange`, `universal-events`, and `domutils` packages
  have been removed.

* The `Handlebars` namespace has been deprecated.  `Handlebars.SafeString` is
  now `Spacebars.SafeString`, and `Handlebars.registerHelper` is now
  `UI.registerHelper`.

Patches contributed by GitHub users cmather and mart-jansink.


## v0.7.2.3, 2014-12-09 (backport)

* Fix a security issue in allow/deny rules that could result in data
  loss. If your app uses allow/deny rules, or uses packages that use
  allow/deny rules, we recommend that you update immediately.
  Backport from 1.0.1.

## v0.7.2.2, 2014-04-21 (backport)

* Fix a security flaw in OAuth1 and OAuth2 implementations.
  Backport from 0.8.1; see its entry for recommended actions to take.

## v0.7.2.1, 2014-04-30 (backport)

* Fix security flaw in OAuth1 implementation. Clients can no longer
  choose the callback_url for OAuth1 logins.
  Backport from 0.8.0.1.

## v0.7.2, 2014-03-18

* Support oplog tailing on queries with the `limit` option. All queries
  except those containing `$near` or `$where` selectors or the `skip`
  option can now be used with the oplog driver.

* Add hooks to login process: `Accounts.onLogin`,
  `Accounts.onLoginFailure`, and `Accounts.validateLoginAttempt`. These
  functions allow for rate limiting login attempts, logging an audit
  trail, account lockout flags, and more. See:
  http://docs.meteor.com/#accounts_validateloginattempt [#1815](https://github.com/meteor/meteor/issues/1815)

* Change the `Accounts.registerLoginHandler` API for custom login
  methods. Login handlers now require a name and no longer have to deal
  with generating resume tokens. See
  https://github.com/meteor/meteor/blob/devel/packages/accounts-base/accounts_server.js
  for details. OAuth based login handlers using the
  `Oauth.registerService` packages are not affected.

* Add support for HTML email in `Accounts.emailTemplates`.  [#1785](https://github.com/meteor/meteor/issues/1785)

* minimongo: Support `{a: {$elemMatch: {x: 1, $or: [{a: 1}, {b: 1}]}}}`  [#1875](https://github.com/meteor/meteor/issues/1875)

* minimongo: Support `{a: {$regex: '', $options: 'i'}}`  [#1874](https://github.com/meteor/meteor/issues/1874)

* minimongo: Fix sort implementation with multiple sort fields which each look
  inside an array. eg, ensure that with sort key `{'a.x': 1, 'a.y': 1}`, the
  document `{a: [{x: 0, y: 4}]}` sorts before
  `{a: [{x: 0, y: 5}, {x: 1, y: 3}]}`, because the 3 should not be used as a
  tie-breaker because it is not "next to" the tied 0s.

* minimongo: Fix sort implementation when selector and sort key share a field,
  that field matches an array in the document, and only some values of the array
  match the selector. eg, ensure that with sort key `{a: 1}` and selector
  `{a: {$gt: 3}}`, the document `{a: [4, 6]}` sorts before `{a: [1, 5]}`,
  because the 1 should not be used as a sort key because it does not match the
  selector. (We only approximate the MongoDB behavior here by only supporting
  relatively selectors.)

* Use `faye-websocket` (0.7.2) npm module instead of `websocket` (1.0.8) for
  server-to-server DDP.

* Update Google OAuth package to use new `profile` and `email` scopes
  instead of deprecated URL-based scopes.  [#1887](https://github.com/meteor/meteor/issues/1887)

* Add `_throwFirstError` option to `Deps.flush`.

* Make `facts` package data available on the server as
  `Facts._factsByPackage`.

* Fix issue where `LESS` compilation error could crash the `meteor run`
  process.  [#1877](https://github.com/meteor/meteor/issues/1877)

* Fix crash caused by empty HTTP host header in `meteor run` development
  server.  [#1871](https://github.com/meteor/meteor/issues/1871)

* Fix hot code reload in private browsing mode in Safari.

* Fix appcache size calculation to avoid erronious warnings. [#1847](https://github.com/meteor/meteor/issues/1847)

* Remove unused `Deps._makeNonReactive` wrapper function. Call
  `Deps.nonreactive` directly instead.

* Avoid setting the `oplogReplay` on non-oplog collections. Doing so
  caused mongod to crash.

* Add startup message to `test-in-console` to ease automation. [#1884](https://github.com/meteor/meteor/issues/1884)

* Upgraded dependencies
  - amplify: 1.1.2 (from 1.1.0)

Patches contributed by GitHub users awwx, dandv, queso, rgould, timhaines, zol


## v0.7.1.2, 2014-02-27

* Fix bug in tool error handling that caused `meteor` to crash on Mac
  OSX when no computer name is set.

* Work around a bug that caused MongoDB to fail an assertion when using
  tailable cursors on non-oplog collections.


## v0.7.1.1, 2014-02-24

* Integrate with Meteor developer accounts, a new way of managing your
  meteor.com deployed sites. When you use `meteor deploy`, you will be
  prompted to create a developer account.
    - Once you've created a developer account, you can log in and out
      from the command line with `meteor login` and `meteor logout`.
    - You can claim legacy sites with `meteor claim`. This command will
      prompt you for your site password if you are claiming a
      password-protected site; after claiming it, you will not need to
      enter the site password again.
    - You can add or remove authorized users, and view the list of
      authorized users, for a site with `meteor authorized`.
    - You can view your current username with `meteor whoami`.
    - This release also includes the `accounts-meteor-developer` package
      for building Meteor apps that allow users to log in with their own
      developer accounts.

* Improve the oplog tailing implementation for getting real-time database
  updates from MongoDB.
    - Add support for all operators except `$where` and `$near`. Limit and
      skip are not supported yet.
    - Add optimizations to avoid needless data fetches from MongoDB.
    - Fix an error ("Cannot call method 'has' of null") in an oplog
      callback. [#1767](https://github.com/meteor/meteor/issues/1767)

* Add and improve support for minimongo operators.
  - Support `$comment`.
  - Support `obj` name in `$where`.
  - `$regex` matches actual regexps properly.
  - Improve support for `$nin`, `$ne`, `$not`.
  - Support using `{ $in: [/foo/, /bar/] }`. [#1707](https://github.com/meteor/meteor/issues/1707)
  - Support `{$exists: false}`.
  - Improve type-checking for selectors.
  - Support `{x: {$elemMatch: {$gt: 5}}}`.
  - Match Mongo's behavior better when there are arrays in the document.
  - Support `$near` with sort.
  - Implement updates with `{ $set: { 'a.$.b': 5 } }`.
  - Support `{$type: 4}` queries.
  - Optimize `remove({})` when observers are paused.
  - Make update-by-id constant time.
  - Allow `{$set: {'x._id': 1}}`.  [#1794](https://github.com/meteor/meteor/issues/1794)

* Upgraded dependencies
  - node: 0.10.25 (from 0.10.22). The workaround for specific Node
    versions from 0.7.0 is now removed; 0.10.25+ is supported.
  - jquery: 1.11.0 (from 1.8.2). See
    http://jquery.com/upgrade-guide/1.9/ for upgrade instructions.
  - jquery-waypoints: 2.0.4 (from 1.1.7). Contains
    backwards-incompatible changes.
  - source-map: 0.3.2 (from 0.3.30) [#1782](https://github.com/meteor/meteor/issues/1782)
  - websocket-driver: 0.3.2 (from 0.3.1)
  - http-proxy: 1.0.2 (from a pre-release fork of 1.0)
  - semver: 2.2.1 (from 2.1.0)
  - request: 2.33.0 (from 2.27.0)
  - fstream: 0.1.25 (from 0.1.24)
  - tar: 0.1.19 (from 0.1.18)
  - eachline: a fork of 2.4.0 (from 2.3.3)
  - source-map: 0.1.31 (from 0.1.30)
  - source-map-support: 0.2.5 (from 0.2.3)
  - mongo: 2.4.9 (from 2.4.8)
  - openssl in mongo: 1.0.1f (from 1.0.1e)
  - kexec: 0.2.0 (from 0.1.1)
  - less: 1.6.1 (from 1.3.3)
  - stylus: 0.42.2 (from 0.37.0)
  - nib: 1.0.2 (from 1.0.0)
  - coffeescript: 1.7.1 (from 1.6.3)

* CSS preprocessing and sourcemaps:
  - Add sourcemap support for CSS stylesheet preprocessors. Use
    sourcemaps for stylesheets compiled with LESS.
  - Improve CSS minification to deal with `@import` statements correctly.
  - Lint CSS files for invalid `@` directives.
  - Change the recommended suffix for imported LESS files from
    `.lessimport` to `.import.less`. Add `.import.styl` to allow
    `stylus` imports. `.lessimport` continues to work but is deprecated.

* Add `clientAddress` and `httpHeaders` to `this.connection` in method
  calls and publish functions.

* Hash login tokens before storing them in the database. Legacy unhashed
  tokens are upgraded to hashed tokens in the database as they are used
  in login requests.

* Change default accounts-ui styling and add more CSS classes.

* Refactor command-line tool. Add test harness and better tests. Run
  `meteor self-test --help` for info on running the tools test suite.

* Speed up application re-build in development mode by re-using file
  hash computation between file change watching code and application
  build code..

* Fix issues with documents containing a key named `length` with a
  numeric value. Underscore treated these as arrays instead of objects,
  leading to exceptions when . Patch Underscore to not treat plain
  objects (`x.constructor === Object`) with numeric `length` fields as
  arrays. [#594](https://github.com/meteor/meteor/issues/594) [#1737](https://github.com/meteor/meteor/issues/1737)

* Deprecate `Accounts.loginServiceConfiguration` in favor of
  `ServiceConfiguration.configurations`, exported by the
  `service-configuration` package. `Accounts.loginServiceConfiguration`
  is maintained for backwards-compatibility, but it is defined in a
  `Meteor.startup` block and so cannot be used from top-level code.

* Cursors with a field specifier containing `{_id: 0}` can no longer be
  used with `observeChanges` or `observe`. This includes the implicit
  calls to these functions that are done when returning a cursor from a
  publish function or using `{{#each}}`.

* Transform functions must return objects and may not change the `_id`
  field, though they may leave it out.

* Remove broken IE7 support from the `localstorage` package. Meteor
  accounts logins no longer persist in IE7.

* Fix the `localstorage` package when used with Safari in private
  browsing mode. This fixes a problem with login token storage and
  account login. [#1291](https://github.com/meteor/meteor/issues/1291)

* Types added with `EJSON.addType` now have default `clone` and `equals`
  implementations. Users may still specify `clone` or `equals` functions
  to override the default behavior.  [#1745](https://github.com/meteor/meteor/issues/1745)

* Add `frame-src` to `browser-policy-content` and account for
  cross-browser CSP disparities.

* Deprecate `Oauth.initiateLogin` in favor of `Oauth.showPopup`.

* Add `WebApp.rawConnectHandlers` for adding connect handlers that run
  before any other Meteor handlers, except `connect.compress()`. Raw
  connect handlers see the URL's full path (even if ROOT_URL contains a
  non-empty path) and they run before static assets are served.

* Add `Accounts.connection` to allow using Meteor accounts packages with
  a non-default DDP connection.

* Detect and reload if minified CSS files fail to load at startup. This
  prevents the application from running unstyled if the page load occurs
  while the server is switching versions.

* Allow Npm.depends to specify any http or https URL containing a full
  40-hex-digit SHA.  [#1686](https://github.com/meteor/meteor/issues/1686)

* Add `retry` package for connection retry with exponential backoff.

* Pass `update` and `remove` return values correctly when using
  collections validated with `allow` and `deny` rules. [#1759](https://github.com/meteor/meteor/issues/1759)

* If you're using Deps on the server, computations and invalidation
  functions are not allowed to yield. Throw an error instead of behaving
  unpredictably.

* Fix namespacing in coffeescript files added to a package with the
  `bare: true` option. [#1668](https://github.com/meteor/meteor/issues/1668)

* Fix races when calling login and/or logoutOtherClients from multiple
  tabs. [#1616](https://github.com/meteor/meteor/issues/1616)

* Include oauth_verifier as a header rather than a parameter in
  the `oauth1` package. [#1825](https://github.com/meteor/meteor/issues/1825)

* Fix `force-ssl` to allow local development with `meteor run` in IPv6
  environments. [#1751](https://github.com/meteor/meteor/issues/1751)`

* Allow cursors on named local collections to be returned from a publish
  function in an array.  [#1820](https://github.com/meteor/meteor/issues/1820)

* Fix build failure caused by a directory in `programs/` without a
  package.js file.

* Do a better job of handling shrinkwrap files when an npm module
  depends on something that isn't a semver. [#1684](https://github.com/meteor/meteor/issues/1684)

* Fix failures updating npm dependencies when a node_modules directory
  exists above the project directory.  [#1761](https://github.com/meteor/meteor/issues/1761)

* Preserve permissions (eg, executable bit) on npm files.  [#1808](https://github.com/meteor/meteor/issues/1808)

* SockJS tweak to support relative base URLs.

* Don't leak sockets on error in dev-mode proxy.

* Clone arguments to `added` and `changed` methods in publish
  functions. This allows callers to reuse objects and prevents already
  published data from changing after the fact.  [#1750](https://github.com/meteor/meteor/issues/1750)

* Ensure springboarding to a different meteor tools version always uses
  `exec` to run the old version. This simplifies process management for
  wrapper scripts.

Patches contributed by GitHub users DenisGorbachev, EOT, OyoKooN, awwx,
dandv, icellan, jfhamlin, marcandre, michaelbishop, mitar, mizzao,
mquandalle, paulswartz, rdickert, rzymek, timhaines, and yeputons.


## v0.7.0.1, 2013-12-20

* Two fixes to `meteor run` Mongo startup bugs that could lead to hangs with the
  message "Initializing mongo database... this may take a moment.".  [#1696](https://github.com/meteor/meteor/issues/1696)

* Apply the Node patch to 0.10.24 as well (see the 0.7.0 section for details).

* Fix gratuitous IE7 incompatibility.  [#1690](https://github.com/meteor/meteor/issues/1690)


## v0.7.0, 2013-12-17

This version of Meteor contains a patch for a bug in Node 0.10 which
most commonly affects websockets. The patch is against Node version
0.10.22 and 0.10.23. We strongly recommend using one of these precise
versions of Node in production so that the patch will be applied. If you
use a newer version of Node with this version of Meteor, Meteor will not
apply the patch and will instead disable websockets.

* Rework how Meteor gets realtime database updates from MongoDB. Meteor
  now reads the MongoDB "oplog" -- a special collection that records all
  the write operations as they are applied to your database. This means
  changes to the database are instantly noticed and reflected in Meteor,
  whether they originated from Meteor or from an external database
  client. Oplog tailing is automatically enabled in development mode
  with `meteor run`, and can be enabled in production with the
  `MONGO_OPLOG_URL` environment variable. Currently the only supported
  selectors are equality checks; `$`-operators, `limit` and `skip`
  queries fall back to the original poll-and-diff algorithm. See
  https://github.com/meteor/meteor/wiki/Oplog-Observe-Driver
  for details.

* Add `Meteor.onConnection` and add `this.connection` to method
  invocations and publish functions. These can be used to store data
  associated with individual clients between subscriptions and method
  calls. See http://docs.meteor.com/#meteor_onconnection for details. [#1611](https://github.com/meteor/meteor/issues/1611)

* Bundler failures cause non-zero exit code in `meteor run`.  [#1515](https://github.com/meteor/meteor/issues/1515)

* Fix error when publish function callbacks are called during session shutdown.

* Rework hot code push. The new `autoupdate` package drives automatic
  reloads on update using standard DDP messages instead of a hardcoded
  message at DDP startup. Now the hot code push only triggers when
  client code changes; server-only code changes will not cause the page
  to reload.

* New `facts` package publishes internal statistics about Meteor.

* Add an explicit check that publish functions return a cursor, an array
  of cursors, or a falsey value. This is a safety check to to prevent
  users from accidentally returning Collection.findOne() or some other
  value and expecting it to be published.

* Implement `$each`, `$sort`, and `$slice` options for minimongo's `$push`
  modifier.  [#1492](https://github.com/meteor/meteor/issues/1492)

* Introduce `--raw-logs` option to `meteor run` to disable log
  coloring and timestamps.

* Add `WebAppInternals.setBundledJsCssPrefix()` to control where the
  client loads bundled JavaScript and CSS files. This allows serving
  files from a CDN to decrease page load times and reduce server load.

* Attempt to exit cleanly on `SIGHUP`. Stop accepting incoming
  connections, kill DDP connections, and finish all outstanding requests
  for static assets.

* In the HTTP server, only keep sockets with no active HTTP requests alive for 5
  seconds.

* Fix handling of `fields` option in minimongo when only `_id` is present. [#1651](https://github.com/meteor/meteor/issues/1651)

* Fix issue where setting `process.env.MAIL_URL` in app code would not
  alter where mail was sent. This was a regression in 0.6.6 from 0.6.5. [#1649](https://github.com/meteor/meteor/issues/1649)

* Use stderr instead of stdout (for easier automation in shell scripts) when
  prompting for passwords and when downloading the dev bundle. [#1600](https://github.com/meteor/meteor/issues/1600)

* Ensure more downtime during file watching.  [#1506](https://github.com/meteor/meteor/issues/1506)

* Fix `meteor run` with settings files containing non-ASCII characters.  [#1497](https://github.com/meteor/meteor/issues/1497)

* Support `EJSON.clone` for `Meteor.Error`. As a result, they are properly
  stringified in DDP even if thrown through a `Future`.  [#1482](https://github.com/meteor/meteor/issues/1482)

* Fix passing `transform: null` option to `collection.allow()` to disable
  transformation in validators.  [#1659](https://github.com/meteor/meteor/issues/1659)

* Fix livedata error on `this.removed` during session shutdown. [#1540](https://github.com/meteor/meteor/issues/1540) [#1553](https://github.com/meteor/meteor/issues/1553)

* Fix incompatibility with Phusion Passenger by removing an unused line. [#1613](https://github.com/meteor/meteor/issues/1613)

* Ensure install script creates /usr/local on machines where it does not
  exist (eg. fresh install of OSX Mavericks).

* Set x-forwarded-* headers in `meteor run`.

* Clean up package dirs containing only ".build".

* Check for matching hostname before doing end-of-oauth redirect.

* Only count files that actually go in the cache towards the `appcache`
  size check. [#1653](https://github.com/meteor/meteor/issues/1653).

* Increase the maximum size spiderable will return for a page from 200kB
  to 5MB.

* Upgraded dependencies:
  * SockJS server from 0.3.7 to 0.3.8, including new faye-websocket module.
  * Node from 0.10.21 to 0.10.22
  * MongoDB from 2.4.6 to 2.4.8
  * clean-css from 1.1.2 to 2.0.2
  * uglify-js from a fork of 2.4.0 to 2.4.7
  * handlebars npm module no longer available outside of handlebars package

Patches contributed by GitHub users AlexeyMK, awwx, dandv, DenisGorbachev,
emgee3, FooBarWidget, mitar, mcbain, rzymek, and sdarnell.


## v0.6.6.3, 2013-11-04

* Fix error when publish function callbacks are called during session
  shutdown.  [#1540](https://github.com/meteor/meteor/issues/1540) [#1553](https://github.com/meteor/meteor/issues/1553)

* Improve `meteor run` CPU usage in projects with many
  directories.  [#1506](https://github.com/meteor/meteor/issues/1506)


## v0.6.6.2, 2013-10-21

* Upgrade Node from 0.10.20 to 0.10.21 (security update).


## v0.6.6.1, 2013-10-12

* Fix file watching on OSX. Work around Node issue [#6251](https://github.com/meteor/meteor/issues/6251) by not using
  fs.watch. [#1483](https://github.com/meteor/meteor/issues/1483)


## v0.6.6, 2013-10-10


#### Security

* Add `browser-policy` package for configuring and sending
  Content-Security-Policy and X-Frame-Options HTTP headers.
  [See the docs](http://docs.meteor.com/#browserpolicy) for more.

* Use cryptographically strong pseudorandom number generators when available.

#### MongoDB

* Add upsert support. `Collection.update` now supports the `{upsert:
  true}` option. Additionally, add a `Collection.upsert` method which
  returns the newly inserted object id if applicable.

* `update` and `remove` now return the number of documents affected.  [#1046](https://github.com/meteor/meteor/issues/1046)

* `$near` operator for `2d` and `2dsphere` indices.

* The `fields` option to the collection methods `find` and `findOne` now works
  on the client as well.  (Operators such as `$elemMatch` and `$` are not yet
  supported in `fields` projections.) [#1287](https://github.com/meteor/meteor/issues/1287)

* Pass an index and the cursor itself to the callbacks in `cursor.forEach` and
  `cursor.map`, just like the corresponding `Array` methods.  [#63](https://github.com/meteor/meteor/issues/63)

* Support `c.find(query, {limit: N}).count()` on the client.  [#654](https://github.com/meteor/meteor/issues/654)

* Improve behavior of `$ne`, `$nin`, and `$not` selectors with objects containing
  arrays.  [#1451](https://github.com/meteor/meteor/issues/1451)

* Fix various bugs if you had two documents with the same _id field in
  String and ObjectID form.

#### Accounts

* [Behavior Change] Expire login tokens periodically. Defaults to 90
  days. Use `Accounts.config({loginExpirationInDays: null})` to disable
  token expiration.

* [Behavior Change] Write dates generated by Meteor Accounts to Mongo as
  Date instead of number; existing data can be converted by passing it
  through `new Date()`. [#1228](https://github.com/meteor/meteor/issues/1228)

* Log out and close connections for users if they are deleted from the
  database.

* Add Meteor.logoutOtherClients() for logging out other connections
  logged in as the current user.

* `restrictCreationByEmailDomain` option in `Accounts.config` to restrict new
  users to emails of specific domain (eg. only users with @meteor.com emails) or
  a custom validator. [#1332](https://github.com/meteor/meteor/issues/1332)

* Support OAuth1 services that require request token secrets as well as
  authentication token secrets.  [#1253](https://github.com/meteor/meteor/issues/1253)

* Warn if `Accounts.config` is only called on the client.  [#828](https://github.com/meteor/meteor/issues/828)

* Fix bug where callbacks to login functions could be called multiple
  times when the client reconnects.

#### DDP

* Fix infinite loop if a client disconnects while a long yielding method is
  running.

* Unfinished code to support DDP session resumption has been removed. Meteor
  servers now stop processing messages from clients and reclaim memory
  associated with them as soon as they are disconnected instead of a few minutes
  later.

#### Tools

* The pre-0.6.5 `Package.register_extension` API has been removed. Use
  `Package._transitional_registerBuildPlugin` instead, which was introduced in
  0.6.5. (A bug prevented the 0.6.5 reimplementation of `register_extension`
  from working properly anyway.)

* Support using an HTTP proxy in the `meteor` command line tool. This
  allows the `update`, `deploy`, `logs`, and `mongo` commands to work
  behind a proxy. Use the standard `http_proxy` environment variable to
  specify your proxy endpoint.  [#429](https://github.com/meteor/meteor/issues/429), [#689](https://github.com/meteor/meteor/issues/689), [#1338](https://github.com/meteor/meteor/issues/1338)

* Build Linux binaries on an older Linux machine. Meteor now supports
  running on Linux machines with glibc 2.9 or newer (Ubuntu 10.04+, RHEL
  and CentOS 6+, Fedora 10+, Debian 6+). Improve error message when running
  on Linux with unsupported glibc, and include Mongo stderr if it fails
  to start.

* Install NPM modules with `--force` to avoid corrupted local caches.

* Rebuild NPM modules in packages when upgrading to a version of Meteor that
  uses a different version of Node.

* Disable the Mongo http interface. This lets you run meteor on two ports
  differing by 1000 at the same time.

#### Misc

* [Known issue] Breaks support for pre-release OSX 10.9 'Mavericks'.
  Will be addressed shortly. See issues:
  https://github.com/joyent/node/issues/6251
  https://github.com/joyent/node/issues/6296

* `EJSON.stringify` now takes options:
  - `canonical` causes objects keys to be stringified in sorted order
  - `indent` allows formatting control over the EJSON stringification

* EJSON now supports `Infinity`, `-Infinity` and `NaN`.

* Check that the argument to `EJSON.parse` is a string.  [#1401](https://github.com/meteor/meteor/issues/1401)

* Better error from functions that use `Meteor._wrapAsync` (eg collection write
  methods and `HTTP` methods) and in DDP server message processing.  [#1387](https://github.com/meteor/meteor/issues/1387)

* Support `appcache` on Chrome for iOS.

* Support literate CoffeeScript files with the extension `.coffee.md` (in
  addition to the already-supported `.litcoffee` extension). [#1407](https://github.com/meteor/meteor/issues/1407)

* Make `madewith` package work again (broken in 0.6.5).  [#1448](https://github.com/meteor/meteor/issues/1448)

* Better error when passing a string to `{{#each}}`. [#722](https://github.com/meteor/meteor/issues/722)

* Add support for JSESSIONID cookies for sticky sessions. Set the
  `USE_JSESSIONID` environment variable to enable placing a JSESSIONID
  cookie on sockjs requests.

* Simplify the static analysis used to detect package-scope variables.

* Upgraded dependencies:
  * Node from 0.8.24 to 0.10.20
  * MongoDB from 2.4.4 to 2.4.6
  * MongoDB driver from 1.3.17 to 1.3.19
  * http-proxy from 0.10.1 to a pre-release of 1.0.0
  * stylus from 0.30.1 to 0.37.0
  * nib from 0.8.2 to 1.0.0
  * optimist from 0.3.5 to 0.6.0
  * semver from 1.1.0 to 2.1.0
  * request from 2.12.0 to 2.27.0
  * keypress from 0.1.0 to 0.2.1
  * underscore from 1.5.1 to 1.5.2
  * fstream from 0.1.21 to 0.1.24
  * tar from 0.1.14 to 0.1.18
  * source-map from 0.1.26 to 0.1.30
  * source-map-support from a fork of 0.1.8 to 0.2.3
  * escope from a fork of 0.0.15 to 1.0.0
  * estraverse from 1.1.2-1 to 1.3.1
  * simplesmtp from 0.1.25 to 0.3.10
  * stream-buffers from 0.2.3 to 0.2.5
  * websocket from 1.0.7 to 1.0.8
  * cli-color from 0.2.2 to 0.2.3
  * clean-css from 1.0.11 to 1.1.2
  * UglifyJS2 from a fork of 2.3.6 to a different fork of 2.4.0
  * connect from 2.7.10 to 2.9.0
  * send from 0.1.0 to 0.1.4
  * useragent from 2.0.1 to 2.0.7
  * replaced byline with eachline 2.3.3

Patches contributed by GitHub users ansman, awwx, codeinthehole, jacott,
Maxhodges, meawoppl, mitar, mizzao, mquandalle, nathan-muir, RobertLowe, ryw,
sdarnell, and timhaines.


## v0.6.5.3, 2014-12-09 (backport)

* Fix a security issue in allow/deny rules that could result in data
  loss. If your app uses allow/deny rules, or uses packages that use
  allow/deny rules, we recommend that you update immediately.
  Backport from 1.0.1.


## v0.6.5.2, 2013-10-21

* Upgrade Node from 0.8.24 to 0.8.26 (security patch)


## v0.6.5.1, 2013-08-28

* Fix syntax errors on lines that end with a backslash. [#1326](https://github.com/meteor/meteor/issues/1326)

* Fix serving static files with special characters in their name. [#1339](https://github.com/meteor/meteor/issues/1339)

* Upgrade `esprima` JavaScript parser to fix bug parsing complex regexps.

* Export `Spiderable` from `spiderable` package to allow users to set
  `Spiderable.userAgentRegExps` to control what user agents are treated
  as spiders.

* Add EJSON to standard-app-packages. [#1343](https://github.com/meteor/meteor/issues/1343)

* Fix bug in d3 tab character parsing.

* Fix regression when using Mongo ObjectIDs in Spark templates.


## v0.6.5, 2013-08-14

* New package system with package compiler and linker:

  * Each package now has it own namespace for variable
    declarations. Global variables used in a package are limited to
    package scope.

  * Packages must explicitly declare which symbols they export with
    `api.export` in `package.js`.

  * Apps and packages only see the exported symbols from packages they
    explicitly use. For example, if your app uses package A which in
    turn depends on package B, only package A's symbols will be
    available in the app.

  * Package names can only contain alphanumeric characters, dashes, and
    dots. Packages with spaces and underscores must be renamed.

  * Remove hardcoded list of required packages. New default
    `standard-app-packages` package adds dependencies on the core Meteor
    stack. This package can be removed to make an app with only parts of
    the Meteor stack. `standard-app-packages` will be automatically
    added to a project when it is updated to Meteor 0.6.5.

  * Custom app packages in the `packages` directory are no longer
    automatically used. They must be explicitly added to the app with
    `meteor add <packagename>`. To help with the transition, all
    packages in the `packages` directory will be automatically added to
    the project when it is updated to Meteor 0.6.5.

  * New "unipackage" on-disk format for built packages. Compiled packages are
    cached and rebuilt only when their source or dependencies change.

  * Add "unordered" and "weak" package dependency modes to allow
    circular package dependencies and conditional code inclusion.

  * New API (`_transitional_registerBuildPlugin`) for declaring
    compilers, preprocessors, and file extension handlers. These new
    build plugins are full compilation targets in their own right, and
    have their own namespace, source files, NPM requirements, and package
    dependencies. The old `register_extension` API is deprecated. Please
    note that the `package.js` format and especially
    `_transitional_registerBuildPlugin` are not frozen interfaces and
    are subject to change in future releases.

  * Add `api.imply`, which allows one package to "imply" another. If
    package A implies package B, then anything that depends on package
    A automatically depends on package B as well (and receives package
    B's imports). This is useful for creating umbrella packages
    (`standard-app-packages`) or sometimes for factoring common code
    out of related packages (`accounts-base`).

* Move HTTP serving out of the server bootstrap and into the `webapp`
  package. This allows building Meteor apps that are not web servers
  (eg. command line tools, DDP clients, etc.). Connect middlewares can
  now be registered on the new `WebApp.connectHandlers` instead of the
  old `__meteor_bootstrap__.app`.

* The entire Meteor build process now has first-class source map
  support. A source map is maintained for every source file as it
  passes through the build pipeline. Currently, the source maps are
  only served in development mode. Not all web browsers support source
  maps yet and for those that do, you may have to turn on an option to
  enable them. Source maps will always be used when reporting
  exceptions on the server.

* Update the `coffeescript` package to generate source maps.

* Add new `Assets` API and `private` subdirectory for including and
  accessing static assets on the server. http://docs.meteor.com/#assets

* Add `Meteor.disconnect`. Call this to disconnect from the
  server and stop all live data updates. [#1151](https://github.com/meteor/meteor/issues/1151)

* Add `Match.Integer` to `check` for 32-bit signed integers.

* `Meteor.connect` has been renamed to `DDP.connect` and is now fully
  supported on the server. Server-to-server DDP connections use
  websockets, and can be used for both method calls and subscriptions.

* Rename `Meteor.default_connection` to `Meteor.connection` and
  `Meteor.default_server` to `Meteor.server`.

* Rename `Meteor.http` to `HTTP`.

* `ROOT_URL` may now have a path part. This allows serving multiple
  Meteor apps on the same domain.

* Support creating named unmanaged collections with
  `new Meteor.Collection("name", {connection: null})`.

* New `Log` function in the `logging` package which prints with
  timestamps, color, filenames and linenumbers.

* Include http response in errors from oauth providers. [#1246](https://github.com/meteor/meteor/issues/1246)

* The `observe` callback `movedTo` now has a fourth argument `before`.

* Move NPM control files for packages from `.npm` to
  `.npm/package`. This is to allow build plugins such as `coffeescript`
  to depend on NPM packages. Also, when removing the last NPM
  dependency, clean up the `.npm` dir.

* Remove deprecated `Meteor.is_client` and `Meteor.is_server` variables.

* Implement "meteor bundle --debug" [#748](https://github.com/meteor/meteor/issues/748)

* Add `forceApprovalPrompt` option to `Meteor.loginWithGoogle`. [#1226](https://github.com/meteor/meteor/issues/1226)

* Make server-side Mongo `insert`s, `update`s, and `remove`s run
  asynchronously when a callback is passed.

* Improve memory usage when calling `findOne()` on the server.

* Delete login tokens from server when user logs out.

* Rename package compatibility mode option to `add_files` from `raw` to
  `bare`.

* Fix Mongo selectors of the form: {$regex: /foo/}.

* Fix Spark memory leak.  [#1157](https://github.com/meteor/meteor/issues/1157)

* Fix EPIPEs during dev mode hot code reload.

* Fix bug where we would never quiesce if we tried to revive subs that errored
  out (5e7138d)

* Fix bug where `this.fieldname` in handlebars template might refer to a
  helper instead of a property of the current data context. [#1143](https://github.com/meteor/meteor/issues/1143)

* Fix submit events on IE8. [#1191](https://github.com/meteor/meteor/issues/1191)

* Handle `Meteor.loginWithX` being called with a callback but no options. [#1181](https://github.com/meteor/meteor/issues/1181)

* Work around a Chrome bug where hitting reload could cause a tab to
  lose the DDP connection and never recover. [#1244](https://github.com/meteor/meteor/issues/1244)

* Upgraded dependencies:
  * Node from 0.8.18 to 0.8.24
  * MongoDB from 2.4.3 to 2.4.4, now with SSL support
  * CleanCSS from 0.8.3 to 1.0.11
  * Underscore from 1.4.4 to 1.5.1
  * Fibers from 1.0.0 to 1.0.1
  * MongoDB Driver from 1.3.7 to 1.3.17

Patches contributed by GitHub users btipling, mizzao, timhaines and zol.


## v0.6.4.1, 2013-07-19

* Update mongodb driver to use version 0.2.1 of the bson module.


## v0.6.4, 2013-06-10

* Separate OAuth flow logic from Accounts into separate packages. The
  `facebook`, `github`, `google`, `meetup`, `twitter`, and `weibo`
  packages can be used to perform an OAuth exchange without creating an
  account and logging in.  [#1024](https://github.com/meteor/meteor/issues/1024)

* If you set the `DISABLE_WEBSOCKETS` environment variable, browsers will not
  attempt to connect to your app using Websockets. Use this if you know your
  server environment does not properly proxy Websockets to reduce connection
  startup time.

* Make `Meteor.defer` work in an inactive tab in iOS.  [#1023](https://github.com/meteor/meteor/issues/1023)

* Allow new `Random` instances to be constructed with specified seed. This
  can be used to create repeatable test cases for code that picks random
  values.  [#1033](https://github.com/meteor/meteor/issues/1033)

* Fix CoffeeScript error reporting to include source file and line
  number again.  [#1052](https://github.com/meteor/meteor/issues/1052)

* Fix Mongo queries which nested JavaScript RegExp objects inside `$or`.  [#1089](https://github.com/meteor/meteor/issues/1089)

* Upgraded dependencies:
  * Underscore from 1.4.2 to 1.4.4  [#776](https://github.com/meteor/meteor/issues/776)
  * http-proxy from 0.8.5 to 0.10.1  [#513](https://github.com/meteor/meteor/issues/513)
  * connect from 1.9.2 to 2.7.10
  * Node mongodb client from 1.2.13 to 1.3.7  [#1060](https://github.com/meteor/meteor/issues/1060)

Patches contributed by GitHub users awwx, johnston, and timhaines.


## v0.6.3, 2013-05-15

* Add new `check` package for ensuring that a value matches a required
  type and structure. This is used to validate untrusted input from the
  client. See http://docs.meteor.com/#match for details.

* Use Websockets by default on supported browsers. This reduces latency
  and eliminates the constant network spinner on iOS devices.

* With `autopublish` on, publish many useful fields on `Meteor.users`.

* Files in the `client/compatibility/` subdirectory of a Meteor app do
  not get wrapped in a new variable scope. This is useful for
  third-party libraries which expect `var` statements at the outermost
  level to be global.

* Add synthetic `tap` event for use on touch enabled devices. This is a
  replacement for `click` that fires immediately.

* When using the `http` package synchronously on the server, errors
  are thrown rather than passed in `result.error`

* The `manager` option to the `Meteor.Collection` constructor is now called
  `connection`. The old name still works for now.  [#987](https://github.com/meteor/meteor/issues/987)

* The `localstorage-polyfill` smart package has been replaced by a
  `localstorage` package, which defines a `Meteor._localStorage` API instead of
  trying to replace the DOM `window.localStorage` facility. (Now, apps can use
  the existence of `window.localStorage` to detect if the full localStorage API
  is supported.)  [#979](https://github.com/meteor/meteor/issues/979)

* Upgrade MongoDB from 2.2.1 to 2.4.3.

* Upgrade CoffeeScript from 1.5.0 to 1.6.2.  [#972](https://github.com/meteor/meteor/issues/972)

* Faster reconnects when regaining connectivity.  [#696](https://github.com/meteor/meteor/issues/696)

* `Email.send` has a new `headers` option to set arbitrary headers.  [#963](https://github.com/meteor/meteor/issues/963)

* Cursor transform functions on the server no longer are required to return
  objects with correct `_id` fields.  [#974](https://github.com/meteor/meteor/issues/974)

* Rework `observe()` callback ordering in minimongo to improve fiber
  safety on the server. This makes subscriptions on server to server DDP
  more usable.

* Use binary search in minimongo when updating ordered queries.  [#969](https://github.com/meteor/meteor/issues/969)

* Fix EJSON base64 decoding bug.  [#1001](https://github.com/meteor/meteor/issues/1001)

* Support `appcache` on Chromium.  [#958](https://github.com/meteor/meteor/issues/958)

Patches contributed by GitHub users awwx, jagill, spang, and timhaines.


## v0.6.2.1, 2013-04-24

* When authenticating with GitHub, include a user agent string. This
  unbreaks "Sign in with GitHub"

Patch contributed by GitHub user pmark.


## v0.6.2, 2013-04-16

* Better error reporting:
  * Capture real stack traces for `Meteor.Error`.
  * Report better errors with misconfigured OAuth services.

* Add per-package upgrade notices to `meteor update`.

* Experimental server-to-server DDP support: `Meteor.connect` on the
  server will connect to a remote DDP endpoint via WebSockets. Method
  calls should work fine, but subscriptions and minimongo on the server
  are still a work in progress.

* Upgrade d3 from 2.x to 3.1.4. See
  https://github.com/mbostock/d3/wiki/Upgrading-to-3.0 for compatibility notes.

* Allow CoffeeScript to set global variables when using `use strict`. [#933](https://github.com/meteor/meteor/issues/933)

* Return the inserted documented ID from `LocalCollection.insert`. [#908](https://github.com/meteor/meteor/issues/908)

* Add Weibo token expiration time to `services.weibo.expiresAt`.

* `Spiderable.userAgentRegExps` can now be modified to change what user agents
  are treated as spiders by the `spiderable` package.

* Prevent observe callbacks from affecting the arguments to identical
  observes. [#855](https://github.com/meteor/meteor/issues/855)

* Fix meteor command line tool when run from a home directory with
  spaces in its name. If you previously installed meteor release 0.6.0
  or 0.6.1 you'll need to uninstall and reinstall meteor to support
  users with spaces in their usernames (see
  https://github.com/meteor/meteor/blob/master/README.md#uninstalling-meteor)

Patches contributed by GitHub users andreas-karlsson, awwx, jacott,
joshuaconner, and timhaines.


## v0.6.1, 2013-04-08

* Correct NPM behavior in packages in case there is a `node_modules` directory
  somewhere above the app directory. [#927](https://github.com/meteor/meteor/issues/927)

* Small bug fix in the low-level `routepolicy` package.

Patches contributed by GitHub users andreas-karlsson and awwx.


## v0.6.0, 2013-04-04

* Meteor has a brand new distribution system! In this new system, code-named
  Engine, packages are downloaded individually and on demand. All of the
  packages in each official Meteor release are prefetched and cached so you can
  still use Meteor while offline. You can have multiple releases of Meteor
  installed simultaneously; apps are pinned to specific Meteor releases.
  All `meteor` commands accept a `--release` argument to specify which release
  to use; `meteor update` changes what release the app is pinned to.
  Inside an app, the name of the release is available at `Meteor.release`.
  When running Meteor directly from a git checkout, the release is ignored.

* Variables declared with `var` at the outermost level of a JavaScript
  source file are now private to that file. Remove the `var` to share
  a value between files.

* Meteor now supports any x86 (32- or 64-bit) Linux system, not just those which
  use Debian or RedHat package management.

* Apps may contain packages inside a top-level directory named `packages`.

* Packages may depend on [NPM modules](https://npmjs.org), using the new
  `Npm.depends` directive in their `package.js` file. (Note: if the NPM module
  has architecture-specific binary components, bundles built with `meteor
  bundle` or `meteor deploy` will contain the components as built for the
  developer's platform and may not run on other platforms.)

* Meteor's internal package tests (as well as tests you add to your app's
  packages with the unsupported `Tinytest` framework) are now run with the new
  command `meteor test-packages`.

* `{{#each}}` helper can now iterate over falsey values without throwing an
  exception. [#815](https://github.com/meteor/meteor/issues/815), [#801](https://github.com/meteor/meteor/issues/801)

* `{{#with}}` helper now only includes its block if its argument is not falsey,
  and runs an `{{else}}` block if provided if the argument is falsey. [#770](https://github.com/meteor/meteor/issues/770), [#866](https://github.com/meteor/meteor/issues/866)

* Twitter login now stores `profile_image_url` and `profile_image_url_https`
  attributes in the `user.services.twitter` namespace. [#788](https://github.com/meteor/meteor/issues/788)

* Allow packages to register file extensions with dots in the filename.

* When calling `this.changed` in a publish function, it is no longer an error to
  clear a field which was never set. [#850](https://github.com/meteor/meteor/issues/850)

* Deps API
  * Add `dep.depend()`, deprecate `Deps.depend(dep)` and
    `dep.addDependent()`.
  * If first run of `Deps.autorun` throws an exception, stop it and don't
    rerun.  This prevents a Spark exception when template rendering fails
    ("Can't call 'firstNode' of undefined").
  * If an exception is thrown during `Deps.flush` with no stack, the
    message is logged instead. [#822](https://github.com/meteor/meteor/issues/822)

* When connecting to MongoDB, use the JavaScript BSON parser unless specifically
  requested in `MONGO_URL`; the native BSON parser sometimes segfaults. (Meteor
  only started using the native parser in 0.5.8.)

* Calls to the `update` collection function in untrusted code may only use a
  whitelisted list of modifier operators.

Patches contributed by GitHub users awwx, blackcoat, cmather, estark37,
mquandalle, Primigenus, raix, reustle, and timhaines.


## v0.5.9, 2013-03-14

* Fix regression in 0.5.8 that prevented users from editing their own
  profile. [#809](https://github.com/meteor/meteor/issues/809)

* Fix regression in 0.5.8 where `Meteor.loggingIn()` would not update
  reactively. [#811](https://github.com/meteor/meteor/issues/811)


## v0.5.8, 2013-03-13

* Calls to the `update` and `remove` collection functions in untrusted code may
  no longer use arbitrary selectors. You must specify a single document ID when
  invoking these functions from the client (other than in a method stub).

  You may still use other selectors when calling `update` and `remove` on the
  server and from client method stubs, so you can replace calls that are no
  longer supported (eg, in event handlers) with custom method calls.

  The corresponding `update` and `remove` callbacks passed to `allow` and `deny`
  now take a single document instead of an array.

* Add new `appcache` package. Add this package to your project to speed
  up page load and make hot code reload smoother using the HTML5
  AppCache API. See http://docs.meteor.com/#appcache for details.

* Rewrite reactivity library. `Meteor.deps` is now `Deps` and has a new
  API. `Meteor.autorun` and `Meteor.flush` are now called `Deps.autorun` and
  `Deps.flush` (the old names still work for now). The other names under
  `Meteor.deps` such as `Context` no longer exist. The new API is documented at
  http://docs.meteor.com/#deps

* You can now provide a `transform` option to collections, which is a
  function that documents coming out of that collection are passed
  through. `find`, `findOne`, `allow`, and `deny` now take `transform` options,
  which may override the Collection's `transform`.  Specifying a `transform`
  of `null` causes you to receive the documents unmodified.

* Publish functions may now return an array of cursors to publish. Currently,
  the cursors must all be from different collections. [#716](https://github.com/meteor/meteor/issues/716)

* User documents have id's when `onCreateUser` and `validateNewUser` hooks run.

* Encode and store custom EJSON types in MongoDB.

* Support literate CoffeeScript files with the extension `.litcoffee`. [#766](https://github.com/meteor/meteor/issues/766)

* Add new login service provider for Meetup.com in `accounts-meetup` package.

* If you call `observe` or `observeChanges` on a cursor created with the
  `reactive: false` option, it now only calls initial add callbacks and
  does not continue watching the query. [#771](https://github.com/meteor/meteor/issues/771)

* In an event handler, if the data context is falsey, default it to `{}`
  rather than to the global object. [#777](https://github.com/meteor/meteor/issues/777)

* Allow specifying multiple event handlers for the same selector. [#753](https://github.com/meteor/meteor/issues/753)

* Revert caching header change from 0.5.5. This fixes image flicker on redraw.

* Stop making `Session` available on the server; it's not useful there. [#751](https://github.com/meteor/meteor/issues/751)

* Force URLs in stack traces in browser consoles to be hyperlinks. [#725](https://github.com/meteor/meteor/issues/725)

* Suppress spurious `changed` callbacks with empty `fields` from
  `Cursor.observeChanges`.

* Fix logic bug in template branch matching. [#724](https://github.com/meteor/meteor/issues/724)

* Make `spiderable` user-agent test case insensitive. [#721](https://github.com/meteor/meteor/issues/721)

* Fix several bugs in EJSON type support:
  * Fix `{$type: 5}` selectors for binary values on browsers that do
    not support `Uint8Array`.
  * Fix EJSON equality on falsey values.
  * Fix for returning a scalar EJSON type from a method. [#731](https://github.com/meteor/meteor/issues/731)

* Upgraded dependencies:
  * mongodb driver to version 1.2.13 (from 0.1.11)
  * mime module removed (it was unused)


Patches contributed by GitHub users awwx, cmather, graemian, jagill,
jmhredsox, kevinxucs, krizka, mitar, raix, and rasmuserik.


## v0.5.7, 2013-02-21

* The DDP wire protocol has been redesigned.

  * The handshake message is now versioned. This breaks backwards
    compatibility between sites with `Meteor.connect()`. Older meteor
    apps can not talk to new apps and vice versa. This includes the
    `madewith` package, apps using `madewith` must upgrade.

  * New [EJSON](http://docs.meteor.com/#ejson) package allows you to use
    Dates, Mongo ObjectIDs, and binary data in your collections and
    Session variables.  You can also add your own custom datatypes.

  * Meteor now correctly represents empty documents in Collections.

  * There is an informal specification in `packages/livedata/DDP.md`.


* Breaking API changes

  * Changed the API for `observe`.  Observing with `added`, `changed`
    and `removed` callbacks is now unordered; for ordering information
    use `addedAt`, `changedAt`, `removedAt`, and `movedTo`. Full
    documentation is in the [`observe` docs](http://docs.meteor.com/#observe).
    All callers of `observe` need to be updated.

  * Changed the API for publish functions that do not return a cursor
    (ie functions that call `this.set` and `this.unset`). See the
    [`publish` docs](http://docs.meteor.com/#meteor_publish) for the new
    API.


* New Features

  * Added new [`observeChanges`](http://docs.meteor.com/#observe_changes)
    API for keeping track of the contents of a cursor more efficiently.

  * There is a new reactive function on subscription handles: `ready()`
    returns true when the subscription has received all of its initial
    documents.

  * Added `Session.setDefault(key, value)` so you can easily provide
    initial values for session variables that will not be clobbered on
    hot code push.

  * You can specify that a collection should use MongoDB ObjectIDs as
    its `_id` fields for inserts instead of strings. This allows you to
    use Meteor with existing MongoDB databases that have ObjectID
    `_id`s. If you do this, you must use `EJSON.equals()` for comparing
    equality instead of `===`. See http://docs.meteor.com/#meteor_collection.

  * New [`random` package](http://docs.meteor.com/#random) provides
    several functions for generating random values. The new
    `Random.id()` function is used to provide shorter string IDs for
    MongoDB documents. `Meteor.uuid()` is deprecated.

  * `Meteor.status()` can return the status `failed` if DDP version
    negotiation fails.


* Major Performance Enhancements

  * Rewrote subscription duplication detection logic to use a more
    efficient algorithm. This significantly reduces CPU usage on the
    server during initial page load and when dealing with large amounts
    of data.

  * Reduced unnecessary MongoDB re-polling of live queries. Meteor no
    longer polls for changes on queries that specify `_id` when
    updates for a different specific `_id` are processed. This
    drastically improves performance when dealing with many
    subscriptions and updates to individual objects, such as those
    generated by the `accounts-base` package on the `Meteor.users`
    collection.


* Upgraded UglifyJS2 to version 2.2.5


Patches contributed by GitHub users awwx and michaelglenadams.


## v0.5.6, 2013-02-15

* Fix 0.5.5 regression: Minimongo selectors matching subdocuments under arrays
  did not work correctly.

* Some Bootstrap icons should have appeared white.

Patches contributed by GitHub user benjaminchelli.

## v0.5.5, 2013-02-13

* Deprecate `Meteor.autosubscribe`. `Meteor.subscribe` now works within
  `Meteor.autorun`.

* Allow access to `Meteor.settings.public` on the client. If the JSON
  file you gave to `meteor --settings` includes a field called `public`,
  that field will be available on the client as well as the server.

* `@import` works in `less`. Use the `.lessimport` file extension to
  make a less file that is ignored by preprocessor so as to avoid double
  processing. [#203](https://github.com/meteor/meteor/issues/203)

* Upgrade Fibers to version 1.0.0. The `Fiber` and `Future` symbols are
  no longer exposed globally. To use fibers directly you can use:
   `var Fiber = __meteor_bootstrap__.require('fibers');` and
   `var Future = __meteor_bootstrap__.require('fibers/future');`

* Call version 1.1 of the Twitter API when authenticating with
  OAuth. `accounts-twitter` users have until March 5th, 2013 to
  upgrade before Twitter disables the old API. [#527](https://github.com/meteor/meteor/issues/527)

* Treat Twitter ids as strings, not numbers, as recommended by
  Twitter. [#629](https://github.com/meteor/meteor/issues/629)

* You can now specify the `_id` field of a document passed to `insert`.
  Meteor still auto-generates `_id` if it is not present.

* Expose an `invalidated` flag on `Meteor.deps.Context`.

* Populate user record with additional data from Facebook and Google. [#664](https://github.com/meteor/meteor/issues/664)

* Add Facebook token expiration time to `services.facebook.expiresAt`. [#576](https://github.com/meteor/meteor/issues/576)

* Allow piping a password to `meteor deploy` on `stdin`. [#623](https://github.com/meteor/meteor/issues/623)

* Correctly type cast arguments to handlebars helper. [#617](https://github.com/meteor/meteor/issues/617)

* Fix leaked global `userId` symbol.

* Terminate `phantomjs` properly on error when using the `spiderable`
  package. [#571](https://github.com/meteor/meteor/issues/571)

* Stop serving non-cachable files with caching headers. [#631](https://github.com/meteor/meteor/issues/631)

* Fix race condition if server restarted between page load and initial
  DDP connection. [#653](https://github.com/meteor/meteor/issues/653)

* Resolve issue where login methods sometimes blocked future methods. [#555](https://github.com/meteor/meteor/issues/555)

* Fix `Meteor.http` parsing of JSON responses on Firefox. [#553](https://github.com/meteor/meteor/issues/553)

* Minimongo no longer uses `eval`. [#480](https://github.com/meteor/meteor/issues/480)

* Serve 404 for `/app.manifest`. This allows experimenting with the
  upcoming `appcache` smart package. [#628](https://github.com/meteor/meteor/issues/628)

* Upgraded many dependencies, including:
  * node.js to version 0.8.18
  * jquery-layout to version 1.3.0RC
  * Twitter Bootstrap to version 2.3.0
  * Less to version 1.3.3
  * Uglify to version 2.2.3
  * useragent to version 2.0.1

Patches contributed by GitHub users awwx, bminer, bramp, crunchie84,
danawoodman, dbimmler, Ed-von-Schleck, geoffd123, jperl, kevee,
milesmatthias, Primigenus, raix, timhaines, and xenolf.


## v0.5.4, 2013-01-08

* Fix 0.5.3 regression: `meteor run` could fail on OSX 10.8 if environment
  variables such as `DYLD_LIBRARY_PATH` are set.


## v0.5.3, 2013-01-07

* Add `--settings` argument to `meteor deploy` and `meteor run`. This
  allows you to specify deployment-specific information made available
  to server code in the variable `Meteor.settings`.

* Support unlimited open tabs in a single browser. Work around the
  browser per-hostname connection limit by using randomized hostnames
  for deployed apps. [#131](https://github.com/meteor/meteor/issues/131)

* minimongo improvements:
  * Allow observing cursors with `skip` or `limit`.  [#528](https://github.com/meteor/meteor/issues/528)
  * Allow sorting on `dotted.sub.keys`.  [#533](https://github.com/meteor/meteor/issues/533)
  * Allow querying specific array elements (`foo.1.bar`).
  * `$and`, `$or`, and `$nor` no longer accept empty arrays (for consistency
    with Mongo)

* Re-rendering a template with Spark no longer reverts changes made by
  users to a `preserve`d form element. Instead, the newly rendered value
  is only applied if it is different from the previously rendered value.
  Additionally, `<INPUT>` elements with type other than TEXT can now have
  reactive values (eg, the labels on submit buttons can now be
  reactive).  [#510](https://github.com/meteor/meteor/issues/510) [#514](https://github.com/meteor/meteor/issues/514) [#523](https://github.com/meteor/meteor/issues/523) [#537](https://github.com/meteor/meteor/issues/537) [#558](https://github.com/meteor/meteor/issues/558)

* Support JavaScript RegExp objects in selectors in Collection write
  methods on the client, eg `myCollection.remove({foo: /bar/})`.  [#346](https://github.com/meteor/meteor/issues/346)

* `meteor` command-line improvements:
  * Improve error message when mongod fails to start.
  * The `NODE_OPTIONS` environment variable can be used to pass command-line
    flags to node (eg, `--debug` or `--debug-brk` to enable the debugger).
  * Die with error if an app name is mistakenly passed to `meteor reset`.

* Add support for "offline" access tokens with Google login. [#464](https://github.com/meteor/meteor/issues/464) [#525](https://github.com/meteor/meteor/issues/525)

* Don't remove `serviceData` fields from previous logins when logging in
  with an external service.

* Improve `OAuth1Binding` to allow making authenticated API calls to
  OAuth1 providers (eg Twitter).  [#539](https://github.com/meteor/meteor/issues/539)

* New login providers automatically work with `{{loginButtons}}` without
  needing to edit the `accounts-ui-unstyled` package.  [#572](https://github.com/meteor/meteor/issues/572)

* Use `Content-Type: application/json` by default when sending JSON data
  with `Meteor.http`.

* Improvements to `jsparse`: hex literals, keywords as property names, ES5 line
  continuations, trailing commas in object literals, line numbers in error
  messages, decimal literals starting with `.`, regex character classes with
  slashes.

* Spark improvements:
  * Improve rendering of `<SELECT>` elements on IE.  [#496](https://github.com/meteor/meteor/issues/496)
  * Don't lose nested data contexts in IE9/10 after two seconds.  [#458](https://github.com/meteor/meteor/issues/458)
  * Don't print a stack trace if DOM nodes are manually removed
    from the document without calling `Spark.finalize`.  [#392](https://github.com/meteor/meteor/issues/392)

* Always use the `autoReconnect` flag when connecting to Mongo.  [#425](https://github.com/meteor/meteor/issues/425)

* Fix server-side `observe` with no `added` callback.  [#589](https://github.com/meteor/meteor/issues/589)

* Fix re-sending method calls on reconnect.  [#538](https://github.com/meteor/meteor/issues/538)

* Remove deprecated `/sockjs` URL support from `Meteor.connect`.

* Avoid losing a few bits of randomness in UUID v4 creation.  [#519](https://github.com/meteor/meteor/issues/519)

* Update clean-css package from 0.8.2 to 0.8.3, fixing minification of `0%`
  values in `hsl` colors.  [#515](https://github.com/meteor/meteor/issues/515)

Patches contributed by GitHub users Ed-von-Schleck, egtann, jwulf, lvbreda,
martin-naumann, meawoppl, nwmartin, timhaines, and zealoushacker.


## v0.5.2, 2012-11-27

* Fix 0.5.1 regression: Cursor `observe` works during server startup.  [#507](https://github.com/meteor/meteor/issues/507)

## v0.5.1, 2012-11-20

* Speed up server-side subscription handling by avoiding redundant work
  when the same Mongo query is observed multiple times concurrently (eg,
  by multiple users subscribing to the same subscription), and by using
  a simpler "unordered" algorithm.

* Meteor now waits to invoke method callbacks until all the data written by the
  method is available in the local cache. This way, method callbacks can see the
  full effects of their writes. This includes the callbacks passed to
  `Meteor.call` and `Meteor.apply`, as well as to the `Meteor.Collection`
  `insert`/`update`/`remove` methods.

  If you want to process the method's result as soon as it arrives from the
  server, even if the method's writes are not available yet, you can now specify
  an `onResultReceived` callback to `Meteor.apply`.

* Rework latency compensation to show server data changes sooner. Previously, as
  long as any method calls were in progress, Meteor would buffer all data
  changes sent from the server until all methods finished. Meteor now only
  buffers writes to documents written by client stubs, and applies the writes as
  soon as all methods that wrote that document have finished.

* `Meteor.userLoaded()` and `{{currentUserLoaded}}` have been removed.
  Previously, during the login process on the client, `Meteor.userId()` could be
  set but the document at `Meteor.user()` could be incomplete. Meteor provided
  the function `Meteor.userLoaded()` to differentiate between these states. Now,
  this in-between state does not occur: when a user logs in, `Meteor.userId()`
  only is set once `Meteor.user()` is fully loaded.

* New reactive function `Meteor.loggingIn()` and template helper
  `{{loggingIn}}`; they are true whenever some login method is in progress.
  `accounts-ui` now uses this to show an animation during login.

* The `sass` CSS preprocessor package has been removed. It was based on an
  unmaintained NPM module which did not implement recent versions of the Sass
  language and had no error handling.  Consider using the `less` or `stylus`
  packages instead.  [#143](https://github.com/meteor/meteor/issues/143)

* `Meteor.setPassword` is now called `Accounts.setPassword`, matching the
  documentation and original intention.  [#454](https://github.com/meteor/meteor/issues/454)

* Passing the `wait` option to `Meteor.apply` now waits for all in-progress
  method calls to finish before sending the method, instead of only guaranteeing
  that its callback occurs after the callbacks of in-progress methods.

* New function `Accounts.callLoginMethod` which should be used to call custom
  login handlers (such as those registered with
  `Accounts.registerLoginHandler`).

* The callbacks for `Meteor.loginWithToken` and `Accounts.createUser` now match
  the other login callbacks: they are called with error on error or with no
  arguments on success.

* Fix bug where method calls could be dropped during a brief disconnection. [#339](https://github.com/meteor/meteor/issues/339)

* Prevent running the `meteor` command-line tool and server on unsupported Node
  versions.

* Fix Minimongo query bug with nested objects.  [#455](https://github.com/meteor/meteor/issues/455)

* In `accounts-ui`, stop page layout from changing during login.

* Use `path.join` instead of `/` in paths (helpful for the unofficial Windows
  port) [#303](https://github.com/meteor/meteor/issues/303)

* The `spiderable` package serves pages to
  [`facebookexternalhit`](https://www.facebook.com/externalhit_uatext.php) [#411](https://github.com/meteor/meteor/issues/411)

* Fix error on Firefox with DOM Storage disabled.

* Avoid invalidating listeners if setUserId is called with current value.

* Upgrade many dependencies, including:
  * MongoDB 2.2.1 (from 2.2.0)
  * underscore 1.4.2 (from 1.3.3)
  * bootstrap 2.2.1 (from 2.1.1)
  * jQuery 1.8.2 (from 1.7.2)
  * less 1.3.1 (from 1.3.0)
  * stylus 0.30.1 (from 0.29.0)
  * coffee-script 1.4.0 (from 1.3.3)

Patches contributed by GitHub users ayal, dandv, possibilities, TomWij,
tmeasday, and workmad3.

## v0.5.0, 2012-10-17

* This release introduces Meteor Accounts, a full-featured auth system that supports
  - fine-grained user-based control over database reads and writes
  - federated login with any OAuth provider (with built-in support for
    Facebook, GitHub, Google, Twitter, and Weibo)
  - secure password login
  - email validation and password recovery
  - an optional set of UI widgets implementing standard login/signup/password
    change/logout flows

  When you upgrade to Meteor 0.5.0, existing apps will lose the ability to write
  to the database from the client. To restore this, either:
  - configure each of your collections with
    [`collection.allow`](http://docs.meteor.com/#allow) and
    [`collection.deny`](http://docs.meteor.com/#deny) calls to specify which
    users can perform which write operations, or
  - add the `insecure` smart package (which is included in new apps by default)
    to restore the old behavior where anyone can write to any collection which
    has not been configured with `allow` or `deny`

  For more information on Meteor Accounts, see
  http://docs.meteor.com/#dataandsecurity and
  http://docs.meteor.com/#accounts_api

* The new function `Meteor.autorun` allows you run any code in a reactive
  context. See http://docs.meteor.com/#meteor_autorun

* Arrays and objects can now be stored in the `Session`; mutating the value you
  retrieve with `Session.get` does not affect the value in the session.

* On the client, `Meteor.apply` takes a new `wait` option, which ensures that no
  further method calls are sent to the server until this method is finished; it
  is used for login and logout methods in order to keep the user ID
  well-defined. You can also specifiy an `onReconnect` handler which is run when
  re-establishing a connection; Meteor Accounts uses this to log back in on
  reconnect.

* Meteor now provides a compatible replacement for the DOM `localStorage`
  facility that works in IE7, in the `localstorage-polyfill` smart package.

* Meteor now packages the D3 library for manipulating documents based on data in
  a smart package called `d3`.

* `Meteor.Collection` now takes its optional `manager` argument (used to
  associate a collection with a server you've connected to with
  `Meteor.connect`) as a named option. (The old call syntax continues to work
  for now.)

* Fix a bug where trying to immediately resubscribe to a record set after
  unsubscribing could fail silently.

* Better error handling for failed Mongo writes from inside methods; previously,
  errors here could cause clients to stop processing data from the server.


Patches contributed by GitHub users bradens, dandv, dybskiy, possibilities,
zhangcheng, and 75lb.


## v0.4.2, 2012-10-02

* Fix connection failure on iOS6. SockJS 0.3.3 includes this fix.

* The new `preserve-inputs` package, included by default in new Meteor apps,
  restores the pre-v0.4.0 behavior of "preserving" all form input elements by ID
  and name during re-rendering; users who want more precise control over
  preservation can still use the APIs added in v0.4.0.

* A few changes to the `Meteor.absoluteUrl` function:
  - Added a `replaceLocalhost` option.
  - The `ROOT_URL` environment variable is respected by `meteor run`.
  - It is now included in all apps via the `meteor` package. Apps that
    explicitly added the now-deprecated `absolute-url` smart package will log a
    deprecation warning.

* Upgrade Node from 0.8.8 to 0.8.11.

* If a Handlebars helper function `foo` returns null, you can now run do
  `{{foo.bar}}` without error, just like when `foo` is a non-existent property.

* If you pass a non-scalar object to `Session.set`, an error will now be thrown
  (matching the behavior of `Session.equals`). [#215](https://github.com/meteor/meteor/issues/215)

* HTML pages are now served with a `charset=utf-8` Content-Type header. [#264](https://github.com/meteor/meteor/issues/264)

* The contents of `<select>` tags can now be reactive even in IE 7 and 8.

* The `meteor` tool no longer gets confused if a parent directory of your
  project is named `public`. [#352](https://github.com/meteor/meteor/issues/352)

* Fix a race condition in the `spiderable` package which could include garbage
  in the spidered page.

* The REPL run by `admin/node.sh` no longer crashes Emacs M-x shell on exit.

* Refactor internal `reload` API.

* New internal `jsparse` smart package. Not yet exposed publicly.


Patch contributed by GitHub user yanivoliver.


## v0.4.1, 2012-09-24

* New `email` smart package, with [`Email.send`](http://docs.meteor.com/#email)
  API.

* Upgrade Node from 0.6.17 to 0.8.8, as well as many Node modules in the dev
  bundle; those that are user-exposed are:
  * coffee-script: 1.3.3 (from 1.3.1)
  * stylus: 0.29.0 (from 0.28.1)
  * nib: 0.8.2 (from 0.7.0)

* All publicly documented APIs now use `camelCase` rather than
  `under_scores`. The old spellings continue to work for now. New names are:
  - `Meteor.isClient`/`isServer`
  - `this.isSimulation` inside a method invocation
  - `Meteor.deps.Context.onInvalidate`
  - `Meteor.status().retryCount`/`retryTime`

* Spark improvements
  * Optimize selector matching for event maps.
  * Fix `Spark._currentRenderer` behavior in timer callbacks.
  * Fix bug caused by interaction between `Template.foo.preserve` and
    `{{#constant}}`. [#323](https://github.com/meteor/meteor/issues/323)
  * Allow `{{#each}}` over a collection of objects without `_id`. [#281](https://github.com/meteor/meteor/issues/281)
  * Spark now supports Firefox 3.6.
  * Added a script to build a standalone spark.js that does not depend on
    Meteor (it depends on jQuery or Sizzle if you need IE7 support,
    and otherwise is fully standalone).

* Database writes from within `Meteor.setTimeout`/`setInterval`/`defer` will be
  batched with other writes from the current method invocation if they start
  before the method completes.

* Make `Meteor.Cursor.forEach` fully synchronous even if the user's callback
  yields. [#321](https://github.com/meteor/meteor/issues/321).

* Recover from exceptions thrown in `Meteor.publish` handlers.

* Upgrade bootstrap to version 2.1.1. [#336](https://github.com/meteor/meteor/issues/336), [#337](https://github.com/meteor/meteor/issues/337), [#288](https://github.com/meteor/meteor/issues/288), [#293](https://github.com/meteor/meteor/issues/293)

* Change the implementation of the `meteor deploy` password prompt to not crash
  Emacs M-x shell.

* Optimize `LocalCollection.remove(id)` to be O(1) rather than O(n).

* Optimize client-side database performance when receiving updated data from the
  server outside of method calls.

* Better error reporting when a package in `.meteor/packages` does not exist.

* Better error reporting for coffeescript. [#331](https://github.com/meteor/meteor/issues/331)

* Better error handling in `Handlebars.Exception`.


Patches contributed by GitHub users fivethirty, tmeasday, and xenolf.


## v0.4.0, 2012-08-30

* Merge Spark, a new live page update engine
  * Breaking API changes
     * Input elements no longer preserved based on `id` and `name`
       attributes. Use [`preserve`](http://docs.meteor.com/#template_preserve)
       instead.
     * All `Meteor.ui` functions removed. Use `Meteor.render`,
       `Meteor.renderList`, and
       [Spark](https://github.com/meteor/meteor/wiki/Spark) functions instead.
     * New template functions (eg. `created`, `rendered`, etc) may collide with
       existing helpers. Use `Template.foo.helpers()` to avoid conflicts.
     * New syntax for declaring event maps. Use
       `Template.foo.events({...})`. For backwards compatibility, both syntaxes
       are allowed for now.
  * New Template features
     * Allow embedding non-Meteor widgets (eg. Google Maps) using
       [`{{#constant}}`](http://docs.meteor.com/#constant)
     * Callbacks when templates are rendered. See
       http://docs.meteor.com/#template_rendered
     * Explicit control of which nodes are preserved during re-rendering. See
       http://docs.meteor.com/#template_preserve
     * Easily find nodes within a template in event handlers and callbacks. See
       http://docs.meteor.com/#template_find
     * Allow parts of a template to be independently reactive with the
       [`{{#isolate}}`](http://docs.meteor.com/#isolate) block helper.

* Use PACKAGE_DIRS environment variable to override package location. [#227](https://github.com/meteor/meteor/issues/227)

* Add `absolute-url` package to construct URLs pointing to the application.

* Allow modifying documents returned by `observe` callbacks. [#209](https://github.com/meteor/meteor/issues/209)

* Fix periodic crash after client disconnect. [#212](https://github.com/meteor/meteor/issues/212)

* Fix minimingo crash on dotted queries with undefined keys. [#126](https://github.com/meteor/meteor/issues/126)


## v0.3.9, 2012-08-07

* Add `spiderable` package to allow web crawlers to index Meteor apps.

* `meteor deploy` uses SSL to protect application deployment.

* Fix `stopImmediatePropagation()`. [#205](https://github.com/meteor/meteor/issues/205)


## v0.3.8, 2012-07-12

* HTTPS support
  * Add `force-ssl` package to require site to load over HTTPS.
  * Use HTTPS for install script and `meteor update`.
  * Allow runtime configuration of default DDP endpoint.

* Handlebars improvements
  * Implement dotted path traversal for helpers and methods.
  * Allow functions in helper arguments.
  * Change helper nesting rules to allow functions as arguments.
  * Fix `{{this.foo}}` to never invoke helper `foo`.
  * Make event handler `this` reflect the node that matched the selector instead
    of the event target node.
  * Fix keyword arguments to helpers.

* Add `nib` support to stylus package. [#175](https://github.com/meteor/meteor/issues/175)

* Upgrade bootstrap to version 2.0.4. [#173](https://github.com/meteor/meteor/issues/173)

* Print changelog after `meteor update`.

* Fix mouseenter and mouseleave events. [#224](https://github.com/meteor/meteor/issues/224)

* Fix issue with spurious heartbeat failures on busy connections.

* Fix exception in minimongo when matching non-arrays using `$all`. [#183](https://github.com/meteor/meteor/issues/183)

* Fix serving an empty file when no cacheable assets exist. [#179](https://github.com/meteor/meteor/issues/179)


## v0.3.7, 2012-06-06

* Better parsing of `.html` template files
  * Allow HTML comments (`<!-- -->`) at top level
  * Allow whitespace anywhere in open/close tag
  * Provide names and line numbers on error
  * More helpful error messages

* Form control improvements
  * Fix reactive radio buttons in Internet Explorer.
  * Fix reactive textareas to update consistently across browsers, matching text
    field behavior.

* `http` package bug fixes:
  * Send correct Content-Type when POSTing `params` from the server. [#172](https://github.com/meteor/meteor/issues/172)
  * Correctly detect JSON response Content-Type when a charset is present.

* Support `Handlebars.SafeString`. [#160](https://github.com/meteor/meteor/issues/160)

* Fix intermittent "Cursor is closed" mongo error.

* Fix "Cannot read property 'nextSibling' of null" error in certain nested
  templates. [#142](https://github.com/meteor/meteor/issues/142)

* Add heartbeat timer on the client to notice when the server silently goes
  away.


## v0.3.6, 2012-05-16

* Rewrite event handling. `this` in event handlers now refers to the data
  context of the element that generated the event, *not* the top-level data
  context of the template where the event is declared.

* Add /websocket endpoint for raw websockets. Pass websockets through
  development mode proxy.

* Simplified API for Meteor.connect, which now receives a URL to a Meteor app
  rather than to a sockjs endpoint.

* Fix livedata to support subscriptions with overlapping documents.

* Update node.js to 0.6.17 to fix potential security issue.


## v0.3.5, 2012-04-28

* Fix 0.3.4 regression: Call event map handlers on bubbled events. [#107](https://github.com/meteor/meteor/issues/107)


## v0.3.4, 2012-04-27

* Add Twitter `bootstrap` package. [#84](https://github.com/meteor/meteor/issues/84)

* Add packages for `sass` and `stylus` CSS pre-processors. [#40](https://github.com/meteor/meteor/issues/40), [#50](https://github.com/meteor/meteor/issues/50)

* Bind events correctly on top level elements in a template.

* Fix dotted path selectors in minimongo. [#88](https://github.com/meteor/meteor/issues/88)

* Make `backbone` package also run on the server.

* Add `bare` option to coffee-script compilation so variables can be shared
  between multiple coffee-script file. [#85](https://github.com/meteor/meteor/issues/85)

* Upgrade many dependency versions. User visible highlights:
 * node.js 0.6.15
 * coffee-script 1.3.1
 * less 1.3.0
 * sockjs 0.3.1
 * underscore 1.3.3
 * backbone 0.9.2

* Several documentation fixes and test coverage improvements.


## v0.3.3, 2012-04-20

* Add `http` package for making HTTP requests to remote servers.

* Add `madewith` package to put a live-updating Made with Meteor badge on apps.

* Reduce size of mongo database on disk (--smallfiles).

* Prevent unnecessary hot-code pushes on deployed apps during server migration.

* Fix issue with spaces in directory names. [#39](https://github.com/meteor/meteor/issues/39)

* Workaround browser caching issues in development mode by using query
  parameters on all JavaScript and CSS requests.

* Many documentation and test fixups.


## v0.3.2, 2012-04-10

* Initial public launch<|MERGE_RESOLUTION|>--- conflicted
+++ resolved
@@ -1,6 +1,5 @@
 ## v.NEXT
 
-<<<<<<< HEAD
 * The `meteor-babel` npm package (along with its Babel-related
   dependencies) has been updated to version 7.0.0-beta.34, a major update
   from Babel 6. Thanks to the strong abstraction of the `meteor-babel`
@@ -138,7 +137,7 @@
 * `Npm.depends` can now specify any `http` or `https` URL.
   [Issue #9236](https://github.com/meteor/meteor/issues/9236)
   [PR #9237](https://github.com/meteor/meteor/pull/9237)
-=======
+
 ## v1.6.0.1, 2017-12-08
 
 * Node has been upgraded to version
@@ -146,7 +145,6 @@
   [security release](https://nodejs.org/en/blog/vulnerability/december-2017-security-releases/).
 
 * The `npm` package has been upgraded to version 5.5.1.
->>>>>>> 2d14db1f
 
 ## v1.6, 2017-10-30
 
