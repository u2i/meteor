## v.NEXT

<<<<<<< HEAD
## v1.5.1, TBD
=======
* `observe`/`observeChanges` callbacks are now bound using `Meteor.bindEnvironment`.
  The same `EnvironmentVariable`s that were present when `observe`/`observeChanges`
  was called are now available inside the callbacks.
  [PR #8734](https://github.com/meteor/meteor/pull/8734)
>>>>>>> 06d00e45

* `reactive-dict` now supports setting initial data when defining a named
  `ReactiveDict`. No longer run migration logic when used on the server,
  this is to prevent duplicate name error on reloads. Initial data is now
  properly serialized.

* `accounts-password` now uses `example.com` as a default "from" address instead
  of `meteor.com`. This change could break account-related e-mail notifications
  (forgot password, activation, etc.) for applications which do not properly
  configure a "from" domain since e-mail providers will often reject mail sent
  from `example.com`. Ensure that `Accounts.emailTemplates.from` is set to a
  proper domain in all applications.
  [PR #8760](https://github.com/meteor/meteor/issues/8760)

* Add `DDP._CurrentPublicationInvocation` and `DDP._CurrentMethodInvocation`.
  `DDP._CurrentInvocation` remains for backwards-compatibility. This change
  allows method calls from publications to inherit the `connection` from the
  the publication which called the method.
  [PR #8629](https://github.com/meteor/meteor/pull/8629)

  > Note: If you're calling methods from publications that are using `this.connection`
  > to see if the method was called from server code or not. These checks will now
  > be more restrictive because `this.connection` will now be available when a
  > method is called from a publication.

* Fix issue with publications temporarily having `DDP._CurrentInvocation` set on
  re-run after a user logged in.  This is now provided through
  `DDP._CurrentPublicationInvocation` at all times inside a publication,
  as described above.
  [PR #8031](https://github.com/meteor/meteor/pull/8031)
  [PR #8629](https://github.com/meteor/meteor/pull/8629)

* `Meteor.userId()` and `Meteor.user()` can now be used in both method calls and
  publications.
  [PR #8629](https://github.com/meteor/meteor/pull/8629)

* `this.onStop` callbacks in publications are now run with the publication's
  context and with its `EnvironmentVariable`s bound.
  [PR #8629](https://github.com/meteor/meteor/pull/8629)

* The `minifier-js` package will now replace `process.env.NODE_ENV` with
  its string value (or `"development"` if unspecified).

* The `meteor-babel` npm package has been upgraded to version 0.21.5.

* The `reify` npm package has been upgraded to version 0.11.24.

* Illegal characters in paths written in build output directories will now
  be replaced with `_`s rather than removed, so that file and directory
  names consisting of only illegal characters do not become empty
  strings. [PR #8765](https://github.com/meteor/meteor/pull/8765).

## v1.5, 2017-05-30

* The `meteor-base` package implies a new `dynamic-import` package, which
  provides runtime support for [the proposed ECMAScript dynamic
  `import(...)` syntax](https://github.com/tc39/proposal-dynamic-import),
  enabling asynchronous module fetching or "code splitting." If your app
  does not use the `meteor-base` package, you can use the package by
  simply running `meteor add dynamic-import`. See this [blog
  post](https://blog.meteor.com/meteor-1-5-react-loadable-f029a320e59c)
  and [PR #8327](https://github.com/meteor/meteor/pull/8327) for more
  information about how dynamic `import(...)` works in Meteor, and how to
  use it in your applications.

* The `ecmascript-runtime` package, which provides polyfills for various
  new ECMAScript runtime APIs and language features, has been split into
  `ecmascript-runtime-client` and `ecmascript-runtime-server`, to reflect
  the different needs of browsers versus Node 4. The client runtime now
  relies on the `core-js` library found in the `node_modules` directory of
  the application, rather than a private duplicate installed via
  `Npm.depends`. This is unlikely to be a disruptive change for most
  developers, since the `babel-runtime` npm package is expected to be
  installed, and `core-js` is a dependency of `babel-runtime`, so
  `node_modules/core-js` should already be present. If that's not the
  case, just run `meteor npm install --save core-js` to install it.

* The `npm` npm package has been upgraded to version 4.6.1.

* The `meteor-babel` npm package has been upgraded to version 0.21.4,
  enabling the latest Reify compiler and the transform-class-properties
  plugin, among other improvements.

* The `reify` npm package has been upgraded to version 0.11.21, fixing
  [issue #8595](https://github.com/meteor/meteor/issues/8595) and
  improving compilation and runtime performance.

> Note: With this version of Reify, `import` declarations are compiled to
  `module.watch(require(id), ...)` instead of `module.importSync(id, ...)`
  or the older `module.import(id, ...)`. The behavior of the compiled code
  should be the same as before, but the details seemed different enough to
  warrant a note.

* The `install` npm package has been upgraded to version 0.10.1.

* The `meteor-promise` npm package has been upgraded to version 0.8.4.

* The `uglify-js` npm package has been upgraded to version 3.0.13, fixing
  [#8704](https://github.com/meteor/meteor/issues/8704).

* If you're using the `standard-minifier-js` Meteor package, as most
  Meteor developers do, it will now produce a detailed analysis of package
  and module sizes within your production `.js` bundle whenever you run
  `meteor build` or `meteor run --production`. These data are served by
  the application web server at the same URL as the minified `.js` bundle,
  except with a `.stats.json` file extension instead of `.js`. If you're
  using a different minifier plugin, and would like to support similar
  functionality, refer to
  [these](https://github.com/meteor/meteor/pull/8327/commits/084801237a8c288d99ec82b0fbc1c76bdf1aab16)
  [commits](https://github.com/meteor/meteor/pull/8327/commits/1c8bc7353e9a8d526880634a58c506b423c4a55e)
  for inspiration.

* To visualize the bundle size data produced by `standard-minifier-js`,
  run `meteor add bundle-visualizer` and then start your development
  server in production mode with `meteor run --production`. Be sure to
  remove the `bundle-visualizer` package before actually deploying your
  app, or the visualization will be displayed to your users.

* If you've been developing an app with multiple versions of Meteor, or
  testing with beta versions, and you haven't recently run `meteor reset`,
  your `.meteor/local/bundler-cache` directory may have become quite
  large. This is just a friendly reminder that this directory is perfectly
  safe to delete, and Meteor will repopulate it with only the most recent
  cached bundles.

* Apps created with `meteor create --bare` now use the `static-html`
  package for processing `.html` files instead of `blaze-html-templates`,
  to avoid large unnecessary dependencies like the `jquery` package.

* Babel plugins now receive file paths without leading `/` characters,
  which should prevent confusion about whether the path should be treated
  as absolute. [PR #8610](https://github.com/meteor/meteor/pull/8610)

* It is now possible to override the Cordova iOS and/or Android
  compatibility version by setting the `METEOR_CORDOVA_COMPAT_VERSION_IOS`
  and/or `METEOR_CORDOVA_COMPAT_VERSION_ANDROID` environment variables.
  [PR #8581](https://github.com/meteor/meteor/pull/8581)

* Modules in `node_modules` directories will no longer automatically have
  access to the `Buffer` polyfill on the client, since that polyfill
  contributed more than 22KB of minified JavaScript to the client bundle,
  and was rarely used. If you really need the Buffer API on the client,
  you should now obtain it explicitly with `require("buffer").Buffer`.
  [Issue #8645](https://github.com/meteor/meteor/issues/8645).

* Packages in `node_modules` directories are now considered non-portable
  (and thus may be automatically rebuilt for the current architecture), if
  their `package.json` files contain any of the following install hooks:
  `install`, `preinstall`, or `postinstall`. Previously, a package was
  considered non-portable only if it contained any `.node` binary modules.
  [Issue #8225](https://github.com/meteor/meteor/issues/8225)

## v1.4.4.3, 2017-05-22

* Node has been upgraded to version 4.8.3.

* A bug in checking body lengths of HTTP responses that was affecting
  Galaxy deploys has been fixed.
  [PR #8709](https://github.com/meteor/meteor/pull/8709).

## v1.4.4.2, 2017-05-02

* Node has been upgraded to version 4.8.2.

* The `npm` npm package has been upgraded to version 4.5.0.
  Note that when using npm `scripts` there has been a change regarding
  what happens when `SIGINT` (Ctrl-C) is received.  Read more
  [here](https://github.com/npm/npm/releases/tag/v4.5.0).

* Fix a regression which prevented us from displaying a helpful banner when
  running `meteor debug` because of a change in Node.js.

* Update `node-inspector` npm to 1.1.1, fixing a problem encountered when trying
  to press "Enter" in the inspector console.
  [Issue #8469](https://github.com/meteor/meteor/issues/8469)

* The `email` package has had its `mailcomposer` npm package swapped with
  a Node 4 fork of `nodemailer` due to its ability to support connection pooling
  in a similar fashion as the original `mailcomposer`.
  [Issue #8591](https://github.com/meteor/meteor/issues/8591)
  [PR #8605](https://github.com/meteor/meteor/pull/8605)

    > Note: The `MAIL_URL` should be configured with a scheme which matches the
    > protocol desired by your e-mail vendor/mail-transport agent.  For
    > encrypted connections (typically listening on port 465), this means
    > using `smtps://`.  Unencrypted connections or those secured through
    > a `STARTTLS` connection upgrade (typically using port 587 and sometimes
    > port 25) should continue to use `smtp://`.  TLS/SSL will be automatically
    > enabled if the mail provider supports it.

* A new `Tracker.inFlush()` has been added to provide a global Tracker
  "flushing" state.
  [PR #8565](https://github.com/meteor/meteor/pull/8565).

* The `meteor-babel` npm package has been upgraded to version 0.20.1, and
  the `reify` npm package has been upgraded to version 0.7.4, fixing
  [issue #8595](https://github.com/meteor/meteor/issues/8595).
  (This was fixed between full Meteor releases, but is being mentioned here.)

## v1.4.4.1, 2017-04-07

* A change in Meteor 1.4.4 to remove "garbage" directories asynchronously
  in `files.renameDirAlmostAtomically` had unintended consequences for
  rebuilding some npm packages, so that change was reverted, and those
  directories are now removed before `files.renameDirAlmostAtomically`
  returns. [PR #8574](https://github.com/meteor/meteor/pull/8574)

## v1.4.4, 2017-04-07

* Node has been upgraded to version 4.8.1.

* The `npm` npm package has been upgraded to version 4.4.4.
  It should be noted that this version reduces extra noise
  previously included in some npm errors.

* The `node-gyp` npm package has been upgraded to 3.6.0 which
  adds support for VS2017 on Windows.

* The `node-pre-gyp` npm package has been updated to 0.6.36.

* Thanks to the outstanding efforts of @sethmurphy18, the `minifier-js`
  package now uses [Babili](https://github.com/babel/babili) instead of
  [UglifyJS](https://github.com/mishoo/UglifyJS2), resolving numerous
  long-standing bugs due to UglifyJS's poor support for ES2015+ syntax.
  [Issue #8378](https://github.com/meteor/meteor/issues/8378)
  [PR #8397](https://github.com/meteor/meteor/pull/8397)

* The `meteor-babel` npm package has been upgraded to version 0.19.1, and
  `reify` has been upgraded to version 0.6.6, fixing several subtle bugs
  introduced by Meteor 1.4.3 (see below), including
  [issue #8461](https://github.com/meteor/meteor/issues/8461).

* The Reify module compiler is now a Babel plugin, making it possible for
  other custom Babel plugins configured in `.babelrc` or `package.json`
  files to run before Reify, fixing bugs that resulted from running Reify
  before other plugins in Meteor 1.4.3.
  [Issue #8399](https://github.com/meteor/meteor/issues/8399)
  [Issue #8422](https://github.com/meteor/meteor/issues/8422)
  [`meteor-babel` issue #13](https://github.com/meteor/babel/issues/13)

* Two new `export ... from ...` syntax extensions are now supported:
  ```js
  export * as namespace from "./module"
  export def from "./module"
  ```
  Read the ECMA262 proposals here:
  * https://github.com/leebyron/ecmascript-export-ns-from
  * https://github.com/leebyron/ecmascript-export-default-from

* When `Meteor.call` is used on the server to invoke a method that
  returns a `Promise` object, the result will no longer be the `Promise`
  object, but the resolved value of the `Promise`.
  [Issue #8367](https://github.com/meteor/meteor/issues/8367)

> Note: if you actually want a `Promise` when calling `Meteor.call` or
  `Meteor.apply` on the server, use `Meteor.callAsync` and/or
  `Meteor.applyAsync` instead.
  [Issue #8367](https://github.com/meteor/meteor/issues/8367),
  https://github.com/meteor/meteor/commit/0cbd25111d1249a61ca7adce23fad5215408c821

* The `mailcomposer` and `smtp-connection` npms have been updated to resolve an
  issue with the encoding of long header lines.
  [Issue #8425](https://github.com/meteor/meteor/issues/8425)
  [PR #8495](https://github.com/meteor/meteor/pull/8495)

* `Accounts.config` now supports an `ambiguousErrorMessages` option which
  enabled generalization of messages produced by the `accounts-*` packages.
  [PR #8520](https://github.com/meteor/meteor/pull/8520)

* A bug which caused account enrollment tokens to be deleted too soon was fixed.
  [Issue #8218](https://github.com/meteor/meteor/issues/8218)
  [PR #8474](https://github.com/meteor/meteor/pull/8474)

* On Windows, bundles built during `meteor build` or `meteor deploy` will
  maintain the executable bit for commands installed in the
  `node_modules\.bin` directory.
  [PR #8503](https://github.com/meteor/meteor/pull/8503)

* On Windows, the upgrades to Node.js, `npm` and `mongodb` are now in-sync with
  other archs again after being mistakenly overlooked in 1.4.3.2.  An admin
  script enhancement has been applied to prevent this from happening again.
  [PR #8505](https://github.com/meteor/meteor/pull/8505)

## v1.4.3.2, 2017-03-14

* Node has been upgraded to version 4.8.0.

* The `npm` npm package has been upgraded to version 4.3.0.

* The `node-gyp` npm package has been upgraded to 3.5.0.

* The `node-pre-gyp` npm package has been updated to 0.6.33.

* The bundled version of MongoDB used by `meteor run` in development
  has been upgraded to 3.2.12.

* The `mongodb` npm package used by the `npm-mongo` Meteor package has
  been updated to version 2.2.24.
  [PR #8453](https://github.com/meteor/meteor/pull/8453)
  [Issue #8449](https://github.com/meteor/meteor/issues/8449)

* The `check` package has had its copy of `jQuery.isPlainObject`
  updated to a newer implementation to resolve an issue where the
  `nodeType` property of an object couldn't be checked, fixing
  [#7354](https://github.com/meteor/meteor/issues/7354).

* The `standard-minifier-js` and `minifier-js` packages now have improved
  error capturing to provide more information on otherwise unhelpful errors
  thrown when UglifyJS encounters ECMAScript grammar it is not familiar with.
  [#8414](https://github.com/meteor/meteor/pull/8414)

* Similar in behavior to `Meteor.loggingIn()`, `accounts-base` now offers a
  reactive `Meteor.loggingOut()` method (and related Blaze helpers,
  `loggingOut` and `loggingInOrOut`).
  [PR #8271](https://github.com/meteor/meteor/pull/8271)
  [Issue #1331](https://github.com/meteor/meteor/issues/1331)
  [Issue #769](https://github.com/meteor/meteor/issues/769)

* Using `length` as a selector field name and with a `Number` as a value
  in a `Mongo.Collection` transformation will no longer cause odd results.
  [#8329](https://github.com/meteor/meteor/issues/8329).

* `observe-sequence` (and thus Blaze) now properly supports `Array`s which were
  created in a vm or across frame boundaries, even if they were sub-classed.
  [Issue #8160](https://github.com/meteor/meteor/issues/8160)
  [PR #8401](https://github.com/meteor/meteor/pull/8401)

* Minimongo now supports `$bitsAllClear`, `$bitsAllSet`, `$bitsAnySet` and
  `$bitsAnyClear`.
  [#8350](https://github.com/meteor/meteor/pull/8350)

* A new [Development.md](Development.md) document has been created to provide
  an easier path for developers looking to make contributions to Meteor Core
  (that is, the `meteor` tool itself) along with plenty of helpful reminders
  for those that have already done so!
  [#8267](https://github.com/meteor/meteor/pull/8267)

* The suggestion to add a `{oauth-service}-config-ui` package will no longer be
  made on the console if `service-configuration` package is already installed.
  [Issue #8366](https://github.com/meteor/meteor/issues/8366)
  [PR #8429](https://github.com/meteor/meteor/pull/8429)

* `Meteor.apply`'s `throwStubExceptions` option is now properly documented in
  the documentation whereas it was previously only mentioned in the Guide.
  [Issue #8435](https://github.com/meteor/meteor/issues/8435)
  [PR #8443](https://github.com/meteor/meteor/pull/8443)

* `DDPRateLimiter.addRule` now accepts a callback which will be executed after
  a rule is executed, allowing additional actions to be taken if necessary.
  [Issue #5541](https://github.com/meteor/meteor/issues/5541)
  [PR #8237](https://github.com/meteor/meteor/pull/8237)

* `jquery` is no longer a dependency of the `http` package.
  [#8389](https://github.com/meteor/meteor/pull/8389)

* `jquery` is no longer in the default package list after running
  `meteor create`, however is still available thanks to `blaze-html-templates`.
  If you still require jQuery, the recommended approach is to install it from
  npm with `meteor npm install --save jquery` and then `import`-ing it into your
  application.
  [#8388](https://github.com/meteor/meteor/pull/8388)

* The `shell-server` package (i.e. `meteor shell`) has been updated to more
  gracefully handle recoverable errors (such as `SyntaxError`s) in the same
  fashion as the Node REPL.
  [Issue #8290](https://github.com/meteor/meteor/issues/8290)
  [PR #8446](https://github.com/meteor/meteor/pull/8446)

* The `webapp` package now reveals a `WebApp.connectApp` to make it easier to
  provide custom error middleware.
  [#8403](https://github.com/meteor/meteor/pull/8403)

* The `meteor update --all-packages` command has been properly documented in
  command-line help (i.e. `meteor update --help`).
  [PR #8431](https://github.com/meteor/meteor/pull/8431)
  [Issue #8154](https://github.com/meteor/meteor/issues/8154)

* Syntax errors encountered while scanning `package.json` files for binary
  dependencies are now safely and silently ignored.
  [Issue #8427](https://github.com/meteor/meteor/issues/8427)
  [PR #8468](https://github.com/meteor/meteor/pull/8468)

## v1.4.3.1, 2017-02-14

* The `meteor-babel` npm package has been upgraded to version 0.14.4,
  fixing [#8349](https://github.com/meteor/meteor/issues/8349).

* The `reify` npm package has been upgraded to version 0.4.9.

* Partial `npm-shrinkwrap.json` files are now disregarded when
  (re)installing npm dependencies of Meteor packages, fixing
  [#8349](https://github.com/meteor/meteor/issues/8349). Further
  discussion of the new `npm` behavior can be found
  [here](https://github.com/npm/npm/blob/latest/CHANGELOG.md#no-more-partial-shrinkwraps-breaking).

## v1.4.3, 2017-02-13

* Versions of Meteor [core
  packages](https://github.com/meteor/meteor/tree/release-1.4.3/packages)
  are once again constrained by the current Meteor release.

> Before Meteor 1.4, the current release dictated the exact version of
  every installed core package, which meant newer core packages could not
  be installed without publishing a new Meteor release. In order to
  support incremental development of core packages, Meteor 1.4 removed all
  release-based constraints on core package versions
  ([#7084](https://github.com/meteor/meteor/pull/7084)). Now, in Meteor
  1.4.3, core package versions must remain patch-compatible with the
  versions they had when the Meteor release was published. This middle
  ground restores meaning to Meteor releases, yet still permits patch
  updates to core packages.

* The `cordova-lib` npm package has been updated to 6.4.0, along with
  cordova-android (6.1.1) and cordova-ios (4.3.0), and various plugins.
  [#8239](https://github.com/meteor/meteor/pull/8239)

* The `coffeescript` Meteor package has been moved from
  `packages/coffeescript` to `packages/non-core/coffeescript`, so that it
  will not be subject to the constraints described above.

* CoffeeScript source maps should be now be working properly in development.
  [#8298](https://github.com/meteor/meteor/pull/8298)

* The individual account "service" packages (`facebook`, `google`, `twitter`,
  `github`, `meteor-developer`, `meetup` and `weibo`) have been split into:
  - `<service>-oauth` (which interfaces with the `<service>` directly) and
  - `<service>-config-ui` (the Blaze configuration templates for `accounts-ui`)

  This means you can now use `accounts-<service>` without needing Blaze.

  If you are using `accounts-ui` and `accounts-<service>`, you will probably
  need to install the `<service>-config-ui` package if you want to configure it
  using the Accounts UI.

  - [Issue #7715](https://github.com/meteor/meteor/issues/7715)
  - [PR(`facebook`) #7728](https://github.com/meteor/meteor/pull/7728)
  - [PR(`google`) #8275](https://github.com/meteor/meteor/pull/8275)
  - [PR(`twitter`) #8283](https://github.com/meteor/meteor/pull/8283)
  - [PR(`github`) #8303](https://github.com/meteor/meteor/pull/8303)
  - [PR(`meteor-developer`) #8305](https://github.com/meteor/meteor/pull/8305)
  - [PR(`meetup`) #8321](https://github.com/meteor/meteor/pull/8321)
  - [PR(`weibo`) #8302](https://github.com/meteor/meteor/pull/8302)

* The `url` and `http` packages now encode to a less error-prone
  format which more closely resembles that used by PHP, Ruby, `jQuery.param`
  and others. `Object`s and `Array`s can now be encoded, however, if you have
  previously relied on `Array`s passed as `params` being simply `join`-ed with
  commas, you may need to adjust your `HTTP.call` implementations.
  [#8261](https://github.com/meteor/meteor/pull/8261) and
  [#8342](https://github.com/meteor/meteor/pull/8342).

* The `npm` npm package is still at version 4.1.2 (as it was when Meteor
  1.4.3 was originally published), even though `npm` was downgraded to
  3.10.9 in Meteor 1.4.2.7.

* The `meteor-babel` npm package has been upgraded to version 0.14.3,
  fixing [#8021](https://github.com/meteor/meteor/issues/8021) and
  [#7662](https://github.com/meteor/meteor/issues/7662).

* The `reify` npm package has been upgraded to 0.4.7.

* Added support for frame-ancestors CSP option in browser-policy.
  [#7970](https://github.com/meteor/meteor/pull/7970)

* You can now use autoprefixer with stylus files added via packages.
  [#7727](https://github.com/meteor/meteor/pull/7727)

* Restored [#8213](https://github.com/meteor/meteor/pull/8213)
  after those changes were reverted in
  [v1.4.2.5](https://github.com/meteor/meteor/blob/devel/History.md#v1425).

* npm dependencies of Meteor packages will now be automatically rebuilt if
  the npm package's `package.json` file has "scripts" section containing a
  `preinstall`, `install`, or `postinstall` command, as well as when the
  npm package contains any `.node` files. Discussion
  [here](https://github.com/meteor/meteor/issues/8225#issuecomment-275044900).

* The `meteor create` command now runs `meteor npm install` automatically
  to install dependencies specified in the default `package.json` file.
  [#8108](https://github.com/meteor/meteor/pull/8108)

## v1.4.2.7, 2017-02-13

* The `npm` npm package has been *downgraded* from version 4.1.2 back to
  version 3.10.9, reverting the upgrade in Meteor 1.4.2.4.

## v1.4.2.6, 2017-02-08

* Fixed a critical [bug](https://github.com/meteor/meteor/issues/8325)
  that was introduced by the fix for
  [Issue #8136](https://github.com/meteor/meteor/issues/8136), which
  caused some npm packages in nested `node_modules` directories to be
  omitted from bundles produced by `meteor build` and `meteor deploy`.

## v1.4.2.5, 2017-02-03

* Reverted [#8213](https://github.com/meteor/meteor/pull/8213) as the
  change was deemed too significant for this release.

> Note: The decision to revert the above change was made late in the
  Meteor 1.4.2.4 release process, before it was ever recommended but too
  late in the process to avoid the additional increment of the version number.
  See [#8311](https://github.com/meteor/meteor/pull/8311) for additional
  information. This change will still be released in an upcoming version
  of Meteor with a more seamless upgrade.

## v1.4.2.4, 2017-02-02

* Node has been upgraded to version 4.7.3.

* The `npm` npm package has been upgraded from version 3.10.9 to 4.1.2.

> Note: This change was later deemed too substantial for a point release
  and was reverted in Meteor 1.4.2.7.

* Fix for [Issue #8136](https://github.com/meteor/meteor/issues/8136).

* Fix for [Issue #8222](https://github.com/meteor/meteor/issues/8222).

* Fix for [Issue #7849](https://github.com/meteor/meteor/issues/7849).

* The version of 7-zip included in the Windows dev bundle has been
  upgraded from 1602 to 1604 in an attempt to mitigate
  [Issue #7688](https://github.com/meteor/meteor/issues/7688).

* The `"main"` field of `package.json` modules will no longer be
  overwritten with the value of the optional `"browser"` field, now that
  the `install` npm package can make sense of the `"browser"` field at
  runtime. If you experience module resolution failures on the client
  after updating Meteor, make sure you've updated the `modules-runtime`
  Meteor package to at least version 0.7.8.
  [#8213](https://github.com/meteor/meteor/pull/8213)

## v1.4.2.3, 2016-11-17

* Style improvements for `meteor create --full`.
  [#8045](https://github.com/meteor/meteor/pull/8045)

> Note: Meteor 1.4.2.2 was finalized before
  [#8045](https://github.com/meteor/meteor/pull/8045) was merged, but
  those changes were [deemed important
  enough](https://github.com/meteor/meteor/pull/8044#issuecomment-260913739)
  to skip recommending 1.4.2.2 and instead immediately release 1.4.2.3.

## v1.4.2.2, 2016-11-15

* Node has been upgraded to version 4.6.2.

* `meteor create` now has a new `--full` option, which generates an larger app,
  demonstrating development techniques highlighted in the
  [Meteor Guide](http://guide.meteor.com)

  [Issue #6974](https://github.com/meteor/meteor/issues/6974)
  [PR #7807](https://github.com/meteor/meteor/pull/7807)

* Minimongo now supports `$min`, `$max` and partially supports `$currentDate`.

  [Issue #7857](https://github.com/meteor/meteor/issues/7857)
  [PR #7858](https://github.com/meteor/meteor/pull/7858)

* Fix for [Issue #5676](https://github.com/meteor/meteor/issues/5676)
  [PR #7968](https://github.com/meteor/meteor/pull/7968)

* It is now possible for packages to specify a *lazy* main module:
  ```js
  Package.onUse(function (api) {
    api.mainModule("client.js", "client", { lazy: true });
  });
  ```
  This means the `client.js` module will not be evaluated during app
  startup unless/until another module imports it, and will not even be
  included in the client bundle if no importing code is found. **Note 1:**
  packages with lazy main modules cannot use `api.export` to export global
  symbols to other packages/apps. **Note 2:** packages with lazy main
  modules should be restricted to Meteor 1.4.2.2 or later via
  `api.versionsFrom("1.4.2.2")`, since older versions of Meteor cannot
  import lazy main modules using `import "meteor/<package name>"` but must
  explicitly name the module: `import "meteor/<package name>/client.js"`.

## v1.4.2.1, 2016-11-08

* Installing the `babel-runtime` npm package in your application
  `node_modules` directory is now required for most Babel-transformed code
  to work, as the Meteor `babel-runtime` package no longer attempts to
  provide custom implementations of Babel helper functions. To install
  the `babel-runtime` package, simply run the command
  ```sh
  meteor npm install --save babel-runtime
  ```
  in any Meteor application directory. The Meteor `babel-runtime` package
  version has been bumped to 1.0.0 to reflect this major change.
  [#7995](https://github.com/meteor/meteor/pull/7995)

* File system operations performed by the command-line tool no longer use
  fibers unless the `METEOR_DISABLE_FS_FIBERS` environment variable is
  explicitly set to a falsy value. For larger apps, this change results in
  significant build performance improvements due to the creation of fewer
  fibers and the avoidance of unnecessary asyncronous delays.
  https://github.com/meteor/meteor/pull/7975/commits/ca4baed90ae0675e55c93976411d4ed91f12dd63

* Running Meteor as `root` is still discouraged, and results in a fatal
  error by default, but the `--allow-superuser` flag now works as claimed.
  [#7959](https://github.com/meteor/meteor/issues/7959)

* The `dev_bundle\python\python.exe` executable has been restored to the
  Windows dev bundle, which may help with `meteor npm rebuild` commands.
  [#7960](https://github.com/meteor/meteor/issues/7960)

* Changes within linked npm packages now trigger a partial rebuild,
  whereas previously (in 1.4.2) they were ignored.
  [#7978](https://github.com/meteor/meteor/issues/7978)

* Miscellaneous fixed bugs:
  [#2876](https://github.com/meteor/meteor/issues/2876)
  [#7154](https://github.com/meteor/meteor/issues/7154)
  [#7956](https://github.com/meteor/meteor/issues/7956)
  [#7974](https://github.com/meteor/meteor/issues/7974)
  [#7999](https://github.com/meteor/meteor/issues/7999)
  [#8005](https://github.com/meteor/meteor/issues/8005)
  [#8007](https://github.com/meteor/meteor/issues/8007)

## v1.4.2, 2016-10-25

* This release implements a number of rebuild performance optimizations.
  As you edit files in development, the server should restart and rebuild
  much more quickly, especially if you have many `node_modules` files.
  See https://github.com/meteor/meteor/pull/7668 for more details.

> Note: the `METEOR_PROFILE` environment variable now provides data for
  server startup time as well as build time, which should make it easier
  to tell which of your packages are responsible for slow startup times.
  Please include the output of `METEOR_PROFILE=10 meteor run` with any
  GitHub issue about rebuild performance.

* `npm` has been upgraded to version 3.10.9.

* The `cordova-lib` npm package has been updated to 6.3.1, along with
  cordova-android (5.2.2) and cordova-ios (4.2.1), and various plugins.

* The `node-pre-gyp` npm package has been updated to 0.6.30.

* The `lru-cache` npm package has been updated to 4.0.1.

* The `meteor-promise` npm package has been updated to 0.8.0 for better
  asynchronous stack traces.

* The `meteor` tool is now prevented from running as `root` as this is
  not recommended and can cause issues with permissions.  In some environments,
  (e.g. Docker), it may still be desired to run as `root` and this can be
  permitted by passing `--unsafe-perm` to the `meteor` command.
  [#7821](https://github.com/meteor/meteor/pull/7821)

* Blaze-related packages have been extracted to
  [`meteor/blaze`](https://github.com/meteor/blaze), and the main
  [`meteor/meteor`](https://github.com/meteor/meteor) repository now
  refers to them via git submodules (see
  [#7633](https://github.com/meteor/meteor/pull/7633)).
  When running `meteor` from a checkout, you must now update these
  submodules by running
  ```sh
  git submodule update --init --recursive
  ```
  in the root directory of your `meteor` checkout.

* Accounts.forgotPassword and .verifyEmail no longer throw errors if callback is provided. [Issue #5664](https://github.com/meteor/meteor/issues/5664) [Origin PR #5681](https://github.com/meteor/meteor/pull/5681) [Merged PR](https://github.com/meteor/meteor/pull/7117)

* The default content security policy (CSP) for Cordova now includes `ws:`
  and `wss:` WebSocket protocols.
  [#7774](https://github.com/meteor/meteor/pull/7774)

* `meteor npm` commands are now configured to use `dev_bundle/.npm` as the
  npm cache directory by default, which should make npm commands less
  sensitive to non-reproducible factors in the external environment.
  https://github.com/meteor/meteor/pull/7668/commits/3313180a6ff33ee63602f7592a9506012029e919

* The `meteor test` command now supports the `--no-release-check` flag.
  https://github.com/meteor/meteor/pull/7668/commits/7097f78926f331fb9e70a06300ce1711adae2850

* JavaScript module bundles on the server no longer include transitive
  `node_modules` dependencies, since those dependencies can be evaluated
  directly by Node. This optimization should improve server rebuild times
  for apps and packages with large `node_modules` directories.
  https://github.com/meteor/meteor/pull/7668/commits/03c5346873849151cecc3e00606c6e5aa13b3bbc

* The `standard-minifier-css` package now does basic caching for the
  expensive `mergeCss` function.
  https://github.com/meteor/meteor/pull/7668/commits/bfa67337dda1e90610830611fd99dcb1bd44846a

* The `coffeescript` package now natively supports `import` and `export`
  declarations. [#7818](https://github.com/meteor/meteor/pull/7818)

* Due to changes in how Cordova generates version numbers for iOS and Android
  apps, you may experience issues with apps updating on user devices.  To avoid
  this, consider managing the `buildNumber` manually using
  `App.info('buildNumber', 'XXX');` in `mobile-config.js`. There are additional
  considerations if you have been setting `android:versionCode` or
  `ios-CFBundleVersion`.  See
  [#7205](https://github.com/meteor/meteor/issues/7205) and
  [#6978](https://github.com/meteor/meteor/issues/6978) for more information.

## v1.4.1.3, 2016-10-21

* Node has been updated to version 4.6.1:
  https://nodejs.org/en/blog/release/v4.6.1/

* The `mongodb` npm package used by the `npm-mongo` Meteor package has
  been updated to version 2.2.11.
  [#7780](https://github.com/meteor/meteor/pull/7780)

* The `fibers` npm package has been upgraded to version 1.0.15.

* Running Meteor with a different `--port` will now automatically
  reconfigure the Mongo replica set when using the WiredTiger storage
  engine, instead of failing to start Mongo.
  [#7840](https://github.com/meteor/meteor/pull/7840).

* When the Meteor development server shuts down, it now attempts to kill
  the `mongod` process it spawned, in addition to killing any running
  `mongod` processes when the server first starts up.
  https://github.com/meteor/meteor/pull/7668/commits/295d3d5678228f06ee0ab6c0d60139849a0ea192

* The `meteor <command> ...` syntax will now work for any command
  installed in `dev_bundle/bin`, except for Meteor's own commands.

* Incomplete package downloads will now fail (and be retried several
  times) instead of silently succeeding, which was the cause of the
  dreaded `Error: ENOENT: no such file or directory, open... os.json`
  error. [#7806](https://github.com/meteor/meteor/issues/7806)

## v1.4.1.2, 2016-10-04

* Node has been upgraded to version 4.6.0, a recommended security release:
  https://nodejs.org/en/blog/release/v4.6.0/

* `npm` has been upgraded to version 3.10.8.

## v1.4.1.1, 2016-08-24

* Update the version of our Node MongoDB driver to 2.2.8 to fix a bug in
  reconnection logic, leading to some `update` and `remove` commands being
  treated as `insert`s. [#7594](https://github.com/meteor/meteor/issues/7594)

## v1.4.1, 2016-08-18

* Node has been upgraded to 4.5.0.

* `npm` has been upgraded to 3.10.6.

* The `meteor publish-for-arch` command is no longer necessary when
  publishing Meteor packages with binary npm dependencies. Instead, binary
  dependencies will be rebuilt automatically on the installation side.
  Meteor package authors are not responsible for failures due to compiler
  toolchain misconfiguration, and any compilation problems with the
  underlying npm packages should be taken up with the authors of those
  packages. That said, if a Meteor package author really needs or wants to
  continue using `meteor publish-for-arch`, she should publish her package
  using an older release: e.g. `meteor --release 1.4 publish`.
  [#7608](https://github.com/meteor/meteor/pull/7608)

* The `.meteor-last-rebuild-version.json` files that determine if a binary
  npm package needs to be rebuilt now include more information from the
  `process` object, namely `process.{platform,arch,versions}` instead of
  just `process.versions`. Note also that the comparison of versions now
  ignores differences in patch versions, to avoid needless rebuilds.

* The `npm-bcrypt` package now uses a pure-JavaScript implementation by
  default, but will prefer the native `bcrypt` implementation if it is
  installed in the application's `node_modules` directory. In other words,
  run `meteor install --save bcrypt` in your application if you need or
  want to use the native implementation of `bcrypt`.
  [#7595](https://github.com/meteor/meteor/pull/7595)

* After Meteor packages are downloaded from Atmosphere, they will now be
  extracted using native `tar` or `7z.exe` on Windows, instead of the
  https://www.npmjs.com/package/tar library, for a significant performance
  improvement. [#7457](https://github.com/meteor/meteor/pull/7457)

* The npm `tar` package has been upgraded to 2.2.1, though it is now only
  used as a fallback after native `tar` and/or `7z.exe`.

* The progress indicator now distinguishes between downloading,
  extracting, and loading newly-installed Meteor packages, instead of
  lumping all of that work into a "downloading" status message.

* Background Meteor updates will no longer modify the `~/.meteor/meteor`
  symbolic link (or `AppData\Local\.meteor\meteor.bat` on Windows).
  Instead, developers must explicitly type `meteor update` to begin using
  a new version of the `meteor` script.

* Password Reset tokens now expire (after 3 days by default -- can be modified via `Accounts.config({ passwordResetTokenExpirationInDays: ...}`). [PR #7534](https://github.com/meteor/meteor/pull/7534)

* The `google` package now uses the `email` scope as a mandatory field instead
  of the `profile` scope. The `profile` scope is still added by default if the
  `requestPermissions` option is not specified to maintain backward
  compatibility, but it is now possible to pass an empty array to
  `requestPermissions` in order to only request the `email` scope, which
  reduces the amount of permissions requested from the user in the Google
  popup. [PR #6975](https://github.com/meteor/meteor/pull/6975)

* Added `Facebook.handleAuthFromAccessToken` in the case where you get the FB
  accessToken in some out-of-band way. [PR #7550](https://github.com/meteor/meteor/pull/7550)

* `Accounts.onLogout` gets `{ user, connection }` context in a similar fashion
  to `Accounts.onLogin`. [Issue #7397](https://github.com/meteor/meteor/issues/7397) [PR #7433](https://github.com/meteor/meteor/pull/7433)

* The `node-gyp` and `node-pre-gyp` tools will now be installed in
  `bundle/programs/server/node_modules`, to assist with rebuilding binary
  npm packages when deploying an app to Galaxy or elsewhere.
  [#7571](https://github.com/meteor/meteor/pull/7571)

* The `standard-minifier-{js,css}` packages no longer minify .js or .css
  files on the server. [#7572](https://github.com/meteor/meteor/pull/7572)

* Multi-line input to `meteor shell`, which was broken by changes to the
  `repl` module in Node 4, works again.
  [#7562](https://github.com/meteor/meteor/pull/7562)

* The implementation of the command-line `meteor` tool now forbids
  misbehaving polyfill libraries from overwriting `global.Promise`.
  [#7569](https://github.com/meteor/meteor/pull/7569)

* The `oauth-encryption` package no longer depends on the
  `npm-node-aes-gcm` package (or any special npm packages), because the
  Node 4 `crypto` library natively supports the `aes-128-gcm` algorithm.
  [#7548](https://github.com/meteor/meteor/pull/7548)

* The server-side component of the `meteor shell` command has been moved
  into a Meteor package, so that it can be developed independently from
  the Meteor release process, thanks to version unpinning.
  [#7624](https://github.com/meteor/meteor/pull/7624)

* The `meteor shell` command now works when running `meteor test`.

* The `meteor debug` command no longer pauses at the first statement
  in the Node process, yet still reliably stops at custom breakpoints
  it encounters later.

* The `meteor-babel` package has been upgraded to 0.12.0.

* The `meteor-ecmascript-runtime` package has been upgraded to 0.2.9, to
  support several additional [stage 4
  proposals](https://github.com/meteor/ecmascript-runtime/pull/4).

* A bug that prevented @-scoped npm packages from getting bundled for
  deployed apps has been fixed.
  [#7609](https://github.com/meteor/meteor/pull/7609).

* The `meteor update` command now supports an `--all-packages` flag to
  update all packages (including indirect dependencies) to their latest
  compatible versions, similar to passing the names of all your packages
  to the `meteor update` command.
  [#7653](https://github.com/meteor/meteor/pull/7653)

* Background release updates can now be disabled by invoking either
  `meteor --no-release-check` or `METEOR_NO_RELEASE_CHECK=1 meteor`.
  [#7445](https://github.com/meteor/meteor/pull/7445)

## v1.4.0.1, 2016-07-29

* Fix issue with the 1.4 tool springboarding to older releases (see [Issue #7491](https://github.com/meteor/meteor/issues/7491))

* Fix issue with running in development on Linux 32bit [Issue #7511](https://github.com/meteor/meteor/issues/7511)

## v1.4, 2016-07-25

* Node has been upgraded to 4.4.7.

* The `meteor-babel` npm package has been upgraded to 0.11.7.

* The `reify` npm package has been upgraded to 0.3.6.

* The `bcrypt` npm package has been upgraded to 0.8.7.

* Nested `import` declarations are now enabled for package code as well as
  application code. 699cf1f38e9b2a074169515d23983f74148c7223

* Meteor has been upgraded to support Mongo 3.2 by default (the bundled version
  used by `meteor run` has been upgraded). Internally it now uses the 2.2.4
  version of the `mongodb` npm driver, and has been tested against at Mongo 3.2
  server. [Issue #6957](https://github.com/meteor/meteor/issues/6957)

  Mongo 3.2 defaults to the new WiredTiger storage engine. You can update your
  database following the instructions here:
  https://docs.mongodb.com/v3.0/release-notes/3.0-upgrade/.
  In development, you can also just use `meteor reset` to remove your old
  database, and Meteor will create a new WiredTiger database for you. The Mongo
  driver will continue to work with the old MMAPv1 storage engine however.

  The new version of the Mongo driver has been tested with MongoDB versions from
  2.6 up. Mongo 2.4 has now reached end-of-life
  (https://www.mongodb.com/support-policy), and is no longer supported.

  If you are setting `MONGO_OPLOG_URL`, especially in production, ensure you are
  passing in the `replicaSet` argument (see [#7450]
    (https://github.com/meteor/meteor/issues/7450))

* Custom Mongo options can now be specified using the
  `Mongo.setConnectionOptions(options)` API.
  [#7277](https://github.com/meteor/meteor/pull/7277)

* On the server, cursor.count() now takes a single argument `applySkipLimit`
  (see the corresponding [Mongo documentation]
    (http://mongodb.github.io/node-mongodb-native/2.1/api/Cursor.html#count))

* Fix for regression caused by #5837 which incorrectly rewrote
  network-path references (e.g. `//domain.com/image.gif`) in CSS URLs.
  [#7416](https://github.com/meteor/meteor/issues/7416)
* Added Angular2 boilerplate example [#7364](https://github.com/meteor/meteor/pull/7363)

## v1.3.5.1, 2016-07-18

* This release fixed a small bug in 1.3.5 that prevented updating apps
  whose `.meteor/release` files refer to releases no longer installed in
  `~/.meteor/packages/meteor-tool`. [576468eae8d8dd7c1fe2fa381ac51dee5cb792cd](https://github.com/meteor/meteor/commit/576468eae8d8dd7c1fe2fa381ac51dee5cb792cd)

## v1.3.5, 2016-07-16

* Failed Meteor package downloads are now automatically resumed from the
  point of failure, up to ten times, with a five-second delay between
  attempts. [#7399](https://github.com/meteor/meteor/pull/7399)

* If an app has no `package.json` file, all packages in `node_modules`
  will be built into the production bundle. In other words, make sure you
  have a `package.json` file if you want to benefit from `devDependencies`
  pruning. [7b2193188fc9e297eefc841ce6035825164f0684](https://github.com/meteor/meteor/commit/7b2193188fc9e297eefc841ce6035825164f0684)

* Binary npm dependencies of compiler plugins are now automatically
  rebuilt when Node/V8 versions change.
  [#7297](https://github.com/meteor/meteor/issues/7297)

* Because `.meteor/local` is where purely local information should be
  stored, the `.meteor/dev_bundle` link has been renamed to
  `.meteor/local/dev_bundle`.

* The `.meteor/local/dev_bundle` link now corresponds exactly to
  `.meteor/release` even when an app is using an older version of
  Meteor. d732c2e649794f350238d515153f7fb71969c526

* When recompiling binary npm packages, the `npm rebuild` command now
  receives the flags `--update-binary` and `--no-bin-links`, in addition
  to respecting the `$METEOR_NPM_REBUILD_FLAGS` environment variable.
  [#7401](https://github.com/meteor/meteor/issues/7401)

* The last solution found by the package version constraint solver is now
  stored in `.meteor/local/resolver-result-cache.json` so that it need not
  be recomputed every time Meteor starts up.

* If the `$GYP_MSVS_VERSION` environment variable is not explicitly
  provided to `meteor {node,npm}`, the `node-gyp` tool will infer the
  appropriate version (though it still defaults to "2015").

## v1.3.4.4, 2016-07-10

* Fixed [#7374](https://github.com/meteor/meteor/issues/7374).

* The default loglevel for internal `npm` commands (e.g., those related to
  `Npm.depends`) has been set to "error" instead of "warn". Note that this
  change does not affect `meteor npm ...` commands, which can be easily
  configured using `.npmrc` files or command-line flags.
  [0689cae25a3e0da3615a402cdd0bec94ce8455c8](https://github.com/meteor/meteor/commit/0689cae25a3e0da3615a402cdd0bec94ce8455c8)

## v1.3.4.3, 2016-07-08

* Node has been upgraded to 0.10.46.

* `npm` has been upgraded to 3.10.5.

* The `node-gyp` npm package has been upgraded to 3.4.0.

* The `node-pre-gyp` npm package has been upgraded to 0.6.29.

* The `~/.meteor/meteor` symlink (or `AppData\Local\.meteor\meteor.bat` on
  Windows) will now be updated properly after `meteor update` succeeds. This was
  promised in [v1.3.4.2](https://github.com/meteor/meteor/blob/devel/History.md#v1342)
  but [not fully delivered](https://github.com/meteor/meteor/pull/7369#issue-164569763).

* The `.meteor/dev_bundle` symbolic link introduced in
  [v1.3.4.2](https://github.com/meteor/meteor/blob/devel/History.md#v1342)
  is now updated whenever `.meteor/release` is read.

* The `.meteor/dev_bundle` symbolic link is now ignored by
  `.meteor/.gitignore`.

## v1.3.4.2, 2016-07-07

* The `meteor node` and `meteor npm` commands now respect
  `.meteor/release` when resolving which versions of `node` and `npm` to
  invoke. Note that you must `meteor update` to 1.3.4.2 before this logic
  will take effect, but it will work in all app directories after
  updating, even those pinned to older versions.
  [#7338](https://github.com/meteor/meteor/issues/7338)

* The Meteor installer now has the ability to resume downloads, so
  installing Meteor on a spotty internet connection should be more
  reliable. [#7348](https://github.com/meteor/meteor/pull/7348)

* When running `meteor test`, shared directories are symlinked (or
  junction-linked on Windows) into the temporary test directory, not
  copied, leading to much faster test start times after the initial build.
  The directories: `.meteor/local/{bundler-cache,isopacks,plugin-cache}`

* `App.appendToConfig` allows adding custom tags to config.xml.
  [#7307](https://github.com/meteor/meteor/pull/7307)

* When using `ROOT_URL` with a path, relative CSS URLs are rewriten
  accordingly. [#5837](https://github.com/meteor/meteor/issues/5837)

* Fixed bugs:
  [#7149](https://github.com/meteor/meteor/issues/7149)
  [#7296](https://github.com/meteor/meteor/issues/7296)
  [#7309](https://github.com/meteor/meteor/issues/7309)
  [#7312](https://github.com/meteor/meteor/issues/7312)

## v1.3.4.1, 2016-06-23

* Increased the default HTTP timeout for requests made by the `meteor`
  command-line tool to 60 seconds (previously 30), and [disabled the
  timeout completely for Galaxy
  deploys](https://forums.meteor.com/t/1-3-4-breaks-galaxy-deployment-etimedout/25383/).

* Minor bug fixes: [#7281](https://github.com/meteor/meteor/pull/7281)
  [#7276](https://github.com/meteor/meteor/pull/7276)

## v1.3.4, 2016-06-22

* The version of `npm` used by `meteor npm` and when installing
  `Npm.depends` dependencies of Meteor packages has been upgraded from
  2.15.1 to **3.9.6**, which should lead to much flatter node_modules
  dependency trees.

* The `meteor-babel` npm package has been upgraded to 0.11.6, and is now
  installed using `npm@3.9.6`, fixing bugs arising from Windows path
  limits, such as [#7247](https://github.com/meteor/meteor/issues/7247).

* The `reify` npm package has been upgraded to 0.3.4, fixing
  [#7250](https://github.com/meteor/meteor/issues/7250).

* Thanks to caching improvements for the
  `files.{stat,lstat,readdir,realpath}` methods and
  `PackageSource#_findSources`, development server restart times are no
  longer proportional to the number of files in `node_modules`
  directories. [#7253](https://github.com/meteor/meteor/issues/7253)
  [#7008](https://github.com/meteor/meteor/issues/7008)

* When installed via `InstallMeteor.exe` on Windows, Meteor can now be
  easily uninstalled through the "Programs and Features" control panel.

* HTTP requests made by the `meteor` command-line tool now have a timeout
  of 30 seconds, which can be adjusted by the `$TIMEOUT_SCALE_FACTOR`
  environment variable. [#7143](https://github.com/meteor/meteor/pull/7143)

* The `request` npm dependency of the `http` package has been upgraded
  from 2.53.0 to 2.72.0.

* The `--headless` option is now supported by `meteor test` and
  `meteor test-packages`, in addition to `meteor self-test`.
  [#7245](https://github.com/meteor/meteor/pull/7245)

* Miscellaneous fixed bugs:
  [#7255](https://github.com/meteor/meteor/pull/7255)
  [#7239](https://github.com/meteor/meteor/pull/7239)

## v1.3.3.1, 2016-06-17

* Fixed bugs:
  [#7226](https://github.com/meteor/meteor/pull/7226)
  [#7181](https://github.com/meteor/meteor/pull/7181)
  [#7221](https://github.com/meteor/meteor/pull/7221)
  [#7215](https://github.com/meteor/meteor/pull/7215)
  [#7217](https://github.com/meteor/meteor/pull/7217)

* The `node-aes-gcm` npm package used by `oauth-encryption` has been
  upgraded to 0.1.5. [#7217](https://github.com/meteor/meteor/issues/7217)

* The `reify` module compiler has been upgraded to 0.3.3.

* The `meteor-babel` package has been upgraded to 0.11.4.

* The `pathwatcher` npm package has been upgraded to 6.7.0.

* In CoffeeScript files with raw JavaScript enclosed by backticks, the
  compiled JS will no longer contain `require` calls inserted by Babel.
  [#7226](https://github.com/meteor/meteor/issues/7226)

* Code related to the Velocity testing system has been removed.
  [#7235](https://github.com/meteor/meteor/pull/7235)

* Allow smtps:// in MAIL_URL [#7043](https://github.com/meteor/meteor/pull/7043)

* Adds `Accounts.onLogout()` a hook directly analogous to `Accounts.onLogin()`. [PR #6889](https://github.com/meteor/meteor/pull/6889)

## v1.3.3, 2016-06-10

* Node has been upgraded from 0.10.43 to 0.10.45.

* `npm` has been upgraded from 2.14.22 to 2.15.1.

* The `fibers` package has been upgraded to 1.0.13.

* The `meteor-babel` package has been upgraded to 0.10.9.

* The `meteor-promise` package has been upgraded to 0.7.1, a breaking
  change for code that uses `Promise.denodeify`, `Promise.nodeify`,
  `Function.prototype.async`, or `Function.prototype.asyncApply`, since
  those APIs have been removed.

* Meteor packages with binary npm dependencies are now automatically
  rebuilt using `npm rebuild` whenever the version of Node or V8 changes,
  making it much simpler to use Meteor with different versions of Node.
  5dc51d39ecc9e8e342884f3b4f8a489f734b4352

* `*.min.js` files are no longer minified during the build process.
  [PR #6986](https://github.com/meteor/meteor/pull/6986) [Issue #5363](https://github.com/meteor/meteor/issues/5363)

* You can now pick where the `.meteor/local` directory is created by setting the `METEOR_LOCAL_DIR` environment variable. This lets you run multiple instances of the same Meteor app.
  [PR #6760](https://github.com/meteor/meteor/pull/6760) [Issue #6532](https://github.com/meteor/meteor/issues/6532)

* Allow using authType in Facebook login [PR #5694](https://github.com/meteor/meteor/pull/5694)

* Adds flush() method to Tracker to force recomputation [PR #4710](https://github.com/meteor/meteor/pull/4710)

* Adds `defineMutationMethods` option (default: true) to `new Mongo.Collection` to override default behavior that sets up mutation methods (/collection/[insert|update...]) [PR #5778](https://github.com/meteor/meteor/pull/5778)

* Allow overridding the default warehouse url by specifying `METEOR_WAREHOUSE_URLBASE` [PR #7054](https://github.com/meteor/meteor/pull/7054)

* Allow `_id` in `$setOnInsert` in Minimongo: https://github.com/meteor/meteor/pull/7066

* Added support for `$eq` to Minimongo: https://github.com/meteor/meteor/pull/4235

* Insert a `Date` header into emails by default: https://github.com/meteor/meteor/pull/6916/files

* `meteor test` now supports setting the bind address using `--port IP:PORT` the same as `meteor run` [PR #6964](https://github.com/meteor/meteor/pull/6964) [Issue #6961](https://github.com/meteor/meteor/issues/6961)

* `Meteor.apply` now takes a `noRetry` option to opt-out of automatically retrying non-idempotent methods on connection blips: [PR #6180](https://github.com/meteor/meteor/pull/6180)

* DDP callbacks are now batched on the client side. This means that after a DDP message arrives, the local DDP client will batch changes for a minimum of 5ms (configurable via `bufferedWritesInterval`) and a maximum of 500ms (configurable via `bufferedWritesMaxAge`) before calling any callbacks (such as cursor observe callbacks).

* PhantomJS is no longer included in the Meteor dev bundle (#6905). If you
  previously relied on PhantomJS for local testing, the `spiderable`
  package, Velocity tests, or testing Meteor from a checkout, you should
  now install PhantomJS yourself, by running the following commmand:
  `meteor npm install -g phantomjs-prebuilt`

* The `babel-compiler` package now looks for `.babelrc` files and
  `package.json` files with a "babel" section. If found, these files may
  contribute additional Babel transforms that run before the usual
  `babel-preset-meteor` set of transforms. In other words, if you don't
  like the way `babel-preset-meteor` handles a particular kind of syntax,
  you can add your preferred transform plugins to the "presets" or
  "plugins" section of your `.babelrc` or `package.json` file. #6351

* When `BabelCompiler` cannot resolve a Babel plugin or preset package in
  `.babelrc` or `package.json`, it now merely warns instead of
  crashing. #7179

* Compiler plugins can now import npm packages that are visible to their
  input files using `inputFile.require(id)`. b16e8d50194b37d3511889b316345f31d689b020

* `import` statements in application modules now declare normal variables
  for the symbols that are imported, making it significantly easier to
  inspect imported variables when debugging in the browser console or in
  `meteor shell`.

* `import` statements in application modules are no longer restricted to
  the top level, and may now appear inside conditional statements
  (e.g. `if (Meteor.isServer) { import ... }`) or in nested scopes.

* `import` statements now work as expected in `meteor shell`. #6271

* Commands installed in `dev_bundle/lib/node_modules/.bin` (such as
  `node-gyp` and `node-pre-gyp`) are now available to scripts run by
  `meteor npm`. e95dfe410e1b43e8131bc2df9d2c29decdd1eaf6

* When building an application using `meteor build`, "devDependencies"
  listed in `package.json` are no longer copied into the bundle. #6750

* Packages tested with `meteor test-packages` now have access to local
  `node_modules` directories installed in the parent application or in the
  package directory itself. #6827

* You no longer need to specify `DEPLOY_HOSTNAME=galaxy.meteor.com` to run
  `meteor deploy` (and similar commands) against Galaxy. The AWS us-east-1
  Galaxy is now the default for `DEPLOY_HOSTNAME`. If your app's DNS points to
  another Galaxy region, `meteor deploy` will detect that automatically as
  well. #7055

* The `coffeescript` plugin now passes raw JavaScript code enclosed by
  back-ticks to `BabelCompiler`, enabling all ECMAScript features
  (including `import` and `export`) within CoffeeScript. #6000 #6691

* The `coffeescript` package now implies the same runtime environment as
  `ecmascript` (`ecmascript-runtime`, `babel-runtime`, and `promise`, but
  not `modules`). #7184

* When Meteor packages install `npm` dependencies, the
  `process.env.NPM_CONFIG_REGISTRY` environment variable is now
  respected. #7162

* `files.rename` now always executes synchronously. 9856d1d418a4d19c0adf22ec9a92f7ce81a23b05

* "Bare" files contained by `client/compatibility/` directories or added
  with `api.addFiles(path, ..., { bare: true })` are no longer compiled by
  Babel. https://github.com/meteor/meteor/pull/7033#issuecomment-225126778

* Miscellaneous fixed bugs: #6877 #6843 #6881

## v1.3.2.4, 2016-04-20

> Meteor 1.3.2.4 was published because publishing 1.3.2.3 failed in an
unrecoverable way. Meteor 1.3.2.4 contains no additional changes beyond
the changes in 1.3.2.3.

## v1.3.2.3, 2016-04-20

* Reverted accidental changes included in 1.3.2.1 and 1.3.2.2 that
  improved DDP performance by batching updates, but broke some packages
  that relied on private methods of the DDP client Connection class. See
  https://github.com/meteor/meteor/pull/5680 for more details. These
  changes will be reinstated in 1.3.3.

## v1.3.2.2, 2016-04-18

* Fixed bugs #6819 and #6831.

## v1.3.2.1, 2016-04-15

* Fixed faulty comparison of `.sourcePath` and `.targetPath` properties of
  files scanned by the `ImportScanner`, which caused problems for apps
  using the `tap:i18n` package. 6e792a7cf25847b8cd5d5664a0ff45c9fffd9e57

## v1.3.2, 2016-04-15

* The `meteor/meteor` repository now includes a `Roadmap.md` file:
  https://github.com/meteor/meteor/blob/devel/Roadmap.md

* Running `npm install` in `bundle/programs/server` when deploying an app
  also rebuilds any binary npm dependencies, fixing #6537. Set
  METEOR_SKIP_NPM_REBUILD=1 to disable this behavior if necessary.

* Non-.js(on) files in `node_modules` (such as `.less` and `.scss`) are
  now processed by compiler plugins and may be imported by JS. #6037

* The `jquery` package can now be completely removed from any app (#6563),
  and uses `<app>/node_modules/jquery` if available (#6626).

* Source maps are once again generated for all bundled JS files, even if
  they are merely identity mappings, so that the files appear distinct in
  the browser, and stack traces make more sense. #6639

* All application files in `imports` directories are now considered lazy,
  regardless of whether the app is using the `modules` package. This could
  be a breaking change for 1.3.2 apps that do not use `modules` or
  `ecmascript` but contain `imports` directories. Workaround: move files
  out of `imports`, or rename `imports` to something else.

* The `npm-bcrypt` package has been upgraded to use the latest version
  (0.8.5) of the `bcrypt` npm package.

* Compiler plugins can call `addJavaScript({ path })` multiple times with
  different paths for the same source file, and `module.id` will reflect
  this `path` instead of the source path, if they are different. #6806

* Fixed bugs: https://github.com/meteor/meteor/milestones/Release%201.3.2

* Fixed unintended change to `Match.Optional` which caused it to behave the same as the new `Match.Maybe` and incorrectly matching `null` where it previously would not have allowed it. #6735

## v1.3.1, 2016-04-03

* Long isopacket node_modules paths have been shortened, fixing upgrade
  problems on Windows. #6609

* Version 1.3.1 of Meteor can now publish packages for earlier versions of
  Meteor, provided those packages do not rely on modules. #6484 #6618

* The meteor-babel npm package used by babel-compiler has been upgraded to
  version 0.8.4. c8d12aed4e725217efbe86fa35de5d5e56d73c83

* The `meteor node` and `meteor npm` commands now return the same exit
  codes as their child processes. #6673 #6675

* Missing module warnings are no longer printed for Meteor packages, or
  for `require` calls when `require` is not a free variable, fixing
  https://github.com/practicalmeteor/meteor-mocha/issues/19.

* Cordova iOS builds are no longer built by Meteor, but merely prepared
  for building. 88d43a0f16a484a5716050cb7de8066b126c7b28

* Compiler plugin errors were formerly silenced for files not explicitly
  added in package.js. Now those errors are reported when/if the files are
  imported by the ImportScanner. be986fd70926c9dd8eff6d8866205f236c8562c4

## v1.3, 2016-03-27

### ES2015/Modules

* Enable ES2015 and CommonJS modules in Meteor apps and packages, on
  both client and server. Also let you install modules in apps and
  package by running `npm install`. See: https://github.com/meteor/meteor/blob/master/packages/modules/README.md

* Enable ES2015 generators and ES2016 async/await in the `ecmascript`
  package.

* Inherit static getters and setters in subclasses, when using the
  `ecmascript` package. #5624

* Report full file paths on compiler errors when using the
  `ecmascript` package. #5551

* Now possible to `import` or `require` files with a `.json` file
  extension. #5810

* `process.env.NODE_ENV` is now defined on both client and server as
  either `development` or `production`, which also determines the boolean
  flags `Meteor.isDevelopment` and `Meteor.isProduction`.

* Absolute identifiers for app modules no longer have the `/app/` prefix,
  and absolute identifiers for Meteor packages now have the prefix
  `/node_modules/meteor/` instead of just `/node_modules/`, meaning you
  should `import {Blaze} from "meteor/blaze"` instead of `from "blaze"`.

* Package variables imported by application code are once again exposed
  globally, allowing them to be accessed from the browser console or from
  `meteor shell`. #5868

* Fixed global variable assignment analysis during linking. #5870 #5819

* Changes to files in node_modules will now trigger a restart of the
  development server, just like any other file changes. #5815

* The meteor package now exports a `global` variable (a la Node) that
  provides a reliable reference to the global object for all Meteor code.

* Packages in local node_modules directories now take precedence over
  Meteor packages of the same name. #5933

* Upgraded `babel-compiler` to Babel 6, with the following set of plugins:
  https://github.com/meteor/babel-preset-meteor/blob/master/index.js

* Lazy CSS modules may now be imported by JS: 12c946ee651a93725f243f790c7919de3d445a19

* Packages in the top-level node_modules directory of an app can now be
  imported by Meteor packages: c631d3ac35f5ca418b93c454f521989855b8ec72

* Added support for wildcard import and export statements. #5872 #5897

* Client-side stubs for built-in Node modules are now provided
  automatically if the `meteor-node-stubs` npm package is installed. #6056

* Imported file extensions are now optional for file types handled by
  compiler plugins. #6151

* Upgraded Babel packages to ~6.5.0: 292824da3f8449afd1cd39fcd71acd415c809c0f
  Note: .babelrc files are now ignored (#6016), but may be reenabled (#6351).

* Polyfills now provided for `process.nextTick` and `process.platform`. #6167 #6198 #6055 efe53de492da6df785f1cbef2799d1d2b492a939

* The `meteor test-app` command is now `meteor test [--full-app]`:
  ab5ab15768136d55c76d51072e746d80b45ec181

* New apps now include a `package.json` file.
  c51b8cf7ffd8e7c9ca93768a2df93e4b552c199c

* `require.resolve` is now supported.
  https://github.com/benjamn/install/commit/ff6b25d6b5511d8a92930da41db73b93eb1d6cf8

* JSX now enabled in `.js` files processed by the `ecmascript` compiler
  plugin. #6151

* On the server, modules contained within `node_modules` directories are
  now loaded using the native Node `require` function. #6398

* All `<script>` tag(s) for application and package code now appear at the
  end of the `<body>` rather than in the `<head>`. #6375

* The client-side version of `process.env.NODE_ENV` (and other environment
  variables) now matches the corresponding server-side values. #6399

### Performance

* Don't reload package catalog from disk on rebuilds unless package
  dependencies changed. #5747

* Improve minimongo performance on updating documents when there are
  many active observes. #5627

### Platform

* Upgrade to Node v0.10.41.

* Allow all types of URLs that npm supports in `Npm.depends`
  declarations.

* Split up `standard-minifiers` in separate CSS
  (`standard-minifiers-css`) and JS minifiers
  (`standard-minifiers-js`). `standard-minifiers` now acts as an
  umbrella package for these 2 minifiers.

* Allow piping commands to `meteor shell` via STDIN. #5575

* Let users set the CAFILE environment variable to override the SSL
  root certificate list. #4757 #5523

* `force-ssl` is now marked production only.

### Cordova

* Cordova dependencies have been upgraded to the latest versions
  (`cordova-lib` 6.0.0, `cordova-ios` 4.0.1, and `cordova-android` 5.1.0).

* iOS apps now require iOS 8 or higher, and building for iOS requires Xcode 7.2
  to be installed.

* Building for Android now requires Android SDK 23 to be installed. You may also
  need to create a new AVD for the emulator.

* Building Cordova Android apps on Windows is now supported. #4155

* The Crosswalk plugin has been updated to 1.4.0.

* Cordova core plugins are now pinned to minimal versions known to be compatible
  with the included platforms. A warning is printed asking people to upgrade
  their dependencies if they specify an older version, but we'll always use
  the pinned version regardless.

* The plugin used for file serving and hot code push has been completely
  rewritten. Among many other improvements, it downloads updates incrementally,
  can recover from downloading faulty JavaScript code, and is much more
  reliable and performant.
  See [`cordova-plugin-meteor-webapp`](https://github.com/meteor/cordova-plugin-meteor-webapp)
  for more a more detailed description of the new design.

* If the callbacks added with `Meteor.startup()` do not complete within a set
  time, we consider a downloaded version faulty and will fallback to the last
  known good version. The default timeout is 20 seconds, but this can be
  configured by setting `App.setPreference("WebAppStartupTimeout", "10000");`
  (in milliseconds) in `mobile-config.js`.

* We now use `WKWebView` on iOS by default, even on iOS 8 (which works because
  we do not use `file://` URLs).

* We now use `localhost` instead of `meteor.local` to serve files from. Since
  `localhost` is considered a secure origin, this means the web view won't
  disable web platform features that it otherwise would.

* The local server port now lies between 12000-13000 and is chosen based on
  the `appId`, to both be consistent and lessen the chance of collisions between
  multiple Meteor Cordova apps installed on the same device.

* The plugin now allows for local file access on both iOS and Android, using a
  special URL prefix (`http://localhost:<port>/local-filesystem/<path>`).

* App icon and launch image sizes have been updated. Low resolution sizes for
  now unsupported devices have been deprecated, and higher resolution versions
  have been added.

* We now support the modern Cordova whitelist mechanism. `App.accessRule` has
  been updated with new options.

* `meteor build` now supports a `--server-only` option to avoid building
  the mobile apps when `ios` or `android` platforms have been added. It still
  builds the `web.cordova` architecture in the server bundle however, so it can
  be served for hot code pushes.

* `meteor run` now always tries to use an autodetected IP address as the
  mobile `ROOT_URL`, even if we're not running on a device. This avoids a situation
  where an app already installed on a device connects to a restarted development
  server and receives a `localhost` `ROOT_URL`. #5973

* Fixed a discrepancy between the way we calculated client hashes during a mobile
  build and on the server, which meant a Cordova app would always download a
  new version the first time it started up.

* In Cordova apps, `Meteor.startup()` now correctly waits for the
  device to be ready before firing the callback.

### Accounts

* Make `Accounts.forgotPassword` treat emails as case insensitive, as
  the rest of the accounts system does.

### Blaze

* Don't throw in certain cases when calling a template helper with an
  empty data context. #5411 #5736

* Improve automatic blocking of URLs in attribute values to also
  include `vbscript:` URLs.

### Check

* Introduced new matcher `Match.Maybe(type)` which will also match (permit) `null` in addition to `undefined`.  This is a suggested replacement (where appropriate) for `Match.Optional` which did not permit `null`.  This prevents the need to use `Match.OneOf(null, undefined, type)`. #6220

### Testing

* Packages can now be marked as `testOnly` to only run as part of app
  testing with `meteor test`. This is achieved by setting
  `testOnly: true` to `Package.describe`.


### Uncategorized

* Remove warning in the `simple-todos-react` example app. #5716

* Fix interaction between `browser-policy` and `oauth` packages. #5628

* Add README.md to the `tinytest` package. #5750

* Don't crash when calling `ReactiveDict.prototype.clear` if a
  property with a value wasn't previously accessed. #5530 #5602

* Move `DDPRateLimiter` to the server only, since it won't work if it
  is called from the client. It will now error if referenced from the
  client at all.

* Don't call function more than once when passing a `Match.Where`
  argument to `check`. #5630 #5651

* Fix empty object argument check in `this.subscribe` in
  templates. #5620

* Make `HTTP.call` not crash on undefined content. #5565 #5601

* Return observe handle from
  `Mongo.Collection.prototype._publishCursor`. #4983 #5615

* Add 'Did you mean?' reminders for some CLI commands to help Rails
  developers. #5593

* Make internal shell scripts compatible with other Unix-like
  systems. #5585

* Add a `_pollingInterval` option to `coll.find()` that can be used in
  conjunction with `_disableOplog: true`. #5586

* Expose Tinytest internals which can be used to extend it. #3541

* Improve error message from `check` when passing in null. #5545

* Split up `standard-minifiers` in separate CSS (`standard-minifier-css`) and JS
  minifiers(`standard-minifier-js`). `standard-minifiers` now acts as an umbrella package for these
  2 minifiers.

* Detect new Facebook user-agent in the `spiderable` package. #5516

* `Match.ObjectIncluding` now really requires plain objects. #6140

* Allow `git+` URL schemes for npm dependencies. #844

* Expose options `disableOplog`, `pollingIntervalMs`, and
  `pollingThrottleMs` to `Cursor.find` for tuning observe parameters
  on the server.

* Expose `dynamicHead` and `dynamicBody` hooks in boilerplate generation allowing code to inject content into the body and head tags from the server. #3860

* Add methods of the form `BrowserPolicy.content.allow<ContentType>BlobUrl()` to BrowserPolicy #5141

* Move `<script>` tags to end of `<body>` to enable 'loading' UI to be inserted into the boilerplate #6375

* Adds WebAppInternals.setBundledJsCssUrlRewriteHook allowing apps to supply a hook function that can create a dynamic bundledJsCssPrefix at runtime. This is useful if you're using a CDN by giving you a way to ensure the CDN won't cache broken js/css resources during an app upgrade.

Patches contributed by GitHub users vereed, mitar, nathan-muir,
robfallows, skishore, okland, Primigenus, zimme, welelay, rgoomar,
bySabi, mbrookes, TomFreudenberg, TechPlexEngineer, zacharydenton,
AlexeyMK, gwendall, dandv, devgrok, brianlukoff.


## v.1.2.1, 2015-10-26

* `coll.insert()` now uses a faster (but cryptographically insecure)
  algorithm to generate document IDs when called outside of a method
  and an `_id` field is not explicitly passed. With this change, there
  are no longer two algorithms used to generate document
  IDs. `Random.id()` can still be used to generate cryptographically
  secure document IDs. [#5161](https://github.com/meteor/meteor/issues/5161)

* The `ecmascript-collections` package has been renamed to
  `ecmascript-runtime` and now includes a more complete selection of
  ES2015 polyfills and shims from [`core-js`](https://www.npmjs.com/package/core-js).
  The complete list can be found
  [here](https://github.com/meteor/ecmascript-runtime/blob/master/server.js).

* Check type of `onException` argument to `bindEnvironment`. [#5271](https://github.com/meteor/meteor/issues/5271)

* WebApp's `PORT` environment variable can now be a named pipe to better support
  deployment on IIS on Windows. [4413](https://github.com/meteor/meteor/issues/4413)

* `Template.dynamic` can be now used as a block helper:
  `{{#Template.dynamic}} ... {{/Template.dynamic}}` [#4756](https://github.com/meteor/meteor/issues/4756)

* `Collection#allow/deny` now throw errors when passed falsy values. [#5442](https://github.com/meteor/meteor/pull/5442)

* `source-map` has been updated to a newer patch version, which fixes major bugs
  in particular around loading bundles generated by Webpack. [#5411](https://github.com/meteor/meteor/pull/5411)

* `check` now returns instead of throwing errors internally, which should make
  it much faster. `check` is used in many core Meteor packages, so this should
  result in small performance improvements across the framework. [#4584](https://github.com/meteor/meteor/pull/4584)

* The `userEmail` option to `Meteor.loginWithMeteorDeveloperAccount` has been
  renamed to `loginHint`, and now supports Google accounts as well. The old
  option still works for backwards compatibility. [#2422](https://github.com/meteor/meteor/issues/2422) [#5313](https://github.com/meteor/meteor/pull/5313)

* The old `addFiles` API for adding package assets no longer throws an error,
  making it easier to share packages between pre- and post-1.2 versions of
  Meteor. [#5458](https://github.com/meteor/meteor/issues/5458)

* Normally, you can't deploy to free meteor.com hosting or Galaxy from a
  non-Linux machine if you have *local* non-published packages with binary
  dependencies, nor can you run `meteor build --architecture SomeOtherArch`. As
  a temporary workaround, if you set the `METEOR_BINARY_DEP_WORKAROUND`
  variable, you will be able to deploy to Galaxy (but not free meteor.com
  hosting), and tarballs built with `meteor build` will contain a
  `programs/server/setup.sh` shell script which should be run on the server to
  install those packages.

## v1.2.0.2, 2015-09-28

* Update Crosswalk plugin for Cordova to 1.3.1. [#5267](https://github.com/meteor/meteor/issues/5267)

* Fix `meteor add` for a Cordova plugin using a Git URL with SHA.

* Upgraded the `promise` package to use `meteor-promise@0.5.0`, which uses
  the global `Promise` constructor in browsers that define it natively.

* Fix error in assigning attributes to `<body>` tag when using Blaze templates
  or `static-html`. [#5232](https://github.com/meteor/meteor/issues/5232)

## v1.2.0.1, 2015-09-22

* Fix incorrect publishing of packages with exports but no source. [#5228](https://github.com/meteor/meteor/issues/5228)

## v1.2, 2015-09-21

There are quite a lot of changes in Meteor 1.2. See the
[Wiki](https://github.com/meteor/meteor/wiki/Breaking-changes-in-Meteor-1.2) for
a shorter list of breaking changes you should be aware of when upgrading.

### Core Packages

* `meteor-platform` has been deprecated in favor of the smaller `meteor-base`,
  with apps listing their other dependencies explicitly.  The v1.2 upgrader
  will rewrite `meteor-platform` in existing apps.  `meteor-base` puts fewer
  symbols in the global namepsace, so it's no longer true that all apps
  have symbols like `Random` and `EJSON` in the global namespace.

* New packages: `ecmascript`, `es5-shim`, `ecmascript-collections`, `promise`,
  `static-html`, `jshint`, `babel-compiler`

* No longer include the `json` package by default, which contains code for
  `JSON.parse` and `JSON.stringify`.  (The last browser to not support JSON
  natively was Internet Explorer 7.)

* `autoupdate` has been renamed `hot-code-push`

### Meteor Accounts

* Login attempts are now rate-limited by default.  This can be turned off
  using `Accounts.removeDefaultRateLimit()`.

* `loginWithPassword` now matches username or email in a case insensitive
  manner. If there are multiple users with a username or email only differing
  in case, a case sensitive match is required. [#550](https://github.com/meteor/meteor/issues/550)

* `loginWithGithub` now requests `user:email` scope by default, and attempts
  to fetch the user's emails. If no public email has been set, we use the
  primary email instead. We also store the complete list of emails. [#4545](https://github.com/meteor/meteor/issues/4545)

* When an account's email address is verified, deactivate other verification
  tokens.  [#4626](https://github.com/meteor/meteor/issues/4626)

* Fix bug where blank page is shown when an expired login token is
  present. [#4825](https://github.com/meteor/meteor/issues/4825)

* Fix `OAuth1Binding.prototype.call` when making requests to Twitter
  with a large parameter set.

* Directions for setting up Google OAuth in accounts-ui have been updated to
  match Google's new requirements.

* Add `Accounts.oauth.unregisterService` method, and ensure that users can only
  log in with currently registered services.  [#4014](https://github.com/meteor/meteor/issues/4014)

* The `accounts-base` now defines reusable `AccountsClient` and
  `AccountsServer` constructors, so that users can create multiple
  independent instances of the `Accounts` namespace.  [#4233](https://github.com/meteor/meteor/issues/4233)

* Create an index for `Meteor.users` on
  `services.email.verificationTokens.token` (instead of
  `emails.validationTokens.token`, which never was used for anything).  [#4482](https://github.com/meteor/meteor/issues/4482)

* Remove an IE7-specific workaround from accounts-ui.  [#4485](https://github.com/meteor/meteor/issues/4485)

### Livequery

* Improved server performance by reducing overhead of processing oplog after
  database writes. Improvements are most noticeable in case when a method is
  doing a lot of writes on collections with plenty of active observers.  [#4694](https://github.com/meteor/meteor/issues/4694)

### Mobile

* The included Cordova tools have been updated to the latest version 5.2.0.
  This includes Cordova Android 4.1 and Cordova iOS 3.9. These updates may
  require you to make changes to your app. For details, see the [Cordova release
  notes] (https://cordova.apache.org/#news) for for the different versions.

* Thanks to Cordova Android's support for pluggable web views, it is now
  possible to install the [Crosswalk plugin]
  (https://crosswalk-project.org/documentation/cordova/cordova_4.html), which
  offers a hugely improved web view on older Android versions.
  You can add the plugin to your app with `meteor add crosswalk`.

* The bundled Android tools have been removed and a system-wide install of the
  Android SDK is now required. This should make it easier to keep the
  development toolchain up to date and helps avoid some difficult to diagnose
  failures. If you don't have your own Android tools installed already, you can
  find more information about installing the Android SDK for [Mac] (https://github.com/meteor/meteor/wiki/Mobile-Dev-Install:-Android-on-Mac)
  or [Linux]
  (https://github.com/meteor/meteor/wiki/Mobile-Dev-Install:-Android-on-Linux).

* As part of moving to npm, many Cordova plugins have been renamed. Meteor
  should perform conversions automatically, but you may want to be aware of this
  to avoid surprises. See [here]
  (https://cordova.apache.org/announcements/2015/04/21/plugins-release-and-move-to-npm.html)
  for more information.

* Installing plugins from the local filesystem is now supported using `file://`
  URLs, which should make developing your own plugins more convenient. It is
  also needed as a temporary workaround for using the Facebook plugin.
  Relative references are interpreted relative to the Meteor project directory.
  (As an example,
  `meteor add cordova:phonegap-facebook-plugin@file://../phonegap-facebook-plugin`
  would attempt to install the plugin from the same directory you Meteor project
  directory is located in.)

* Meteor no longer supports installing Cordova plugins from tarball URLs, but
  does support Git URLs with a SHA reference (like
  `https://github.com/apache/cordova-plugin-file#c452f1a67f41cb1165c92555f0e721fbb07329cc`).
  Existing GitHub tarball URLs are converted automatically.

* Allow specifying a `buildNumber` in `App.info`, which is used to set the
  `android-versionCode` and `ios-CFBundleVersion` in the `config.xml` of the
  Cordova project. The build number is used to differentiate between
  different versions of the app, and should be incremented before distributing
  a built app to stores or testing services. [#4048](https://github.com/meteor/meteor/issues/4048)

* Other changes include performance enhancements when building and running,
  and improved requirements checking and error reporting.

* Known issue: we do not currently show logging output when running on the
  iOS Simulator. As a workaround, you can `meteor run ios-device` to open the
  project in Xcode and watch the output there.

### Templates/Blaze

* New syntax: Handlebars sub-expressions are now supported -- as in,
  `{{helper (anotherHelper arg1 arg2)}}` -- as well as new block helper forms
  `#each .. in ..` and `#let x=y`.  See
  https://github.com/meteor/meteor/tree/devel/packages/spacebars

* Add a special case for the new `react-template-helper` package -- don't let
  templates use {{> React}} with siblings since `React.render` assumes it's
  being rendered into an empty container element. (This lets us throw the error
  when compiling templates rather than when the app runs.)

* Improve parsing of `<script>` and `<style>` tags.  [#3797](https://github.com/meteor/meteor/issues/3797)

* Fix a bug in `observe-sequence`. The bug was causing unnecessary rerenderings
  in an instance of `#each` block helper followed by false "duplicate ids"
  warnings. [#4049](https://github.com/meteor/meteor/issues/4049)

* `TemplateInstance#subscribe` now has a new `connection` option, which
  specifies which connection should be used when making the subscription. The
  default is `Meteor.connection`, which is the connection used when calling
  `Meteor.subscribe`.

* Fix external `<script>` tags in body or templates.  [#4415](https://github.com/meteor/meteor/issues/4415)

* Fix memory leak.  [#4289](https://github.com/meteor/meteor/issues/4289)

* Avoid recursion when materializing DOM elements, to avoid stack overflow
  errors in certain browsers. [#3028](https://github.com/meteor/meteor/issues/3028)

* Blaze and Meteor's built-in templating are now removable using
  `meteor remove blaze-html-templates`. You can add back support for static
  `head` and `body` tags in `.html` files by using the `static-html` package.

### DDP

* Websockets now support the
  [`permessage-deflate`](https://tools.ietf.org/id/draft-ietf-hybi-permessage-compression-19.txt)
  extension, which compresses data on the wire. It is enabled by default on the
  server. To disable it, set `$SERVER_WEBSOCKET_COMPRESSION` to `0`. To configure
  compression options, set `$SERVER_WEBSOCKET_COMPRESSION` to a JSON object that
  will be used as an argument to
  [`deflate.configure`](https://github.com/faye/permessage-deflate-node/blob/master/README.md).
  Compression is supported on the client side by Meteor's Node DDP client and by
  browsers including Chrome, Safari, and Firefox 37.

* The `ddp` package has been split into `ddp-client` and `ddp-server` packages;
  using `ddp` is equivalent to using both. This allows you to use the Node DDP
  client without adding the DDP server to your app.  [#4191](https://github.com/meteor/meteor/issues/4191) [#3452](https://github.com/meteor/meteor/issues/3452)

* On the client, `Meteor.call` now takes a `throwStubExceptions` option; if set,
  exceptions thrown by method stubs will be thrown instead of logged, and the
  method will not be invoked on the server.  [#4202](https://github.com/meteor/meteor/issues/4202)

* `sub.ready()` should return true inside that subscription's `onReady`
  callback.  [#4614](https://github.com/meteor/meteor/issues/4614)

* Fix method calls causing broken state when socket is reconnecting.  [#5104](https://github.com/meteor/meteor/issues/5104)

### Isobuild

* Build plugins will no longer process files whose names match the extension
  exactly (with no extra dot). If your build plugin needs to match filenames
  exactly, you should use the new build plugin API in this release which
  supplies a special `filenames` option. [#3985](https://github.com/meteor/meteor/issues/3985)

* Adding the same file twice in the same package is now an error. Previously,
  this could either lead to the file being included multiple times, or to a
  build time crash.

* You may now specify the `bare` option for JavaScript files on the server.
  Previous versions only allowed this on the client. [#3681](https://github.com/meteor/meteor/issues/3681)

* Ignore `node_modules` directories in apps instead of processing them as Meteor
  source code.  [#4457](https://github.com/meteor/meteor/issues/4457) [#4452](https://github.com/meteor/meteor/issues/4452)

* Backwards-incompatible change for package authors: Static assets in package.js files must now be
  explicitly declared by using `addAssets` instead of `addFiles`. Previously,
  any file that didn't have a source handler was automatically registered as a
  server-side asset. The `isAsset` option to `addFiles` is also deprecated in
  favor of `addAssets`.

* Built files are now always annotated with line number comments, to improve the
  debugging experience in browsers that don't support source maps.

* There is a completely new API for defining build plugins that cache their
  output. There are now special APIs for defining linters and minifiers in
  addition to compilers. The core Meteor packages for `less`, `coffee`, `stylus`
  and `html` files have been updated to use this new API. Read more on the
  [Wiki page](https://github.com/meteor/meteor/wiki/Build-Plugins-API).

### CSS

* LESS and Stylus now support cross-package imports.

* CSS concatenation and minification is delegated to the `standard-minifiers`
  package, which is present by default (and added to existing apps by the v1.2
  upgrader).

* CSS output is now split into multiple stylesheets to avoid hitting limits on
  rules per stylesheet in certain versions of Internet Explorer. [#1876](https://github.com/meteor/meteor/issues/1876)

### Mongo

* The oplog observe driver now properly updates queries when you drop a
  database.  [#3847](https://github.com/meteor/meteor/issues/3847)

* MongoID logic has been moved out of `minimongo` into a new package called
  `mongo-id`.

* Fix Mongo upserts with dotted keys in selector.  [#4522](https://github.com/meteor/meteor/issues/4522)


### `meteor` command-line tool

* You can now create three new example apps with the command line tool. These
  are the apps from the official tutorials at http://meteor.com/tutorials, which
  demonstrate building the same app with Blaze, Angular, and React. Try these
  apps with:

  ```sh
  meteor create --example simple-todos
  meteor create --example simple-todos-react
  meteor create --example simple-todos-angular
  ```

* `meteor shell` no longer crashes when piped from another command.

* Avoid a race condition in `meteor --test` and work with newer versions of the
  Velocity package.  [#3957](https://github.com/meteor/meteor/issues/3957)

* Improve error handling when publishing packages.  [#3977](https://github.com/meteor/meteor/issues/3977)

* Improve messaging around publishing binary packages.  [#3961](https://github.com/meteor/meteor/issues/3961)

* Preserve the value of `_` in `meteor shell`.  [#4010](https://github.com/meteor/meteor/issues/4010)

* `meteor mongo` now works on OS X when certain non-ASCII characters are in the
  pathname, as long as the `pgrep` utility is installed (it ships standard with
  OS X 10.8 and newer).  [#3999](https://github.com/meteor/meteor/issues/3999)

* `meteor run` no longer ignores (and often reverts) external changes to
  `.meteor/versions` which occur while the process is running.  [#3582](https://github.com/meteor/meteor/issues/3582)

* Fix crash when downloading two builds of the same package version
  simultaneously.  [#4163](https://github.com/meteor/meteor/issues/4163)

* Improve messages printed by `meteor update`, displaying list of packages
  that are not at the latest version available.

* When determining file load order, split file paths on path separator
  before comparing path components alphabetically.  [#4300](https://github.com/meteor/meteor/issues/4300)

* Fix inability to run `mongod` due to lack of locale configuration on some
  platforms, and improve error message if the failure still occurs.  [#4019](https://github.com/meteor/meteor/issues/4019)

* New `meteor lint` command.

### Minimongo

* The `$push` query modifier now supports a `$position` argument.  [#4312](https://github.com/meteor/meteor/issues/4312)

* `c.update(selector, replacementDoc)` no longer shares mutable state between
  replacementDoc and Minimongo internals. [#4377](https://github.com/meteor/meteor/issues/4377)

### Email

* `Email.send` now has a new option, `attachments`, in the same style as
  `mailcomposer`.
  [Details here.](https://github.com/andris9/mailcomposer#add-attachments)

### Tracker

* New `Tracker.Computation#onStop` method.  [#3915](https://github.com/meteor/meteor/issues/3915)

* `ReactiveDict` has two new methods, `clear` and `all`. `clear` resets
  the dictionary as if no items had been added, meaning all calls to `get` will
  return `undefined`. `all` converts the dictionary into a regular JavaScript
  object with a snapshot of the keys and values. Inside an autorun, `all`
  registers a dependency on any changes to the dictionary. [#3135](https://github.com/meteor/meteor/issues/3135)

### Utilities

* New `beforeSend` option to `HTTP.call` on the client allows you to directly
  access the `XMLHttpRequest` object and abort the call.  [#4419](https://github.com/meteor/meteor/issues/4419) [#3243](https://github.com/meteor/meteor/issues/3243) [#3266](https://github.com/meteor/meteor/issues/3266)

* Parse `application/javascript` and `application/x-javascript` HTTP replies as
  JSON too.  [#4595](https://github.com/meteor/meteor/issues/4595)

* `Match.test` from the `check` package now properly compares boolean literals,
  just like it does with Numbers and Strings. This applies to the `check`
  function as well.

* Provide direct access to the `mailcomposer` npm module used by the `email`
  package on `EmailInternals.NpmModules`. Allow specifying a `MailComposer`
  object to `Email.send` instead of individual options.  [#4209](https://github.com/meteor/meteor/issues/4209)

* Expose `Spiderable.requestTimeoutMs` from `spiderable` package to
  allow apps to set the timeout for running phantomjs.

* The `spiderable` package now reports the URL it's trying to fetch on failure.


### Other bug fixes and improvements

* Upgraded dependencies:

  - Node: 0.10.40 (from 0.10.36)
  - uglify-js: 2.4.20 (from 2.4.17)
  - http-proxy: 1.11.1 (from 1.6.0)

* `Meteor.loginWithGoogle` now supports `prompt`. Choose a prompt to always be
  displayed on Google login.

* Upgraded `coffeescript` package to depend on NPM packages
  coffeescript@1.9.2 and source-map@0.4.2. [#4302](https://github.com/meteor/meteor/issues/4302)

* Upgraded `fastclick` to 1.0.6 to fix an issue in iOS Safari. [#4393](https://github.com/meteor/meteor/issues/4393)

* Fix `Error: Can't render headers after they are sent to the client`.  [#4253](https://github.com/meteor/meteor/issues/4253) [#4750](https://github.com/meteor/meteor/issues/4750)

* `Meteor.settings.public` is always available on client and server,
  and modifications made on the server (for example, during app initialization)
  affect the value seen by connecting clients. [#4704](https://github.com/meteor/meteor/issues/4704)

### Windows

* Increase the buffer size for `netstat` when looking for running Mongo servers. [#4125](https://github.com/meteor/meteor/issues/4125)

* The Windows installer now always fetches the latest available version of
  Meteor at runtime, so that it doesn't need to be recompiled for every release.

* Fix crash in `meteor mongo` on Windows.  [#4711](https://github.com/meteor/meteor/issues/4711)


## v1.1.0.3, 2015-08-03

### Accounts

* When using Facebook API version 2.4, properly fetch `email` and other fields.
  Facebook recently forced all new apps to use version 2.4 of their API.  [#4743](https://github.com/meteor/meteor/issues/4743)


## v1.1.0.2, 2015-04-06

### `meteor` command-line tool

* Revert a change in 1.1.0.1 that caused `meteor mongo` to fail on some Linux
  systems. [#4115](https://github.com/meteor/meteor/issues/4115), [#4124](https://github.com/meteor/meteor/issues/4124), [#4134](https://github.com/meteor/meteor/issues/4134)


## v1.1.0.1, 2015-04-02

### Blaze

* Fix a regression in 1.1 in Blaze Templates: an error happening when View is
  invalidated immediately, causing a client-side crash (accessing
  `destroyMembers` of `undefined`). [#4097](https://github.com/meteor/meteor/issues/4097)

## v1.1, 2015-03-31

### Windows Support

* The Meteor command line tool now officially supports Windows 7, Windows 8.1,
  Windows Server 2008, and Windows Server 2012. It can run from PowerShell or
  Command Prompt.

* There is a native Windows installer that will be available for download from
  <https://www.meteor.com/install> starting with this release.

* In this release, Meteor on Windows supports all features available on Linux
  and Mac except building mobile apps with PhoneGap/Cordova.

* The `meteor admin get-machine` command now supports an additional
  architecture, `os.windows.x86_32`, which can be used to build binary packages
  for Windows.

### Version Solver

* The code that selects compatible package versions for `meteor update`
  and resolves conflicts on `meteor add` has been rewritten from the ground up.
  The core solver algorithm is now based on MiniSat, an open-source SAT solver,
  improving performance and maintainability.

* Refresh the catalog instead of downgrading packages when the versions in
  `.meteor/versions` aren't in the cache.  [#3653](https://github.com/meteor/meteor/issues/3653)

* Don't downgrade packages listed in `.meteor/packages`, or upgrade to a new
  major version, unless the new flag `--allow-incompatible-update` is passed
  as an override.

* Error messages are more detailed when constraints are unsatisfiable.

* Prefer "patched" versions of new indirect dependencies, and take patches
  to them on `meteor update` (for example, `1.0.1` or `1.0.0_1` over `1.0.0`).

* Version Solver is instrumented for profiling (`METEOR_PROFILE=1` in the
  environment).

* Setting the `METEOR_PRINT_CONSTRAINT_SOLVER_INPUT` environment variable
  prints information useful for diagnosing constraint solver bugs.

### Tracker

* Schedule the flush cycle using a better technique than `setTimeout` when
  available.  [#3889](https://github.com/meteor/meteor/issues/3889)

* Yield to the event loop during the flush cycle, unless we're executing a
  synchronous `Tracker.flush()`.  [#3901](https://github.com/meteor/meteor/issues/3901)

* Fix error reporting not being source-mapped properly. [#3655](https://github.com/meteor/meteor/issues/3655)

* Introduce a new option for `Tracker.autorun` - `onError`. This callback can be
  used to handle errors caught in the reactive computations. [#3822](https://github.com/meteor/meteor/issues/3822)

### Blaze

* Fix stack overflow from nested templates and helpers by avoiding recursion
  during rendering.  [#3028](https://github.com/meteor/meteor/issues/3028)

### `meteor` command-line tool

* Don't fail if `npm` prints more than 200K.  [#3887](https://github.com/meteor/meteor/issues/3887)


### Other bug fixes and improvements

* Upgraded dependencies:

  - uglify-js: 2.4.17 (from 2.4.13)

Patches contributed by GitHub users hwillson, mitar, murillo128, Primigenus,
rjakobsson, and tmeasday.


## v1.0.5, 2015-03-25

* This version of Meteor now uses version 2.2 of the Facebook API for
  authentication, instead of 1.0. If you use additional Facebook API methods
  beyond login, you may need to request new permissions.

  Facebook will automatically switch all apps to API version 2.0 on April
  30th, 2015. Please make sure to update your application's permissions and API
  calls by that date.

  For more details, see
  https://github.com/meteor/meteor/wiki/Facebook-Graph-API-Upgrade


## v1.0.4.2, 2015-03-20

* Fix regression in 1.0.4 where using Cordova for the first time in a project
  with hyphens in its directory name would fail.  [#3950](https://github.com/meteor/meteor/issues/3950)


## v1.0.4.1, 2015-03-18

* Fix regression in 1.0.4 where `meteor publish-for-arch` only worked for
  packages without colons in their name.  [#3951](https://github.com/meteor/meteor/issues/3951)

## v1.0.4, 2015-03-17

### Mongo Driver

* Meteor is now tested against MongoDB 2.6 by default (and the bundled version
  used by `meteor run` has been upgraded). It should still work fine with
  MongoDB 2.4.  Previous versions of Meteor mostly worked with MongoDB 2.6, with
  a few caveats:

    - Some upsert invocations did not work with MongoDB in previous versions of
      Meteor.
    - Previous versions of Meteor required setting up a special "user-defined
      role" with access to the `system.replset` table to use the oplog observe
      driver with MongoDB 2.6.  These extra permissions are not required with
      this version of Meteor.

  The MongoDB command needed to set up user permissions for the oplog observe
  driver is slightly different in MongoDB 2.6; see
  https://github.com/meteor/meteor/wiki/Oplog-Observe-Driver for details.

  We have also tested Meteor against the recently-released MongoDB 3.0.0.
  While we are not shipping MongoDB 3.0 with Meteor in this release (preferring
  to wait until its deployment is more widespread), we believe that Meteor
  1.0.4 apps will work fine when used with MongoDB 3.0.0 servers.

* Fix 0.8.1 regression where failure to connect to Mongo at startup would log a
  message but otherwise be ignored. Now it crashes the process, as it did before
  0.8.1.  [#3038](https://github.com/meteor/meteor/issues/3038)

* Use correct transform for allow/deny rules in `update` when different rules
  have different transforms.  [#3108](https://github.com/meteor/meteor/issues/3108)

* Provide direct access to the collection and database objects from the npm
  Mongo driver via new `rawCollection` and `rawDatabase` methods on
  `Mongo.Collection`.  [#3640](https://github.com/meteor/meteor/issues/3640)

* Observing or publishing an invalid query now throws an error instead of
  effectively hanging the server.  [#2534](https://github.com/meteor/meteor/issues/2534)


### Livequery

* If the oplog observe driver gets too far behind in processing the oplog, skip
  entries and re-poll queries instead of trying to keep up.  [#2668](https://github.com/meteor/meteor/issues/2668)

* Optimize common cases faced by the "crossbar" data structure (used by oplog
  tailing and DDP method write tracking).  [#3697](https://github.com/meteor/meteor/issues/3697)

* The oplog observe driver recovers from failed attempts to apply the modifier
  from the oplog (eg, because of empty field names).


### Minimongo

* When acting as an insert, `c.upsert({_id: 'x'}, {foo: 1})` now uses the `_id`
  of `'x'` rather than a random `_id` in the Minimongo implementation of
  `upsert`, just like it does for `c.upsert({_id: 'x'}, {$set: {foo: 1}})`.
  (The previous behavior matched a bug in the MongoDB 2.4 implementation of
  upsert that is fixed in MongoDB 2.6.)  [#2278](https://github.com/meteor/meteor/issues/2278)

* Avoid unnecessary work while paused in minimongo.

* Fix bugs related to observing queries with field filters: `changed` callbacks
  should not trigger unless a field in the filter has changed, and `changed`
  callbacks need to trigger when a parent of an included field is
  unset.  [#2254](https://github.com/meteor/meteor/issues/2254) [#3571](https://github.com/meteor/meteor/issues/3571)

* Disallow setting fields with empty names in minimongo, to match MongoDB 2.6
  semantics.


### DDP

* Subscription handles returned from `Meteor.subscribe` and
  `TemplateInstance#subscribe` now have a `subscriptionId` property to identify
  which subscription the handle is for.

* The `onError` callback to `Meteor.subscribe` has been replaced with a more
  general `onStop` callback that has an error as an optional first argument.
  The `onStop` callback is called when the subscription is terminated for
  any reason.  `onError` is still supported for backwards compatibility. [#1461](https://github.com/meteor/meteor/issues/1461)

* The return value from a server-side `Meteor.call` or `Meteor.apply` is now a
  clone of what the function returned rather than sharing mutable state.  [#3201](https://github.com/meteor/meteor/issues/3201)

* Make it easier to use the Node DDP client implementation without running a web
  server too.  [#3452](https://github.com/meteor/meteor/issues/3452)


### Blaze

* Template instances now have a `subscribe` method that functions exactly like
  `Meteor.subscribe`, but stops the subscription when the template is destroyed.
  There is a new method on Template instances called `subscriptionsReady()`
  which is a reactive function that returns true when all of the subscriptions
  made with `TemplateInstance#subscribe` are ready. There is also a built-in
  helper that returns the same thing and can be accessed with
  `Template.subscriptionsReady` inside any template.

* Add `onRendered`, `onCreated`, and `onDestroyed` methods to
  `Template`. Assignments to `Template.foo.rendered` and so forth are deprecated
  but are still supported for backwards compatibility.

* Fix bug where, when a helper or event handler was called from inside a custom
  block helper,  `Template.instance()` returned the `Template.contentBlock`
  template instead of the actual user-defined template, making it difficult to
  use `Template.instance()` for local template state.

* `Template.instance()` now works inside `Template.body`.  [#3631](https://github.com/meteor/meteor/issues/3631)

* Allow specifying attributes on `<body>` tags in templates.

* Improve performance of rendering large arrays.  [#3596](https://github.com/meteor/meteor/issues/3596)


### Isobuild

* Support `Npm.require('foo/bar')`.  [#3505](https://github.com/meteor/meteor/issues/3505) [#3526](https://github.com/meteor/meteor/issues/3526)

* In `package.js` files, `Npm.require` can only require built-in Node modules
  (and dev bundle modules, though you shouldn't depend on that), not the modules
  from its own `Npm.depends`. Previously, such code would work but only on the
  second time a `package.js` was executed.

* Ignore vim swap files in the `public` and `private` directories.  [#3322](https://github.com/meteor/meteor/issues/3322)

* Fix regression in 1.0.2 where packages might not be rebuilt when the compiler
  version changes.


### Meteor Accounts

* The `accounts-password` `Accounts.emailTemplates` can now specify arbitrary
  email `headers`.  The `from` address can now be set separately on the
  individual templates, and is a function there rather than a static
  string. [#2858](https://github.com/meteor/meteor/issues/2858) [#2854](https://github.com/meteor/meteor/issues/2854)

* Add login hooks on the client: `Accounts.onLogin` and
  `Accounts.onLoginFailure`. [#3572](https://github.com/meteor/meteor/issues/3572)

* Add a unique index to the collection that stores OAuth login configuration to
  ensure that only one configuration exists per service.  [#3514](https://github.com/meteor/meteor/issues/3514)

* On the server, a new option
  `Accounts.setPassword(user, password, { logout: false })` overrides the
  default behavior of logging out all logged-in connections for the user.  [#3846](https://github.com/meteor/meteor/issues/3846)


### Webapp

* `spiderable` now supports escaped `#!` fragments.  [#2938](https://github.com/meteor/meteor/issues/2938)

* Disable `appcache` on Firefox by default.  [#3248](https://github.com/meteor/meteor/issues/3248)

* Don't overly escape `Meteor.settings.public` and other parts of
  `__meteor_runtime_config__`.  [#3730](https://github.com/meteor/meteor/issues/3730)

* Reload the client program on `SIGHUP` or Node-specific IPC messages, not
  `SIGUSR2`.


### `meteor` command-line tool

* Enable tab-completion of global variables in `meteor shell`.  [#3227](https://github.com/meteor/meteor/issues/3227)

* Improve the stability of `meteor shell`.  [#3437](https://github.com/meteor/meteor/issues/3437) [#3595](https://github.com/meteor/meteor/issues/3595) [#3591](https://github.com/meteor/meteor/issues/3591)

* `meteor login --email` no longer takes an ignored argument.  [#3532](https://github.com/meteor/meteor/issues/3532)

* Fix regression in 1.0.2 where `meteor run --settings s` would ignore errors
  reading or parsing the settings file.  [#3757](https://github.com/meteor/meteor/issues/3757)

* Fix crash in `meteor publish` in some cases when the package is inside an
  app. [#3676](https://github.com/meteor/meteor/issues/3676)

* Fix crashes in `meteor search --show-all` and `meteor search --maintainer`.
  \#3636

* Kill PhantomJS processes after `meteor --test`, and only run the app
  once. [#3205](https://github.com/meteor/meteor/issues/3205) [#3793](https://github.com/meteor/meteor/issues/3793)

* Give a better error when Mongo fails to start up due to a full disk.  [#2378](https://github.com/meteor/meteor/issues/2378)

* After killing existing `mongod` servers, also clear the `mongod.lock` file.

* Stricter validation for package names: they cannot begin with a hyphen, end
  with a dot, contain two consecutive dots, or start or end with a colon.  (No
  packages on Atmosphere fail this validation.)  Additionally, `meteor create
  --package` applies the same validation as `meteor publish` and disallows
  packages with multiple colons.  (Packages with multiple colons like
  `local-test:iron:router` are used internally by `meteor test-packages` so that
  is not a strict validation rule.)

* `meteor create --package` now no longer creates a directory with the full
  name of the package, since Windows file systems cannot have colon characters
  in file paths. Instead, the command now creates a directory named the same
  as the second part of the package name after the colon (without the username
  prefix).


### Meteor Mobile

* Upgrade the Cordova CLI dependency from 3.5.1 to 4.2.0. See the release notes
  for the 4.x series of the Cordova CLI [on Apache
  Cordova](http://cordova.apache.org/announcements/2014/10/16/cordova-4.html).

* Related to the recently discovered [attack
  vectors](http://cordova.apache.org/announcements/2014/08/04/android-351.html)
  in Android Cordova apps, Meteor Cordova apps no longer allow access to all
  domains by default. If your app access external resources over XHR, you need
  to add them to the whitelist of allowed domains with the newly added
  [`App.accessRule`
  method](https://docs.meteor.com/#/full/App-accessRule) in your
  `mobile-config.js` file.

* Upgrade Cordova Plugins dependencies in Meteor Core packages:
  - `org.apache.cordova.file`: from 1.3.0 to 1.3.3
  - `org.apache.cordova.file-transfer`: from 0.4.4 to 0.5.0
  - `org.apache.cordova.splashscreen`: from 0.3.3 to 1.0.0
  - `org.apache.cordova.console`: from 0.2.10 to 0.2.13
  - `org.apache.cordova.device`: from 0.2.11 to 0.3.0
  - `org.apache.cordova.statusbar`: from 0.1.7 to 0.1.10
  - `org.apache.cordova.inappbrowser`: from 0.5.1 to 0.6.0
  - `org.apache.cordova.inappbrowser`: from 0.5.1 to 0.6.0

* Use the newer `ios-sim` binary, compiled with Xcode 6 on OS X Mavericks.


### Tracker

* Use `Session.set({k1: v1, k2: v2})` to set multiple values at once.


### Utilities

* Provide direct access to all options supported by the `request` npm module via
  the new server-only `npmRequestOptions` option to `HTTP.call`.  [#1703](https://github.com/meteor/meteor/issues/1703)


### Other bug fixes and improvements

* Many internal refactorings towards supporting Meteor on Windows are in this
  release.

* Remove some packages used internally to support legacy MDG systems
  (`application-configuration`, `ctl`, `ctl-helper`, `follower-livedata`,
  `dev-bundle-fetcher`, and `star-translate`).

* Provide direct access to some npm modules used by core packages on the
  `NpmModules` field of `WebAppInternals`, `MongoInternals`, and
  `HTTPInternals`.

* Upgraded dependencies:

  - node: 0.10.36 (from 0.10.33)
  - Fibers: 1.0.5 (from 1.0.1)
  - MongoDB: 2.6.7 (from 2.4.12)
  - openssl in mongo: 1.0.2 (from 1.0.1j)
  - MongoDB driver: 1.4.32 (from 1.4.1)
  - bson: 0.2.18 (from 0.2.7)
  - request: 2.53.0 (from 2.47.0)


Patches contributed by GitHub users 0a-, awatson1978, awwx, bwhitty,
christianbundy, d4nyll, dandv, DanielDent, DenisGorbachev, fay-jai, gsuess,
hwillson, jakozaur, meonkeys, mitar, netanelgilad, queso, rbabayoff, RobertLowe,
romanzolotarev, Siilwyn, and tmeasday.


## v.1.0.3.2, 2015-02-25

* Fix regression in 1.0.3 where the `meteor` tool could crash when downloading
  the second build of a given package version; for example, when running `meteor
  deploy` on an OSX or 32-bit Linux system for an app containing a binary
  package.  [#3761](https://github.com/meteor/meteor/issues/3761)


## v.1.0.3.1, 2015-01-20

* Rewrite `meteor show` and `meteor search` to show package information for
  local packages and to show if the package is installed for non-local
  packages. Introduce the `--show-all` flag, and deprecate the
  `--show-unmigrated` and `--show-old flags`.  Introduce the `--ejson` flag to
  output an EJSON object.

* Support README.md files in`meteor publish`. Take in the documentation file in
  `package.js` (set to `README.md` by default) and upload it to the server at
  publication time. Excerpt the first non-header Markdown section for use in
  `meteor show`.

* Support updates of package version metadata after that version has been
  published by running `meteor publish --update` from the package directory.

* Add `meteor test-packages --velocity` (similar to `meteor run --test`).  [#3330](https://github.com/meteor/meteor/issues/3330)

* Fix `meteor update <packageName>` to update `<packageName>` even if it's an
  indirect dependency of your app.  [#3282](https://github.com/meteor/meteor/issues/3282)

* Fix stack trace when a browser tries to use the server like a proxy.  [#1212](https://github.com/meteor/meteor/issues/1212)

* Fix inaccurate session statistics and possible multiple invocation of
  Connection.onClose callbacks.

* Switch CLI tool filesystem calls from synchronous to yielding (pro: more
  concurrency, more responsive to signals; con: could introduce concurrency
  bugs)

* Don't apply CDN prefix on Cordova. [#3278](https://github.com/meteor/meteor/issues/3278) [#3311](https://github.com/meteor/meteor/issues/3311)

* Don't try to refresh client app in the runner unless the app actually has the
  autoupdate package. [#3365](https://github.com/meteor/meteor/issues/3365)

* Fix custom release banner logic. [#3353](https://github.com/meteor/meteor/issues/3353)

* Apply HTTP followRedirects option to non-GET requests.  [#2808](https://github.com/meteor/meteor/issues/2808)

* Clean up temporary directories used by package downloads sooner.  [#3324](https://github.com/meteor/meteor/issues/3324)

* If the tool knows about the requested release but doesn't know about the build
  of its tool for the platform, refresh the catalog rather than failing
  immediately.  [#3317](https://github.com/meteor/meteor/issues/3317)

* Fix `meteor --get-ready` to not add packages to your app.

* Fix some corner cases in cleaning up app processes in the runner. Drop
  undocumented `--keepalive` support. [#3315](https://github.com/meteor/meteor/issues/3315)

* Fix CSS autoupdate when `$ROOT_URL` has a non-trivial path.  [#3111](https://github.com/meteor/meteor/issues/3111)

* Save Google OAuth idToken to the User service info object.

* Add git info to `meteor --version`.

* Correctly catch a case of illegal `Tracker.flush` during `Tracker.autorun`.  [#3037](https://github.com/meteor/meteor/issues/3037)

* Upgraded dependencies:

  - jquery: 1.11.2 (from 1.11.0)

Patches by GitHub users DanielDent, DanielDornhardt, PooMaster, Primigenus,
Tarang, TomFreudenberg, adnissen, dandv, fay-jai, knownasilya, mquandalle,
ogourment, restebanez, rissem, smallhelm and tmeasday.

## v1.0.2.1, 2014-12-22

* Fix crash in file change watcher.  [#3336](https://github.com/meteor/meteor/issues/3336)

* Allow `meteor test-packages packages/*` even if not all package directories
  have tests.  [#3334](https://github.com/meteor/meteor/issues/3334)

* Fix typo in `meteor shell` output. [#3326](https://github.com/meteor/meteor/issues/3326)


## v1.0.2, 2014-12-19

### Improvements to the `meteor` command-line tool

* A new command called `meteor shell` attaches an interactive terminal to
  an already-running server process, enabling inspection and execution of
  server-side data and code, with dynamic tab completion of variable names
  and properties. To see `meteor shell` in action, type `meteor run` in an
  app directory, then (in another terminal) type `meteor shell` in the
  same app directory. You do not have to wait for the app to start before
  typing `meteor shell`, as it will automatically connect when the server
  is ready. Note that `meteor shell` currently works for local development
  only, and is not yet supported for apps running on remote hosts.

* We've done a major internal overhaul of the `meteor` command-line tool with an
  eye to correctness, maintainability, and performance.  Some details include:
  * Refresh the package catalog for build commands only when an error
    occurs that could be fixed by a refresh, not for every build command.
  * Never run the constraint solver to select package versions more than once
    per build.
  * Built packages ("isopacks") are now cached inside individual app directories
    instead of inside their source directories.
  * `meteor run` starts Mongo in parallel with building the application.
  * The constraint solver no longer leaves a `versions.json` file in your
    packages source directories; when publishing a package that is not inside an
    app, it will leave a `.versions` file (with the same format as
    `.meteor/versions`) which you should check into source control.
  * The constraint solver's model has been simplified so that plugins must use
    the same version of packages as their surrounding package when built from
    local source.

* Using `meteor debug` no longer requires manually continuing the debugger when
  your app restarts, and it no longer overwrites the symbol `_` inside your app.

* Output from the command-line tool is now word-wrapped to the width of your
  terminal.

* Remove support for the undocumented earliestCompatibleVersion feature of the
  package system.

* Reduce CPU usage and disk I/O bandwidth by using kernel file-system change
  notification events where possible. On file systems that do not support these
  events (NFS, Vagrant Virtualbox shared folders, etc), file changes will only
  be detected every 5 seconds; to detect changes more often in these cases (but
  use more CPU), set the `METEOR_WATCH_FORCE_POLLING` environment
  variable. [#2135](https://github.com/meteor/meteor/issues/2135)

* Reduce CPU usage by fixing a check for a parent process in `meteor
  run` that was happening constantly instead of every few seconds. [#3252](https://github.com/meteor/meteor/issues/3252)

* Fix crash when two plugins defined source handlers for the same
  extension. [#3015](https://github.com/meteor/meteor/issues/3015) [#3180](https://github.com/meteor/meteor/issues/3180)

* Fix bug (introduced in 0.9.3) where the warning about using experimental
  versions of packages was printed too often.

* Fix bug (introduced in 1.0) where `meteor update --patch` crashed.

* Fix bug (introduced in 0.9.4) where banners about new releases could be
  printed too many times.

* Fix crash when a package version contained a dot-separated pre-release part
  with both digits and non-digits. [#3147](https://github.com/meteor/meteor/issues/3147)

* Corporate HTTP proxy support is now implemented using our websocket library's
  new built-in implementation instead of a custom implementation. [#2515](https://github.com/meteor/meteor/issues/2515)

### Blaze

* Add default behavior for `Template.parentData` with no arguments. This
  selects the first parent. [#2861](https://github.com/meteor/meteor/issues/2861)

* Fix `Blaze.remove` on a template's view to correctly remove the DOM
  elements when the template was inserted using
  `Blaze.renderWithData`. [#3130](https://github.com/meteor/meteor/issues/3130)

* Allow curly braces to be escaped in Spacebars. Use the special
  sequences `{{|` and `{{{|` to insert a literal `{{` or `{{{`.

### Meteor Accounts

* Allow integration with OAuth1 servers that require additional query
  parameters to be passed with the access token. [#2894](https://github.com/meteor/meteor/issues/2894)

* Expire a user's password reset and login tokens in all circumstances when
  their password is changed.

### Other bug fixes and improvements

* Some packages are no longer released as part of the core release process:
  amplify, backbone, bootstrap, d3, jquery-history, and jquery-layout. This
  means that new versions of these packages can be published outside of the full
  Meteor release cycle.

* Require plain objects as the update parameter when doing replacements
  in server-side collections.

* Fix audit-argument-checks spurious failure when an argument is NaN. [#2914](https://github.com/meteor/meteor/issues/2914)

### Upgraded dependencies

  - node: 0.10.33 (from 0.10.29)
  - source-map-support: 0.2.8 (from 0.2.5)
  - semver: 4.1.0 (from 2.2.1)
  - request: 2.47.0 (from 2.33.0)
  - tar: 1.0.2 (from 1.0.1)
  - source-map: 0.1.40 (from 0.1.32)
  - sqlite3: 3.0.2 (from 3.0.0)
  - phantomjs npm module: 1.9.12 (from 1.8.1-1)
  - http-proxy: 1.6.0 (from a fork of 1.0.2)
  - esprima: 1.2.2 (from an unreleased 1.1-era commit)
  - escope: 1.0.1 (from 1.0.0)
  - openssl in mongo: 1.0.1j (from 1.0.1g)
  - faye-websocket: 0.8.1 (from using websocket-driver instead)
  - MongoDB: 2.4.12 (from 2.4.9)


Patches by GitHub users andylash, anstarovoyt, benweissmann, chrisbridgett,
colllin, dandv, ecwyne, graemian, JamesLefrere, kevinchiu, LyuGGang, matteodem,
mitar, mquandalle, musically-ut, ograycode, pcjpcj2, physiocoder, rgoomar,
timhaines, trusktr, Urigo, and zol.


## v1.0.1, 2014-12-09

* Fix a security issue in allow/deny rules that could result in data
  loss. If your app uses allow/deny rules, or uses packages that use
  allow/deny rules, we recommend that you update immediately.


## v1.0, 2014-10-28

### New Features

* Add the `meteor admin get-machine` command to make it easier to
  publish packages with binary dependencies for all
  architectures. `meteor publish` no longer publishes builds
  automatically if your package has binary NPM dependencies.

* New `localmarket` example, highlighting Meteor's support for mobile
  app development.

* Restyle the `leaderboard` example, and optimize it for both desktop
  and mobile.

### Performance

* Reduce unnecessary syncs with the package server, which speeds up
  startup times for many commands.

* Speed up `meteor deploy` by not bundling unnecessary files and
  programs.

* To make Meteor easier to use on slow or unreliable network
  connections, increase timeouts for DDP connections that the Meteor
  tool uses to communicate with the package server. [#2777](https://github.com/meteor/meteor/issues/2777), [#2789](https://github.com/meteor/meteor/issues/2789).

### Mobile App Support

* Implemented reasonable default behavior for launch screens on mobile
  apps.

* Don't build for Android when only the iOS build is required, and
  vice versa.

* Fix bug that could cause mobile apps to stop being able to receive hot
  code push updates.

* Fix bug where Cordova clients connected to http://example.com instead
  of https://example.com when https:// was specified in the
  --mobile-server option. [#2880](https://github.com/meteor/meteor/issues/2880)

* Fix stack traces when attempting to build or run iOS apps on Linux.

* Print a warning when building an app with mobile platforms and
  outputting the build into the source tree. Outputting a build into the
  source tree can cause subsequent builds to fail because they will
  treat the build output as source files.

* Exit from `meteor run` when new Cordova plugins or platforms are
  added, since we don't support hot code push for new plugins or
  platforms.

* Fix quoting of arguments to Cordova plugins.

* The `accounts-twitter` package now works in Cordova apps in local
  development. For workarounds for other login providers in local
  development mode, see
  https://github.com/meteor/meteor/wiki/OAuth-for-mobile-Meteor-clients.

### Packaging

* `meteor publish-for-arch` can publish packages built with different Meteor
  releases.

* Fix default `api.versionsFrom` field in packages created with `meteor
  create --package`.

* Fix bug where changes in an app's .meteor/versions file would not
  cause the app to be rebuilt.

### Other bug fixes and improvements

* Use TLSv1 in the `spiderable` package, for compatibility with servers
  that have disabled SSLv3 in response to the POODLE bug.

* Work around the `meteor run` proxy occasionally running out of sockets.

* Fix bug with regular expressions in minimongo. [#2817](https://github.com/meteor/meteor/issues/2817)

* Add READMEs for several core packages.

* Include protocols in URLs printed by `meteor deploy`.

* Improve error message for limited ordered observe. [#1643](https://github.com/meteor/meteor/issues/1643)

* Fix missing dependency on `random` in the `autoupdate` package. [#2892](https://github.com/meteor/meteor/issues/2892)

* Fix bug where all CSS would be removed from connected clients if a
  CSS-only change is made between local development server restarts or
  when deploying with `meteor deploy`.

* Increase height of the Google OAuth popup to the Google-recommended
  value.

* Fix the layout of the OAuth configuration dialog when used with
  Bootstrap.

* Allow build plugins to override the 'bare' option on added source
  files. [#2834](https://github.com/meteor/meteor/issues/2834)

Patches by GitHub users DenisGorbachev, ecwyne, mitar, mquandalle,
Primigenus, svda, yauh, and zol.


## v0.9.4.1, 2014-12-09 (backport)

* Fix a security issue in allow/deny rules that could result in data
  loss. If your app uses allow/deny rules, or uses packages that use
  allow/deny rules, we recommend that you update immediately.
  Backport from 1.0.1.


## v0.9.4, 2014-10-13

### New Features

* The new `meteor debug` command and `--debug-port` command line option
  to `meteor run` allow you to easily use node-inspector to debug your
  server-side code. Add a `debugger` statement to your code to create a
  breakpoint.

* Add new a `meteor run --test` command that runs
  [Velocity](https://github.com/meteor-velocity/velocity) tests in your
  app .

* Add new callbacks `Accounts.onResetPasswordLink`,
  `Accounts.onEnrollmentLink`, and `Accounts.onEmailVerificationLink`
  that make it easier to build custom user interfaces on top of the
  accounts system. These callbacks should be registered before
  `Meteor.startup` fires, and will be called if the URL matches a link
  in an email sent by `Accounts.resetPassword`, etc. See
  https://docs.meteor.com/#Accounts-onResetPasswordLink.

* A new configuration file for mobile apps,
  `<APP>/mobile-config.js`. This allows you to set app metadata, icons,
  splash screens, preferences, and PhoneGap/Cordova plugin settings
  without needing a `cordova_build_override` directory. See
  https://docs.meteor.com/#mobileconfigjs.


### API Changes

* Rename `{{> UI.dynamic}}` to `{{> Template.dynamic}}`, and likewise
  with `UI.contentBlock` and `UI.elseBlock`. The UI namespace is no
  longer used anywhere except for backwards compatibility.

* Deprecate the `Template.someTemplate.myHelper = ...` syntax in favor
  of `Template.someTemplate.helpers(...)`.  Using the older syntax still
  works, but prints a deprecation warning to the console.

* `Package.registerBuildPlugin` its associated functions have been added
  to the public API, cleaned up, and documented. The new function is
  identical to the earlier _transitional_registerBuildPlugin except for
  minor backwards-compatible API changes. See
  https://docs.meteor.com/#Package-registerBuildPlugin

* Rename the `showdown` package to `markdown`.

* Deprecate the `amplify`, `backbone`, `bootstrap`, and `d3` integration
  packages in favor of community alternatives.  These packages will no
  longer be maintained by MDG.


### Tool Changes

* Improved output from `meteor build` to make it easier to publish
  mobile apps to the App Store and Play Store. See the wiki pages for
  instructions on how to publish your
  [iOS](https://github.com/meteor/meteor/wiki/How-to-submit-your-iOS-app-to-App-Store)
  and
  [Android](https://github.com/meteor/meteor/wiki/How-to-submit-your-Android-app-to-Play-Store)
  apps.

* Packages can now be marked as debug-mode only by adding `debugOnly:
  true` to `Package.describe`. Debug-only packages are not included in
  the app when it is bundled for production (`meteor build` or `meteor
  run --production`). This allows package authors to build packages
  specifically for testing and debugging without increasing the size of
  the resulting app bundle or causing apps to ship with debug
  functionality built in.

* Rework the process for installing mobile development SDKs. There is
  now a `meteor install-sdk` command that automatically install what
  software it can and points to documentation for the parts that
  require manual installation.

* The `.meteor/cordova-platforms` file has been renamed to
  `.meteor/platforms` and now includes the default `server` and
  `browser` platforms. The default platforms can't currently be removed
  from a project, though this will be possible in the future. The old
  file will be automatically migrated to the new one when the app is run
  with Meteor 0.9.4 or above.

* The `unipackage.json` file inside downloaded packages has been renamed
  to `isopack.json` and has an improved forwards-compatible format. To
  maintain backwards compatibility with previous releases, packages will
  be built with both files.

* The local package metadata cache now uses SQLite, which is much faster
  than the previous implementation. This improves `meteor` command line
  tool startup time.

* The constraint solver used by the client to find compatible versions
  of packages is now much faster.

* The `--port` option to `meteor run` now requires a numeric port
  (e.g. `meteor run --port example.com` is no longer valid).

* The `--mobile-port` option `meteor run` has been reworked. The option
  is now `--mobile-server` in `meteor run` and `--server` in `meteor
  build`. `--server` is required for `meteor build` in apps with mobile
  platforms installed. `--mobile-server` defaults to an automatically
  detected IP address on port 3000, and `--server` requires a hostname
  but defaults to port 80 if a port is not specified.

* Operations that take longer than a few seconds (e.g. downloading
  packages, installing the Android SDK, etc) now show a progress bar.

* Complete support for using an HTTP proxy in the `meteor` command line
  tool. Now all DDP connections can work through a proxy.  Use the standard
  `http_proxy` environment variable to specify your proxy endpoint.  [#2515](https://github.com/meteor/meteor/issues/2515)


### Bug Fixes

* Fix behavior of ROOT_URL with path ending in `/`.

* Fix source maps when using a ROOT_URL with a path. [#2627](https://github.com/meteor/meteor/issues/2627)

* Change the mechanism that the Meteor tool uses to clean up app server
  processes. The new mechanism is more resilient to slow app bundles and
  other CPU-intensive tasks. [#2536](https://github.com/meteor/meteor/issues/2536), [#2588](https://github.com/meteor/meteor/issues/2588).


Patches by GitHub users cryptoquick, Gaelan, jperl, meonkeys, mitar,
mquandalle, prapicault, pscanf, richguan, rick-golden-healthagen,
rissem, rosh93, rzymek, and timoabend


## v0.9.3.1, 2014-09-30

* Don't crash when failing to contact the package server. [#2713](https://github.com/meteor/meteor/issues/2713)

* Allow more than one dash in package versions. [#2715](https://github.com/meteor/meteor/issues/2715)


## v0.9.3, 2014-09-25

### More Package Version Number Flexibility

* Packages now support relying on multiple major versions of their
  dependencies (eg `blaze@1.0.0 || 2.0.0`). Additionally, you can now
  call `api.versionsFrom(<release>)` multiple times, or with an array
  (eg `api.versionsFrom([<release1>, <release2>])`. Meteor will
  interpret this to mean that the package will work with packages from
  all the listed releases.

* Support for "wrapped package" version numbers. There is now a `_` field
  in version numbers. The `_` field must be an integer, and versions with
  the `_` are sorted after versions without. This allows using the
  upstream version number as the Meteor package version number and being
  able to publish multiple version of the Meteor package (e.g.
  `jquery@1.11.1_2`).

Note: packages using the `||` operator or the `_` symbol in their
versions or dependencies will be invisible to pre-0.9.3 users. Meteor
versions 0.9.2 and before do not understand the new version formats and
will not be able to use versions of packages that use the new features.


### Other Command-line Tool Improvements

* More detailed constraint solver output. Meteor now tells you which
  constraints prevent upgrading or adding new packages. This will make
  it much easier to update your app to new versions.

* Better handling of pre-release versions (e.g. versions with
  `-`). Pre-release packages will now be included in an app if and only
  if there is no way to meet the app's constraints without using a
  pre-release package.

* Add `meteor admin set-unmigrated` to allow maintainers to hide
  pre-0.9.0 packages in `meteor search` and `meteor show`. This will not
  stop users from continuing to use the package, but it helps prevent
  new users from finding old non-functional packages.

* Progress bars for time-intensive operations, like downloading large
  packages.


### Other Changes

* Offically support `Meteor.wrapAsync` (renamed from
  `Meteor._wrapAsync`). Additionally, `Meteor.wrapAsync` now lets you
  pass an object to bind as `this` in the wrapped call. See
  https://docs.meteor.com/#meteor_wrapasync.

* The `reactive-dict` package now allows an optional name argument to
  enable data persistence during hot code push.


Patches by GitHub users evliu, meonkeys, mitar, mizzao, mquandalle,
prapicault, waitingkuo, wulfmeister.



## v0.9.2.2, 2014-09-17

* Fix regression in 0.9.2 that prevented some users from accessing the
  Meteor development server in their browser. Specifically, 0.9.2
  unintentionally changed the development mode server's default bind
  host to localhost instead of 0.0.0.0. [#2596](https://github.com/meteor/meteor/issues/2596)


## v0.9.2.1, 2014-09-15

* Fix versions of packages that were published with `-cordova` versions
  in 0.9.2 (appcache, fastclick, htmljs, logging, mobile-status-bar,
  routepolicy, webapp-hashing).


## v0.9.2, 2014-09-15

This release contains our first support for building mobile apps in
Meteor, for both iOS and Android. This support comes via an
integration with Apache's Cordova/PhoneGap project.

  * You can use Cordova/PhoneGap packages in your application or inside
    a Meteor package to access a device's native functions directly from
    JavaScript code.
  * The `meteor add-platform` and `meteor run` commands now let you
    launch the app in the iOS or Android simulator or run it on an
    attached hardware device.
  * This release extends hot code push to support live updates into
    installed native apps.
  * The `meteor bundle` command has been renamed to `meteor build` and
    now outputs build projects for the mobile version of the targeted
    app.
  * See
    https://github.com/meteor/meteor/wiki/Meteor-Cordova-Phonegap-integration
    for more information about how to get started building mobile apps
    with Meteor.

* Better mobile support for OAuth login: you can now use a
  redirect-based flow inside UIWebViews, and the existing popup-based
  flow has been adapted to work in Cordova/PhoneGap apps.

#### Bug fixes and minor improvements

* Fix sorting on non-trivial keys in Minimongo. [#2439](https://github.com/meteor/meteor/issues/2439)

* Bug fixes and performance improvements for the package system's
  constraint solver.

* Improved error reporting for misbehaving oplog observe driver. [#2033](https://github.com/meteor/meteor/issues/2033) [#2244](https://github.com/meteor/meteor/issues/2244)

* Drop deprecated source map linking format used for older versions of
  Firefox.  [#2385](https://github.com/meteor/meteor/issues/2385)

* Allow Meteor tool to run from a symlink. [#2462](https://github.com/meteor/meteor/issues/2462)

* Assets added via a plugin are no longer considered source files. [#2488](https://github.com/meteor/meteor/issues/2488)

* Remove support for long deprecated `SERVER_ID` environment
  variable. Use `AUTOUPDATE_VERSION` instead.

* Fix bug in reload-safetybelt package that resulted in reload loops in
  Chrome with cookies disabled.

* Change the paths for static assets served from packages. The `:`
  character is replaced with the `_` character in package names so as to
  allow serving on mobile devices and ease operation on Windows. For
  example, assets from the `abc:bootstrap` package are now served at
  `/packages/abc_bootstrap` instead of `/packages/abc:bootstrap`.

* Also change the paths within a bundled Meteor app to allow for
  different client architectures (eg mobile). For example,
  `bundle/programs/client` is now `bundle/programs/web.browser`.


Patches by GitHub users awwx, mizzao, and mquandalle.



## v0.9.1.1, 2014-09-06

* Fix backwards compatibility for packages that had weak dependencies
  on packages renamed in 0.9.1 (`ui`, `deps`, `livedata`). [#2521](https://github.com/meteor/meteor/issues/2521)

* Fix error when using the `reactive-dict` package without the `mongo`
  package.


## v0.9.1, 2014-09-04

#### Organizations in Meteor developer accounts

Meteor 0.9.1 ships with organizations support in Meteor developer
accounts. Organizations are teams of users that make it easy to
collaborate on apps and packages.

Create an organization at
https://www.meteor.com/account-settings/organizations. Run the `meteor
authorized` command in your terminal to give an organization
permissions to your apps. To add an organization as a maintainer of
your packages, use the `meteor admin maintainers` command. You can
also publish packages with an organization's name in the package name
prefix instead of your own username.


#### One backwards incompatible change for templates

* Templates can no longer be named "body" or "instance".

#### Backwards compatible Blaze API changes

* New public and documented APIs:
  * `Blaze.toHTMLWithData()`
  * `Template.currentData()`
  * `Blaze.getView()`
  * `Template.parentData()` (previously `UI._parentData()`)
  * `Template.instance()` (previously `UI._templateInstance()`)
  * `Template.body` (previously `UI.body`)
  * `new Template` (previously `Template.__create__`)
  * `Blaze.getData()` (previously `UI.getElementData`, or `Blaze.getCurrentData` with no arguments)

* Deprecate the `ui` package. Instead, use the `blaze` package. The
  `UI` and `Blaze` symbols are now the same.

* Deprecate `UI.insert`. `UI.render` and `UI.renderWithData` now
  render a template and place it in the DOM.

* Add an underscore to some undocumented Blaze APIs to make them
  internal. Notably: `Blaze._materializeView`, `Blaze._createView`,
  `Blaze._toText`, `Blaze._destroyView`, `Blaze._destroyNode`,
  `Blaze._withCurrentView`, `Blaze._DOMBackend`,
  `Blaze._TemplateWith`

* Document Views. Views are the machinery powering DOM updates in
  Blaze.

* Expose `view` property on template instances.

#### Backwards compatible renames

* Package renames
  * `livedata` -> `ddp`
  * `mongo-livedata` -> `mongo`
  * `standard-app-packages` -> `meteor-platform`
* Symbol renames
  * `Meteor.Collection` -> `Mongo.Collection`
  * `Meteor.Collection.Cursor` -> `Mongo.Cursor`
  * `Meteor.Collection.ObjectID` -> `Mongo.ObjectID`
  * `Deps` -> `Tracker`

#### Other

* Add `reactive-var` package. Lets you define a single reactive
  variable, like a single key in `Session`.

* Don't throw an exception in Chrome when cookies and local storage
  are blocked.

* Bump DDP version to "1". Clients connecting with version "pre1" or
  "pre2" should still work.

* Allow query parameters in OAuth1 URLs. [#2404](https://github.com/meteor/meteor/issues/2404)

* Fix `meteor list` if not all packages on server. Fixes [#2468](https://github.com/meteor/meteor/issues/2468)

Patch by GitHub user mitar.


## v0.9.0.1, 2014-08-27

* Fix issues preventing hot code reload from automatically reloading webapps in
  two cases: when the old app was a pre-0.9.0 app, and when the app used
  appcache. (In both cases, an explicit reload still worked.)

* Fix publishing packages containing a plugin with platform-specific code but
  no platform-specific code in the main package.

* Fix `meteor add package@version` when the package was already added with a
  different version constraint.

* Improve treatment of pre-release packages (packages with a dash in their
  version). Guarantee that they will not be chosen by the constraint solver
  unless explicitly requested.  `meteor list` won't suggest that you update to
  them.

* Fix slow spiderable executions.

* Fix dev-mode client-only restart when client files changed very soon after
  server restart.

* Fix stack trace on `meteor add` constraint solver failure.

* Fix "access-denied" stack trace when publishing packages.


## v0.9.0, 2014-08-26

Meteor 0.9.0 introduces the Meteor Package Server. Incorporating lessons from
our community's Meteorite tool, Meteor 0.9.0 allows users to develop and publish
Meteor packages to a central repository. The `meteor publish` command is used to
publish packages. Non-core packages can now be added with `meteor add`, and you
can specify version constraints on the packages you use. Binary packages can be
published for additional architectures with `meteor publish-for-arch`, which
allows cross-platform deploys and bundling.  You can search for packages with
`meteor search` and display information on them with `meteor show`, or you can
use the Atmosphere web interface developed by Percolate Studio at
https://atmospherejs.com/

See https://docs.meteor.com/#writingpackages and
https://docs.meteor.com/#packagejs for more details.

Other packaging-related changes:

* `meteor list` now lists the packages your app is using, which was formerly the
  behavior of `meteor list --using`. To search for packages you are not
  currently using, use `meteor search`.  The concept of an "internal" package
  (which did not show up in `meteor list`) no longer exists.

* To prepare a bundle created with `meteor bundle` for execution on a
  server, you now run `npm install` with no arguments instead of having
  to specify a few specific npm modules and their versions
  explicitly. See the README in the generated bundle for more details.

* All `under_score`-style `package.js` APIs (`Package.on_use`, `api.add_files`,
  etc) have been replaced with `camelCase` names (`Package.onUse`,
  `api.addFiles`, etc).  The old names continue to work for now.

* There's a new `archMatching` option to `Plugin.registerSourceHandler`, which
  should be used by any plugin whose output is only for the client or only for
  the server (eg, CSS and HTML templating packages); this allows Meteor to avoid
  restarting the server when files processed by these plugins change.

Other changes:

* When running your app with the local development server, changes that only
  affect the client no longer require restarting the server.  Changes that only
  affect CSS no longer require the browser to refresh the page, both in local
  development and in some production environments.  [#490](https://github.com/meteor/meteor/issues/490)

* When a call to `match` fails in a method or subscription, log the
  failure on the server. (This matches the behavior described in our docs)

* The `appcache` package now defaults to functioning on all browsers
  that support the AppCache API, rather than a whitelist of browsers.
  The main effect of this change is that `appcache` is now enabled by
  default on Firefox, because Firefox no longer makes a confusing
  popup. You can still disable individual browsers with
  `AppCache.config`.  [#2241](https://github.com/meteor/meteor/issues/2241)

* The `forceApprovalPrompt` option can now be specified in `Accounts.ui.config`
  in addition to `Meteor.loginWithGoogle`.  [#2149](https://github.com/meteor/meteor/issues/2149)

* Don't leak websocket clients in server-to-server DDP in some cases (and fix
  "Got open from inactive client"
  error). https://github.com/faye/websocket-driver-node/pull/8

* Updated OAuth url for login with Meetup.

* Allow minimongo `changed` callbacks to mutate their `oldDocument`
  argument. [#2231](https://github.com/meteor/meteor/issues/2231)

* Fix upsert called from client with no callback.  [#2413](https://github.com/meteor/meteor/issues/2413)

* Avoid a few harmless exceptions in OplogObserveDriver.

* Refactor `observe-sequence` package.

* Fix `spiderable` race condition.

* Re-apply our fix of NPM bug https://github.com/npm/npm/issues/3265 which got
  accidentally reverted upstream.

* Workaround for a crash in recent Safari
  versions. https://github.com/meteor/meteor/commit/e897539adb

* Upgraded dependencies:
  - less: 1.7.4 (from 1.7.1)
  - tar: 1.0.1 (from 0.1.19)
  - fstream: 1.0.2 (from 0.1.25)

Patches by GitHub users Cangit, dandv, ImtiazMajeed, MaximDubrovin, mitar,
mquandalle, rcy, RichardLitt, thatneat, and twhy.


## v0.8.3.1, 2014-12-09 (backport)

* Fix a security issue in allow/deny rules that could result in data
  loss. If your app uses allow/deny rules, or uses packages that use
  allow/deny rules, we recommend that you update immediately.
  Backport from 1.0.1.


## v0.8.3, 2014-07-29

#### Blaze

* Refactor Blaze to simplify internals while preserving the public
  API. `UI.Component` has been replaced with `Blaze.View.`

* Fix performance issues and memory leaks concerning event handlers.

* Add `UI.remove`, which removes a template after `UI.render`/`UI.insert`.

* Add `this.autorun` to the template instance, which is like `Deps.autorun`
  but is automatically stopped when the template is destroyed.

* Create `<a>` tags as SVG elements when they have `xlink:href`
  attributes. (Previously, `<a>` tags inside SVGs were never created as
  SVG elements.)  [#2178](https://github.com/meteor/meteor/issues/2178)

* Throw an error in `{{foo bar}}` if `foo` is missing or not a function.

* Cursors returned from template helpers for #each should implement
  the `observeChanges` method and don't have to be Minimongo cursors
  (allowing new custom data stores for Blaze like Miniredis).

* Remove warnings when {{#each}} iterates over a list of strings,
  numbers, or other items that contains duplicates.  [#1980](https://github.com/meteor/meteor/issues/1980)

#### Meteor Accounts

* Fix regression in 0.8.2 where an exception would be thrown if
  `Meteor.loginWithPassword` didn't have a callback. Callbacks to
  `Meteor.loginWithPassword` are now optional again.  [#2255](https://github.com/meteor/meteor/issues/2255)

* Fix OAuth popup flow in mobile apps that don't support
  `window.opener`.  [#2302](https://github.com/meteor/meteor/issues/2302)

* Fix "Email already exists" error with MongoDB 2.6.  [#2238](https://github.com/meteor/meteor/issues/2238)


#### mongo-livedata and minimongo

* Fix performance issue where a large batch of oplog updates could block
  the node event loop for long periods.  [#2299](https://github.com/meteor/meteor/issues/2299).

* Fix oplog bug resulting in error message "Buffer inexplicably empty".  [#2274](https://github.com/meteor/meteor/issues/2274)

* Fix regression from 0.8.2 that caused collections to appear empty in
  reactive `findOne()` or `fetch` queries that run before a mutator
  returns.  [#2275](https://github.com/meteor/meteor/issues/2275)


#### Miscellaneous

* Stop including code by default that automatically refreshes the page
  if JavaScript and CSS don't load correctly. While this code is useful
  in some multi-server deployments, it can cause infinite refresh loops
  if there are errors on the page. Add the `reload-safetybelt` package
  to your app if you want to include this code.

* On the server, `Meteor.startup(c)` now calls `c` immediately if the
  server has already started up, matching the client behavior.  [#2239](https://github.com/meteor/meteor/issues/2239)

* Add support for server-side source maps when debugging with
  `node-inspector`.

* Add `WebAppInternals.addStaticJs()` for adding static JavaScript code
  to be served in the app, inline if allowed by `browser-policy`.

* Make the `tinytest/run` method return immediately, so that `wait`
  method calls from client tests don't block on server tests completing.

* Log errors from method invocations on the client if there is no
  callback provided.

* Upgraded dependencies:
  - node: 0.10.29 (from 0.10.28)
  - less: 1.7.1 (from 1.6.1)

Patches contributed by GitHub users Cangit, cmather, duckspeaker, zol.


## v0.8.2, 2014-06-23

#### Meteor Accounts

* Switch `accounts-password` to use bcrypt to store passwords on the
  server. (Previous versions of Meteor used a protocol called SRP.)
  Users will be transparently transitioned when they log in. This
  transition is one-way, so you cannot downgrade a production app once
  you upgrade to 0.8.2. If you are maintaining an authenticating DDP
  client:
     - Clients that use the plaintext password login handler (i.e. call
       the `login` method with argument `{ password: <plaintext
       password> }`) will continue to work, but users will not be
       transitioned from SRP to bcrypt when logging in with this login
       handler.
     - Clients that use SRP will no longer work. These clients should
       instead directly call the `login` method, as in
       `Meteor.loginWithPassword`. The argument to the `login` method
       can be either:
         - `{ password: <plaintext password> }`, or
         - `{ password: { digest: <password hash>, algorithm: "sha-256" } }`,
           where the password hash is the hex-encoded SHA256 hash of the
           plaintext password.

* Show the display name of the currently logged-in user after following
  an email verification link or a password reset link in `accounts-ui`.

* Add a `userEmail` option to `Meteor.loginWithMeteorDeveloperAccount`
  to pre-fill the user's email address in the OAuth popup.

* Ensure that the user object has updated token information before
  it is passed to email template functions. [#2210](https://github.com/meteor/meteor/issues/2210)

* Export the function that serves the HTTP response at the end of an
  OAuth flow as `OAuth._endOfLoginResponse`. This function can be
  overridden to make the OAuth popup flow work in certain mobile
  environments where `window.opener` is not supported.

* Remove support for OAuth redirect URLs with a `redirect` query
  parameter. This OAuth flow was never documented and never fully
  worked.


#### Blaze

* Blaze now tracks individual CSS rules in `style` attributes and won't
  overwrite changes to them made by other JavaScript libraries.

* Add `{{> UI.dynamic}}` to make it easier to dynamically render a
  template with a data context.

* Add `UI._templateInstance()` for accessing the current template
  instance from within a block helper.

* Add `UI._parentData(n)` for accessing parent data contexts from
  within a block helper.

* Add preliminary API for registering hooks to run when Blaze intends to
  insert, move, or remove DOM elements. For example, you can use these
  hooks to animate nodes as they are inserted, moved, or removed. To use
  them, you can set the `_uihooks` property on a container DOM
  element. `_uihooks` is an object that can have any subset of the
  following three properties:

    - `insertElement: function (node, next)`: called when Blaze intends
      to insert the DOM element `node` before the element `next`
    - `moveElement: function (node, next)`: called when Blaze intends to
      move the DOM element `node` before the element `next`
    - `removeElement: function (node)`: called when Blaze intends to
      remove the DOM element `node`

    Note that when you set one of these functions on a container
    element, Blaze will not do the actual operation; it's your
    responsibility to actually insert, move, or remove the node (by
    calling `$(node).remove()`, for example).

* The `findAll` method on template instances now returns a vanilla
  array, not a jQuery object. The `$` method continues to
  return a jQuery object. [#2039](https://github.com/meteor/meteor/issues/2039)

* Fix a Blaze memory leak by cleaning up event handlers when a template
  instance is destroyed. [#1997](https://github.com/meteor/meteor/issues/1997)

* Fix a bug where helpers used by {{#with}} were still re-running when
  their reactive data sources changed after they had been removed from
  the DOM.

* Stop not updating form controls if they're focused. If a field is
  edited by one user while another user is focused on it, it will just
  lose its value but maintain its focus. [#1965](https://github.com/meteor/meteor/issues/1965)

* Add `_nestInCurrentComputation` option to `UI.render`, fixing a bug in
  {{#each}} when an item is added inside a computation that subsequently
  gets invalidated. [#2156](https://github.com/meteor/meteor/issues/2156)

* Fix bug where "=" was not allowed in helper arguments. [#2157](https://github.com/meteor/meteor/issues/2157)

* Fix bug when a template tag immediately follows a Spacebars block
  comment. [#2175](https://github.com/meteor/meteor/issues/2175)


#### Command-line tool

* Add --directory flag to `meteor bundle`. Setting this flag outputs a
  directory rather than a tarball.

* Speed up updates of NPM modules by upgrading Node to include our fix for
  https://github.com/npm/npm/issues/3265 instead of passing `--force` to
  `npm install`.

* Always rebuild on changes to npm-shrinkwrap.json files.  [#1648](https://github.com/meteor/meteor/issues/1648)

* Fix uninformative error message when deploying to long hostnames. [#1208](https://github.com/meteor/meteor/issues/1208)

* Increase a buffer size to avoid failing when running MongoDB due to a
  large number of processes running on the machine, and fix the error
  message when the failure does occur. [#2158](https://github.com/meteor/meteor/issues/2158)

* Clarify a `meteor mongo` error message when using the MONGO_URL
  environment variable. [#1256](https://github.com/meteor/meteor/issues/1256)


#### Testing

* Run server tests from multiple clients serially instead of in
  parallel. This allows testing features that modify global server
  state.  [#2088](https://github.com/meteor/meteor/issues/2088)


#### Security

* Add Content-Type headers on JavaScript and CSS resources.

* Add `X-Content-Type-Options: nosniff` header to
  `browser-policy-content`'s default policy. If you are using
  `browser-policy-content` and you don't want your app to send this
  header, then call `BrowserPolicy.content.allowContentTypeSniffing()`.

* Use `Meteor.absoluteUrl()` to compute the redirect URL in the `force-ssl`
  package (instead of the host header).


#### Miscellaneous

* Allow `check` to work on the server outside of a Fiber. [#2136](https://github.com/meteor/meteor/issues/2136)

* EJSON custom type conversion functions should not be permitted to yield. [#2136](https://github.com/meteor/meteor/issues/2136)

* The legacy polling observe driver handles errors communicating with MongoDB
  better and no longer gets "stuck" in some circumstances.

* Automatically rewind cursors before calls to `fetch`, `forEach`, or `map`. On
  the client, don't cache the return value of `cursor.count()` (consistently
  with the server behavior). `cursor.rewind()` is now a no-op. [#2114](https://github.com/meteor/meteor/issues/2114)

* Remove an obsolete hack in reporting line numbers for LESS errors. [#2216](https://github.com/meteor/meteor/issues/2216)

* Avoid exceptions when accessing localStorage in certain Internet
  Explorer configurations. [#1291](https://github.com/meteor/meteor/issues/1291), [#1688](https://github.com/meteor/meteor/issues/1688).

* Make `handle.ready()` reactively stop, where `handle` is a
  subscription handle.

* Fix an error message from `audit-argument-checks` after login.

* Make the DDP server send an error if the client sends a connect
  message with a missing or malformed `support` field. [#2125](https://github.com/meteor/meteor/issues/2125)

* Fix missing `jquery` dependency in the `amplify` package. [#2113](https://github.com/meteor/meteor/issues/2113)

* Ban inserting EJSON custom types as documents. [#2095](https://github.com/meteor/meteor/issues/2095)

* Fix incorrect URL rewrites in stylesheets. [#2106](https://github.com/meteor/meteor/issues/2106)

* Upgraded dependencies:
  - node: 0.10.28 (from 0.10.26)
  - uglify-js: 2.4.13 (from 2.4.7)
  - sockjs server: 0.3.9 (from 0.3.8)
  - websocket-driver: 0.3.4 (from 0.3.2)
  - stylus: 0.46.3 (from 0.42.3)

Patches contributed by GitHub users awwx, babenzele, Cangit, dandv,
ducdigital, emgee3, felixrabe, FredericoC, jbruni, kentonv, mizzao,
mquandalle, subhog, tbjers, tmeasday.


## v0.8.1.3, 2014-05-22

* Fix a security issue in the `spiderable` package. `spiderable` now
  uses the ROOT_URL environment variable instead of the Host header to
  determine which page to snapshot.

* Fix hardcoded Twitter URL in `oauth1` package. This fixes a regression
  in 0.8.0.1 that broke Atmosphere packages that do OAuth1
  logins. [#2154](https://github.com/meteor/meteor/issues/2154).

* Add `credentialSecret` argument to `Google.retrieveCredential`, which
  was forgotten in a previous release.

* Remove nonexistent `-a` and `-r` aliases for `--add` and `--remove` in
  `meteor help authorized`. [#2155](https://github.com/meteor/meteor/issues/2155)

* Add missing `underscore` dependency in the `oauth-encryption` package. [#2165](https://github.com/meteor/meteor/issues/2165)

* Work around IE8 bug that caused some apps to fail to render when
  minified. [#2037](https://github.com/meteor/meteor/issues/2037).


## v0.8.1.2, 2014-05-12

* Fix memory leak (introduced in 0.8.1) by making sure to unregister
  sessions at the server when they are closed due to heartbeat timeout.

* Add `credentialSecret` argument to `Google.retrieveCredential`,
  `Facebook.retrieveCredential`, etc., which is needed to use them as of
  0.8.1. [#2118](https://github.com/meteor/meteor/issues/2118)

* Fix 0.8.1 regression that broke apps using a `ROOT_URL` with a path
  prefix. [#2109](https://github.com/meteor/meteor/issues/2109)


## v0.8.1.1, 2014-05-01

* Fix 0.8.1 regression preventing clients from specifying `_id` on insert. [#2097](https://github.com/meteor/meteor/issues/2097)

* Fix handling of malformed URLs when merging CSS files. [#2103](https://github.com/meteor/meteor/issues/2103), [#2093](https://github.com/meteor/meteor/issues/2093)

* Loosen the checks on the `options` argument to `Collection.find` to
  allow undefined values.


## v0.8.1, 2014-04-30

#### Meteor Accounts

* Fix a security flaw in OAuth1 and OAuth2 implementations. If you are
  using any OAuth accounts packages (such as `accounts-google` or
  `accounts-twitter`), we recommend that you update immediately and log
  out your users' current sessions with the following MongoDB command:

    $ db.users.update({}, { $set: { 'services.resume.loginTokens': [] } }, { multi: true });

* OAuth redirect URLs are now required to be on the same origin as your app.

* Log out a user's other sessions when they change their password.

* Store pending OAuth login results in the database instead of
  in-memory, so that an OAuth flow succeeds even if different requests
  go to different server processes.

* When validateLoginAttempt callbacks return false, don't override a more
  specific error message.

* Add `Random.secret()` for generating security-critical secrets like
  login tokens.

* `Meteor.logoutOtherClients` now calls the user callback when other
  login tokens have actually been removed from the database, not when
  they have been marked for eventual removal.  [#1915](https://github.com/meteor/meteor/issues/1915)

* Rename `Oauth` to `OAuth`.  `Oauth` is now an alias for backwards
  compatibility.

* Add `oauth-encryption` package for encrypting sensitive account
  credentials in the database.

* A validate login hook can now override the exception thrown from
  `beginPasswordExchange` like it can for other login methods.

* Remove an expensive observe over all users in the `accounts-base`
  package.


#### Blaze

* Disallow `javascript:` URLs in URL attribute values by default, to
  help prevent cross-site scripting bugs. Call
  `UI._allowJavascriptUrls()` to allow them.

* Fix `UI.toHTML` on templates containing `{{#with}}`.

* Fix `{{#with}}` over a data context that is mutated.  [#2046](https://github.com/meteor/meteor/issues/2046)

* Clean up autoruns when calling `UI.toHTML`.

* Properly clean up event listeners when removing templates.

* Add support for `{{!-- block comments --}}` in Spacebars. Block comments may
  contain `}}`, so they are more useful than `{{! normal comments}}` for
  commenting out sections of Spacebars templates.

* Don't dynamically insert `<tbody>` tags in reactive tables

* When handling a custom jQuery event, additional arguments are
  no longer lost -- they now come after the template instance
  argument.  [#1988](https://github.com/meteor/meteor/issues/1988)


#### DDP and MongoDB

* Extend latency compensation to support an arbitrary sequence of
  inserts in methods.  Previously, documents created inside a method
  stub on the client would eventually be replaced by new documents
  from the server, causing the screen to flicker.  Calling `insert`
  inside a method body now generates the same ID on the client (inside
  the method stub) and on the server.  A sequence of inserts also
  generates the same sequence of IDs.  Code that wants a random stream
  that is consistent between method stub and real method execution can
  get one with `DDP.randomStream`.
  https://trello.com/c/moiiS2rP/57-pattern-for-creating-multiple-database-records-from-a-method

* The document passed to the `insert` callback of `allow` and `deny` now only
  has a `_id` field if the client explicitly specified one; this allows you to
  use `allow`/`deny` rules to prevent clients from specifying their own
  `_id`. As an exception, `allow`/`deny` rules with a `transform` always have an
  `_id`.

* DDP now has an implementation of bidirectional heartbeats which is consistent
  across SockJS and websocket transports. This enables connection keepalive and
  allows servers and clients to more consistently and efficiently detect
  disconnection.

* The DDP protocol version number has been incremented to "pre2" (adding
  randomSeed and heartbeats).

* The oplog observe driver handles errors communicating with MongoDB
  better and knows to re-poll all queries after a MongoDB failover.

* Fix bugs involving mutating DDP method arguments.


#### meteor command-line tool

* Move boilerplate HTML from tools to webapp.  Change internal
  `Webapp.addHtmlAttributeHook` API.

* Add `meteor list-sites` command for listing the sites that you have
  deployed to meteor.com with your Meteor developer account.

* Third-party template languages can request that their generated source loads
  before other JavaScript files, just like *.html files, by passing the
  isTemplate option to Plugin.registerSourceHandler.

* You can specify a particular interface for the dev mode runner to bind to with
  `meteor -p host:port`.

* Don't include proprietary tar tags in bundle tarballs.

* Convert relative URLs to absolute URLs when merging CSS files.


#### Upgraded dependencies

* Node.js from 0.10.25 to 0.10.26.
* MongoDB driver from 1.3.19 to 1.4.1
* stylus: 0.42.3 (from 0.42.2)
* showdown: 0.3.1
* css-parse: an unreleased version (from 1.7.0)
* css-stringify: an unreleased version (from 1.4.1)


Patches contributed by GitHub users aldeed, apendua, arbesfeld, awwx, dandv,
davegonzalez, emgee3, justinsb, mquandalle, Neftedollar, Pent, sdarnell,
and timhaines.


## v0.8.0.1, 2014-04-21

* Fix security flaw in OAuth1 implementation. Clients can no longer
  choose the callback_url for OAuth1 logins.


## v0.8.0, 2014-03-27

Meteor 0.8.0 introduces Blaze, a total rewrite of our live templating engine,
replacing Spark. Advantages of Blaze include:

  * Better interoperability with jQuery plugins and other techniques which
    directly manipulate the DOM
  * More fine-grained updates: only the specific elements or attributes that
    change are touched rather than the entire template
  * A fully documented templating language
  * No need for the confusing `{{#constant}}`, `{{#isolate}}`, and `preserve`
    directives
  * Uses standard jQuery delegation (`.on`) instead of our custom implementation
  * Blaze supports live SVG templates that work just like HTML templates

See
[the Using Blaze wiki page](https://github.com/meteor/meteor/wiki/Using-Blaze)
for full details on upgrading your app to 0.8.0.  This includes:

* The `Template.foo.rendered` callback is now only called once when the template
  is rendered, rather than repeatedly as it is "re-rendered", because templates
  now directly update changed data instead of fully re-rendering.

* The `accounts-ui` login buttons are now invoked as a `{{> loginButtons}}`
  rather than as `{{loginButtons}}`.

* Previous versions of Meteor used a heavily modified version of the Handlebars
  templating language. In 0.8.0, we've given it its own name: Spacebars!
  Spacebars has an
  [explicit specification](https://github.com/meteor/meteor/blob/devel/packages/spacebars/README.md)
  instead of being defined as a series of changes to Handlebars. There are some
  incompatibilities with our previous Handlebars fork, such as a
  [different way of specifying dynamic element attributes](https://github.com/meteor/meteor/blob/devel/packages/spacebars/README.md#in-attribute-values)
  and a
  [new way of defining custom block helpers](https://github.com/meteor/meteor/blob/devel/packages/spacebars/README.md#custom-block-helpers).

* Your template files must consist of
  [well-formed HTML](https://github.com/meteor/meteor/blob/devel/packages/spacebars/README.md#html-dialect). Invalid
  HTML is now a compilation failure.  (There is a current limitation in our HTML
  parser such that it does not support
  [omitting end tags](http://www.w3.org/TR/html5/syntax.html#syntax-tag-omission)
  on elements such as `<P>` and `<LI>`.)

* `Template.foo` is no longer a function. It is instead a
  "component". Components render to an intermediate representation of an HTML
  tree, not a string, so there is no longer an easy way to render a component to
  a static HTML string.

* `Meteor.render` and `Spark.render` have been removed. Use `UI.render` and
  `UI.insert` instead.

* The `<body>` tag now defines a template just like the `<template>` tag, which
  can have helpers and event handlers.  Define them directly on the object
  `UI.body`.

* Previous versions of Meteor shipped with a synthesized `tap` event,
  implementing a zero-delay click event on mobile browsers. Unfortunately, this
  event never worked very well. We're eliminating it. Instead, use one of the
  excellent third party solutions.

* The `madewith` package (which supported adding a badge to your website
  displaying its score from http://madewith.meteor.com/) has been removed, as it
  is not compatible with the new version of that site.

* The internal `spark`, `liverange`, `universal-events`, and `domutils` packages
  have been removed.

* The `Handlebars` namespace has been deprecated.  `Handlebars.SafeString` is
  now `Spacebars.SafeString`, and `Handlebars.registerHelper` is now
  `UI.registerHelper`.

Patches contributed by GitHub users cmather and mart-jansink.


## v0.7.2.3, 2014-12-09 (backport)

* Fix a security issue in allow/deny rules that could result in data
  loss. If your app uses allow/deny rules, or uses packages that use
  allow/deny rules, we recommend that you update immediately.
  Backport from 1.0.1.

## v0.7.2.2, 2014-04-21 (backport)

* Fix a security flaw in OAuth1 and OAuth2 implementations.
  Backport from 0.8.1; see its entry for recommended actions to take.

## v0.7.2.1, 2014-04-30 (backport)

* Fix security flaw in OAuth1 implementation. Clients can no longer
  choose the callback_url for OAuth1 logins.
  Backport from 0.8.0.1.

## v0.7.2, 2014-03-18

* Support oplog tailing on queries with the `limit` option. All queries
  except those containing `$near` or `$where` selectors or the `skip`
  option can now be used with the oplog driver.

* Add hooks to login process: `Accounts.onLogin`,
  `Accounts.onLoginFailure`, and `Accounts.validateLoginAttempt`. These
  functions allow for rate limiting login attempts, logging an audit
  trail, account lockout flags, and more. See:
  http://docs.meteor.com/#accounts_validateloginattempt [#1815](https://github.com/meteor/meteor/issues/1815)

* Change the `Accounts.registerLoginHandler` API for custom login
  methods. Login handlers now require a name and no longer have to deal
  with generating resume tokens. See
  https://github.com/meteor/meteor/blob/devel/packages/accounts-base/accounts_server.js
  for details. OAuth based login handlers using the
  `Oauth.registerService` packages are not affected.

* Add support for HTML email in `Accounts.emailTemplates`.  [#1785](https://github.com/meteor/meteor/issues/1785)

* minimongo: Support `{a: {$elemMatch: {x: 1, $or: [{a: 1}, {b: 1}]}}}`  [#1875](https://github.com/meteor/meteor/issues/1875)

* minimongo: Support `{a: {$regex: '', $options: 'i'}}`  [#1874](https://github.com/meteor/meteor/issues/1874)

* minimongo: Fix sort implementation with multiple sort fields which each look
  inside an array. eg, ensure that with sort key `{'a.x': 1, 'a.y': 1}`, the
  document `{a: [{x: 0, y: 4}]}` sorts before
  `{a: [{x: 0, y: 5}, {x: 1, y: 3}]}`, because the 3 should not be used as a
  tie-breaker because it is not "next to" the tied 0s.

* minimongo: Fix sort implementation when selector and sort key share a field,
  that field matches an array in the document, and only some values of the array
  match the selector. eg, ensure that with sort key `{a: 1}` and selector
  `{a: {$gt: 3}}`, the document `{a: [4, 6]}` sorts before `{a: [1, 5]}`,
  because the 1 should not be used as a sort key because it does not match the
  selector. (We only approximate the MongoDB behavior here by only supporting
  relatively selectors.)

* Use `faye-websocket` (0.7.2) npm module instead of `websocket` (1.0.8) for
  server-to-server DDP.

* Update Google OAuth package to use new `profile` and `email` scopes
  instead of deprecated URL-based scopes.  [#1887](https://github.com/meteor/meteor/issues/1887)

* Add `_throwFirstError` option to `Deps.flush`.

* Make `facts` package data available on the server as
  `Facts._factsByPackage`.

* Fix issue where `LESS` compilation error could crash the `meteor run`
  process.  [#1877](https://github.com/meteor/meteor/issues/1877)

* Fix crash caused by empty HTTP host header in `meteor run` development
  server.  [#1871](https://github.com/meteor/meteor/issues/1871)

* Fix hot code reload in private browsing mode in Safari.

* Fix appcache size calculation to avoid erronious warnings. [#1847](https://github.com/meteor/meteor/issues/1847)

* Remove unused `Deps._makeNonReactive` wrapper function. Call
  `Deps.nonreactive` directly instead.

* Avoid setting the `oplogReplay` on non-oplog collections. Doing so
  caused mongod to crash.

* Add startup message to `test-in-console` to ease automation. [#1884](https://github.com/meteor/meteor/issues/1884)

* Upgraded dependencies
  - amplify: 1.1.2 (from 1.1.0)

Patches contributed by GitHub users awwx, dandv, queso, rgould, timhaines, zol


## v0.7.1.2, 2014-02-27

* Fix bug in tool error handling that caused `meteor` to crash on Mac
  OSX when no computer name is set.

* Work around a bug that caused MongoDB to fail an assertion when using
  tailable cursors on non-oplog collections.


## v0.7.1.1, 2014-02-24

* Integrate with Meteor developer accounts, a new way of managing your
  meteor.com deployed sites. When you use `meteor deploy`, you will be
  prompted to create a developer account.
    - Once you've created a developer account, you can log in and out
      from the command line with `meteor login` and `meteor logout`.
    - You can claim legacy sites with `meteor claim`. This command will
      prompt you for your site password if you are claiming a
      password-protected site; after claiming it, you will not need to
      enter the site password again.
    - You can add or remove authorized users, and view the list of
      authorized users, for a site with `meteor authorized`.
    - You can view your current username with `meteor whoami`.
    - This release also includes the `accounts-meteor-developer` package
      for building Meteor apps that allow users to log in with their own
      developer accounts.

* Improve the oplog tailing implementation for getting real-time database
  updates from MongoDB.
    - Add support for all operators except `$where` and `$near`. Limit and
      skip are not supported yet.
    - Add optimizations to avoid needless data fetches from MongoDB.
    - Fix an error ("Cannot call method 'has' of null") in an oplog
      callback. [#1767](https://github.com/meteor/meteor/issues/1767)

* Add and improve support for minimongo operators.
  - Support `$comment`.
  - Support `obj` name in `$where`.
  - `$regex` matches actual regexps properly.
  - Improve support for `$nin`, `$ne`, `$not`.
  - Support using `{ $in: [/foo/, /bar/] }`. [#1707](https://github.com/meteor/meteor/issues/1707)
  - Support `{$exists: false}`.
  - Improve type-checking for selectors.
  - Support `{x: {$elemMatch: {$gt: 5}}}`.
  - Match Mongo's behavior better when there are arrays in the document.
  - Support `$near` with sort.
  - Implement updates with `{ $set: { 'a.$.b': 5 } }`.
  - Support `{$type: 4}` queries.
  - Optimize `remove({})` when observers are paused.
  - Make update-by-id constant time.
  - Allow `{$set: {'x._id': 1}}`.  [#1794](https://github.com/meteor/meteor/issues/1794)

* Upgraded dependencies
  - node: 0.10.25 (from 0.10.22). The workaround for specific Node
    versions from 0.7.0 is now removed; 0.10.25+ is supported.
  - jquery: 1.11.0 (from 1.8.2). See
    http://jquery.com/upgrade-guide/1.9/ for upgrade instructions.
  - jquery-waypoints: 2.0.4 (from 1.1.7). Contains
    backwards-incompatible changes.
  - source-map: 0.3.2 (from 0.3.30) [#1782](https://github.com/meteor/meteor/issues/1782)
  - websocket-driver: 0.3.2 (from 0.3.1)
  - http-proxy: 1.0.2 (from a pre-release fork of 1.0)
  - semver: 2.2.1 (from 2.1.0)
  - request: 2.33.0 (from 2.27.0)
  - fstream: 0.1.25 (from 0.1.24)
  - tar: 0.1.19 (from 0.1.18)
  - eachline: a fork of 2.4.0 (from 2.3.3)
  - source-map: 0.1.31 (from 0.1.30)
  - source-map-support: 0.2.5 (from 0.2.3)
  - mongo: 2.4.9 (from 2.4.8)
  - openssl in mongo: 1.0.1f (from 1.0.1e)
  - kexec: 0.2.0 (from 0.1.1)
  - less: 1.6.1 (from 1.3.3)
  - stylus: 0.42.2 (from 0.37.0)
  - nib: 1.0.2 (from 1.0.0)
  - coffeescript: 1.7.1 (from 1.6.3)

* CSS preprocessing and sourcemaps:
  - Add sourcemap support for CSS stylesheet preprocessors. Use
    sourcemaps for stylesheets compiled with LESS.
  - Improve CSS minification to deal with `@import` statements correctly.
  - Lint CSS files for invalid `@` directives.
  - Change the recommended suffix for imported LESS files from
    `.lessimport` to `.import.less`. Add `.import.styl` to allow
    `stylus` imports. `.lessimport` continues to work but is deprecated.

* Add `clientAddress` and `httpHeaders` to `this.connection` in method
  calls and publish functions.

* Hash login tokens before storing them in the database. Legacy unhashed
  tokens are upgraded to hashed tokens in the database as they are used
  in login requests.

* Change default accounts-ui styling and add more CSS classes.

* Refactor command-line tool. Add test harness and better tests. Run
  `meteor self-test --help` for info on running the tools test suite.

* Speed up application re-build in development mode by re-using file
  hash computation between file change watching code and application
  build code..

* Fix issues with documents containing a key named `length` with a
  numeric value. Underscore treated these as arrays instead of objects,
  leading to exceptions when . Patch Underscore to not treat plain
  objects (`x.constructor === Object`) with numeric `length` fields as
  arrays. [#594](https://github.com/meteor/meteor/issues/594) [#1737](https://github.com/meteor/meteor/issues/1737)

* Deprecate `Accounts.loginServiceConfiguration` in favor of
  `ServiceConfiguration.configurations`, exported by the
  `service-configuration` package. `Accounts.loginServiceConfiguration`
  is maintained for backwards-compatibility, but it is defined in a
  `Meteor.startup` block and so cannot be used from top-level code.

* Cursors with a field specifier containing `{_id: 0}` can no longer be
  used with `observeChanges` or `observe`. This includes the implicit
  calls to these functions that are done when returning a cursor from a
  publish function or using `{{#each}}`.

* Transform functions must return objects and may not change the `_id`
  field, though they may leave it out.

* Remove broken IE7 support from the `localstorage` package. Meteor
  accounts logins no longer persist in IE7.

* Fix the `localstorage` package when used with Safari in private
  browsing mode. This fixes a problem with login token storage and
  account login. [#1291](https://github.com/meteor/meteor/issues/1291)

* Types added with `EJSON.addType` now have default `clone` and `equals`
  implementations. Users may still specify `clone` or `equals` functions
  to override the default behavior.  [#1745](https://github.com/meteor/meteor/issues/1745)

* Add `frame-src` to `browser-policy-content` and account for
  cross-browser CSP disparities.

* Deprecate `Oauth.initiateLogin` in favor of `Oauth.showPopup`.

* Add `WebApp.rawConnectHandlers` for adding connect handlers that run
  before any other Meteor handlers, except `connect.compress()`. Raw
  connect handlers see the URL's full path (even if ROOT_URL contains a
  non-empty path) and they run before static assets are served.

* Add `Accounts.connection` to allow using Meteor accounts packages with
  a non-default DDP connection.

* Detect and reload if minified CSS files fail to load at startup. This
  prevents the application from running unstyled if the page load occurs
  while the server is switching versions.

* Allow Npm.depends to specify any http or https URL containing a full
  40-hex-digit SHA.  [#1686](https://github.com/meteor/meteor/issues/1686)

* Add `retry` package for connection retry with exponential backoff.

* Pass `update` and `remove` return values correctly when using
  collections validated with `allow` and `deny` rules. [#1759](https://github.com/meteor/meteor/issues/1759)

* If you're using Deps on the server, computations and invalidation
  functions are not allowed to yield. Throw an error instead of behaving
  unpredictably.

* Fix namespacing in coffeescript files added to a package with the
  `bare: true` option. [#1668](https://github.com/meteor/meteor/issues/1668)

* Fix races when calling login and/or logoutOtherClients from multiple
  tabs. [#1616](https://github.com/meteor/meteor/issues/1616)

* Include oauth_verifier as a header rather than a parameter in
  the `oauth1` package. [#1825](https://github.com/meteor/meteor/issues/1825)

* Fix `force-ssl` to allow local development with `meteor run` in IPv6
  environments. [#1751](https://github.com/meteor/meteor/issues/1751)`

* Allow cursors on named local collections to be returned from a publish
  function in an array.  [#1820](https://github.com/meteor/meteor/issues/1820)

* Fix build failure caused by a directory in `programs/` without a
  package.js file.

* Do a better job of handling shrinkwrap files when an npm module
  depends on something that isn't a semver. [#1684](https://github.com/meteor/meteor/issues/1684)

* Fix failures updating npm dependencies when a node_modules directory
  exists above the project directory.  [#1761](https://github.com/meteor/meteor/issues/1761)

* Preserve permissions (eg, executable bit) on npm files.  [#1808](https://github.com/meteor/meteor/issues/1808)

* SockJS tweak to support relative base URLs.

* Don't leak sockets on error in dev-mode proxy.

* Clone arguments to `added` and `changed` methods in publish
  functions. This allows callers to reuse objects and prevents already
  published data from changing after the fact.  [#1750](https://github.com/meteor/meteor/issues/1750)

* Ensure springboarding to a different meteor tools version always uses
  `exec` to run the old version. This simplifies process management for
  wrapper scripts.

Patches contributed by GitHub users DenisGorbachev, EOT, OyoKooN, awwx,
dandv, icellan, jfhamlin, marcandre, michaelbishop, mitar, mizzao,
mquandalle, paulswartz, rdickert, rzymek, timhaines, and yeputons.


## v0.7.0.1, 2013-12-20

* Two fixes to `meteor run` Mongo startup bugs that could lead to hangs with the
  message "Initializing mongo database... this may take a moment.".  [#1696](https://github.com/meteor/meteor/issues/1696)

* Apply the Node patch to 0.10.24 as well (see the 0.7.0 section for details).

* Fix gratuitous IE7 incompatibility.  [#1690](https://github.com/meteor/meteor/issues/1690)


## v0.7.0, 2013-12-17

This version of Meteor contains a patch for a bug in Node 0.10 which
most commonly affects websockets. The patch is against Node version
0.10.22 and 0.10.23. We strongly recommend using one of these precise
versions of Node in production so that the patch will be applied. If you
use a newer version of Node with this version of Meteor, Meteor will not
apply the patch and will instead disable websockets.

* Rework how Meteor gets realtime database updates from MongoDB. Meteor
  now reads the MongoDB "oplog" -- a special collection that records all
  the write operations as they are applied to your database. This means
  changes to the database are instantly noticed and reflected in Meteor,
  whether they originated from Meteor or from an external database
  client. Oplog tailing is automatically enabled in development mode
  with `meteor run`, and can be enabled in production with the
  `MONGO_OPLOG_URL` environment variable. Currently the only supported
  selectors are equality checks; `$`-operators, `limit` and `skip`
  queries fall back to the original poll-and-diff algorithm. See
  https://github.com/meteor/meteor/wiki/Oplog-Observe-Driver
  for details.

* Add `Meteor.onConnection` and add `this.connection` to method
  invocations and publish functions. These can be used to store data
  associated with individual clients between subscriptions and method
  calls. See http://docs.meteor.com/#meteor_onconnection for details. [#1611](https://github.com/meteor/meteor/issues/1611)

* Bundler failures cause non-zero exit code in `meteor run`.  [#1515](https://github.com/meteor/meteor/issues/1515)

* Fix error when publish function callbacks are called during session shutdown.

* Rework hot code push. The new `autoupdate` package drives automatic
  reloads on update using standard DDP messages instead of a hardcoded
  message at DDP startup. Now the hot code push only triggers when
  client code changes; server-only code changes will not cause the page
  to reload.

* New `facts` package publishes internal statistics about Meteor.

* Add an explicit check that publish functions return a cursor, an array
  of cursors, or a falsey value. This is a safety check to to prevent
  users from accidentally returning Collection.findOne() or some other
  value and expecting it to be published.

* Implement `$each`, `$sort`, and `$slice` options for minimongo's `$push`
  modifier.  [#1492](https://github.com/meteor/meteor/issues/1492)

* Introduce `--raw-logs` option to `meteor run` to disable log
  coloring and timestamps.

* Add `WebAppInternals.setBundledJsCssPrefix()` to control where the
  client loads bundled JavaScript and CSS files. This allows serving
  files from a CDN to decrease page load times and reduce server load.

* Attempt to exit cleanly on `SIGHUP`. Stop accepting incoming
  connections, kill DDP connections, and finish all outstanding requests
  for static assets.

* In the HTTP server, only keep sockets with no active HTTP requests alive for 5
  seconds.

* Fix handling of `fields` option in minimongo when only `_id` is present. [#1651](https://github.com/meteor/meteor/issues/1651)

* Fix issue where setting `process.env.MAIL_URL` in app code would not
  alter where mail was sent. This was a regression in 0.6.6 from 0.6.5. [#1649](https://github.com/meteor/meteor/issues/1649)

* Use stderr instead of stdout (for easier automation in shell scripts) when
  prompting for passwords and when downloading the dev bundle. [#1600](https://github.com/meteor/meteor/issues/1600)

* Ensure more downtime during file watching.  [#1506](https://github.com/meteor/meteor/issues/1506)

* Fix `meteor run` with settings files containing non-ASCII characters.  [#1497](https://github.com/meteor/meteor/issues/1497)

* Support `EJSON.clone` for `Meteor.Error`. As a result, they are properly
  stringified in DDP even if thrown through a `Future`.  [#1482](https://github.com/meteor/meteor/issues/1482)

* Fix passing `transform: null` option to `collection.allow()` to disable
  transformation in validators.  [#1659](https://github.com/meteor/meteor/issues/1659)

* Fix livedata error on `this.removed` during session shutdown. [#1540](https://github.com/meteor/meteor/issues/1540) [#1553](https://github.com/meteor/meteor/issues/1553)

* Fix incompatibility with Phusion Passenger by removing an unused line. [#1613](https://github.com/meteor/meteor/issues/1613)

* Ensure install script creates /usr/local on machines where it does not
  exist (eg. fresh install of OSX Mavericks).

* Set x-forwarded-* headers in `meteor run`.

* Clean up package dirs containing only ".build".

* Check for matching hostname before doing end-of-oauth redirect.

* Only count files that actually go in the cache towards the `appcache`
  size check. [#1653](https://github.com/meteor/meteor/issues/1653).

* Increase the maximum size spiderable will return for a page from 200kB
  to 5MB.

* Upgraded dependencies:
  * SockJS server from 0.3.7 to 0.3.8, including new faye-websocket module.
  * Node from 0.10.21 to 0.10.22
  * MongoDB from 2.4.6 to 2.4.8
  * clean-css from 1.1.2 to 2.0.2
  * uglify-js from a fork of 2.4.0 to 2.4.7
  * handlebars npm module no longer available outside of handlebars package

Patches contributed by GitHub users AlexeyMK, awwx, dandv, DenisGorbachev,
emgee3, FooBarWidget, mitar, mcbain, rzymek, and sdarnell.


## v0.6.6.3, 2013-11-04

* Fix error when publish function callbacks are called during session
  shutdown.  [#1540](https://github.com/meteor/meteor/issues/1540) [#1553](https://github.com/meteor/meteor/issues/1553)

* Improve `meteor run` CPU usage in projects with many
  directories.  [#1506](https://github.com/meteor/meteor/issues/1506)


## v0.6.6.2, 2013-10-21

* Upgrade Node from 0.10.20 to 0.10.21 (security update).


## v0.6.6.1, 2013-10-12

* Fix file watching on OSX. Work around Node issue [#6251](https://github.com/meteor/meteor/issues/6251) by not using
  fs.watch. [#1483](https://github.com/meteor/meteor/issues/1483)


## v0.6.6, 2013-10-10


#### Security

* Add `browser-policy` package for configuring and sending
  Content-Security-Policy and X-Frame-Options HTTP headers.
  [See the docs](http://docs.meteor.com/#browserpolicy) for more.

* Use cryptographically strong pseudorandom number generators when available.

#### MongoDB

* Add upsert support. `Collection.update` now supports the `{upsert:
  true}` option. Additionally, add a `Collection.upsert` method which
  returns the newly inserted object id if applicable.

* `update` and `remove` now return the number of documents affected.  [#1046](https://github.com/meteor/meteor/issues/1046)

* `$near` operator for `2d` and `2dsphere` indices.

* The `fields` option to the collection methods `find` and `findOne` now works
  on the client as well.  (Operators such as `$elemMatch` and `$` are not yet
  supported in `fields` projections.) [#1287](https://github.com/meteor/meteor/issues/1287)

* Pass an index and the cursor itself to the callbacks in `cursor.forEach` and
  `cursor.map`, just like the corresponding `Array` methods.  [#63](https://github.com/meteor/meteor/issues/63)

* Support `c.find(query, {limit: N}).count()` on the client.  [#654](https://github.com/meteor/meteor/issues/654)

* Improve behavior of `$ne`, `$nin`, and `$not` selectors with objects containing
  arrays.  [#1451](https://github.com/meteor/meteor/issues/1451)

* Fix various bugs if you had two documents with the same _id field in
  String and ObjectID form.

#### Accounts

* [Behavior Change] Expire login tokens periodically. Defaults to 90
  days. Use `Accounts.config({loginExpirationInDays: null})` to disable
  token expiration.

* [Behavior Change] Write dates generated by Meteor Accounts to Mongo as
  Date instead of number; existing data can be converted by passing it
  through `new Date()`. [#1228](https://github.com/meteor/meteor/issues/1228)

* Log out and close connections for users if they are deleted from the
  database.

* Add Meteor.logoutOtherClients() for logging out other connections
  logged in as the current user.

* `restrictCreationByEmailDomain` option in `Accounts.config` to restrict new
  users to emails of specific domain (eg. only users with @meteor.com emails) or
  a custom validator. [#1332](https://github.com/meteor/meteor/issues/1332)

* Support OAuth1 services that require request token secrets as well as
  authentication token secrets.  [#1253](https://github.com/meteor/meteor/issues/1253)

* Warn if `Accounts.config` is only called on the client.  [#828](https://github.com/meteor/meteor/issues/828)

* Fix bug where callbacks to login functions could be called multiple
  times when the client reconnects.

#### DDP

* Fix infinite loop if a client disconnects while a long yielding method is
  running.

* Unfinished code to support DDP session resumption has been removed. Meteor
  servers now stop processing messages from clients and reclaim memory
  associated with them as soon as they are disconnected instead of a few minutes
  later.

#### Tools

* The pre-0.6.5 `Package.register_extension` API has been removed. Use
  `Package._transitional_registerBuildPlugin` instead, which was introduced in
  0.6.5. (A bug prevented the 0.6.5 reimplementation of `register_extension`
  from working properly anyway.)

* Support using an HTTP proxy in the `meteor` command line tool. This
  allows the `update`, `deploy`, `logs`, and `mongo` commands to work
  behind a proxy. Use the standard `http_proxy` environment variable to
  specify your proxy endpoint.  [#429](https://github.com/meteor/meteor/issues/429), [#689](https://github.com/meteor/meteor/issues/689), [#1338](https://github.com/meteor/meteor/issues/1338)

* Build Linux binaries on an older Linux machine. Meteor now supports
  running on Linux machines with glibc 2.9 or newer (Ubuntu 10.04+, RHEL
  and CentOS 6+, Fedora 10+, Debian 6+). Improve error message when running
  on Linux with unsupported glibc, and include Mongo stderr if it fails
  to start.

* Install NPM modules with `--force` to avoid corrupted local caches.

* Rebuild NPM modules in packages when upgrading to a version of Meteor that
  uses a different version of Node.

* Disable the Mongo http interface. This lets you run meteor on two ports
  differing by 1000 at the same time.

#### Misc

* [Known issue] Breaks support for pre-release OSX 10.9 'Mavericks'.
  Will be addressed shortly. See issues:
  https://github.com/joyent/node/issues/6251
  https://github.com/joyent/node/issues/6296

* `EJSON.stringify` now takes options:
  - `canonical` causes objects keys to be stringified in sorted order
  - `indent` allows formatting control over the EJSON stringification

* EJSON now supports `Infinity`, `-Infinity` and `NaN`.

* Check that the argument to `EJSON.parse` is a string.  [#1401](https://github.com/meteor/meteor/issues/1401)

* Better error from functions that use `Meteor._wrapAsync` (eg collection write
  methods and `HTTP` methods) and in DDP server message processing.  [#1387](https://github.com/meteor/meteor/issues/1387)

* Support `appcache` on Chrome for iOS.

* Support literate CoffeeScript files with the extension `.coffee.md` (in
  addition to the already-supported `.litcoffee` extension). [#1407](https://github.com/meteor/meteor/issues/1407)

* Make `madewith` package work again (broken in 0.6.5).  [#1448](https://github.com/meteor/meteor/issues/1448)

* Better error when passing a string to `{{#each}}`. [#722](https://github.com/meteor/meteor/issues/722)

* Add support for JSESSIONID cookies for sticky sessions. Set the
  `USE_JSESSIONID` environment variable to enable placing a JSESSIONID
  cookie on sockjs requests.

* Simplify the static analysis used to detect package-scope variables.

* Upgraded dependencies:
  * Node from 0.8.24 to 0.10.20
  * MongoDB from 2.4.4 to 2.4.6
  * MongoDB driver from 1.3.17 to 1.3.19
  * http-proxy from 0.10.1 to a pre-release of 1.0.0
  * stylus from 0.30.1 to 0.37.0
  * nib from 0.8.2 to 1.0.0
  * optimist from 0.3.5 to 0.6.0
  * semver from 1.1.0 to 2.1.0
  * request from 2.12.0 to 2.27.0
  * keypress from 0.1.0 to 0.2.1
  * underscore from 1.5.1 to 1.5.2
  * fstream from 0.1.21 to 0.1.24
  * tar from 0.1.14 to 0.1.18
  * source-map from 0.1.26 to 0.1.30
  * source-map-support from a fork of 0.1.8 to 0.2.3
  * escope from a fork of 0.0.15 to 1.0.0
  * estraverse from 1.1.2-1 to 1.3.1
  * simplesmtp from 0.1.25 to 0.3.10
  * stream-buffers from 0.2.3 to 0.2.5
  * websocket from 1.0.7 to 1.0.8
  * cli-color from 0.2.2 to 0.2.3
  * clean-css from 1.0.11 to 1.1.2
  * UglifyJS2 from a fork of 2.3.6 to a different fork of 2.4.0
  * connect from 2.7.10 to 2.9.0
  * send from 0.1.0 to 0.1.4
  * useragent from 2.0.1 to 2.0.7
  * replaced byline with eachline 2.3.3

Patches contributed by GitHub users ansman, awwx, codeinthehole, jacott,
Maxhodges, meawoppl, mitar, mizzao, mquandalle, nathan-muir, RobertLowe, ryw,
sdarnell, and timhaines.


## v0.6.5.3, 2014-12-09 (backport)

* Fix a security issue in allow/deny rules that could result in data
  loss. If your app uses allow/deny rules, or uses packages that use
  allow/deny rules, we recommend that you update immediately.
  Backport from 1.0.1.


## v0.6.5.2, 2013-10-21

* Upgrade Node from 0.8.24 to 0.8.26 (security patch)


## v0.6.5.1, 2013-08-28

* Fix syntax errors on lines that end with a backslash. [#1326](https://github.com/meteor/meteor/issues/1326)

* Fix serving static files with special characters in their name. [#1339](https://github.com/meteor/meteor/issues/1339)

* Upgrade `esprima` JavaScript parser to fix bug parsing complex regexps.

* Export `Spiderable` from `spiderable` package to allow users to set
  `Spiderable.userAgentRegExps` to control what user agents are treated
  as spiders.

* Add EJSON to standard-app-packages. [#1343](https://github.com/meteor/meteor/issues/1343)

* Fix bug in d3 tab character parsing.

* Fix regression when using Mongo ObjectIDs in Spark templates.


## v0.6.5, 2013-08-14

* New package system with package compiler and linker:

  * Each package now has it own namespace for variable
    declarations. Global variables used in a package are limited to
    package scope.

  * Packages must explicitly declare which symbols they export with
    `api.export` in `package.js`.

  * Apps and packages only see the exported symbols from packages they
    explicitly use. For example, if your app uses package A which in
    turn depends on package B, only package A's symbols will be
    available in the app.

  * Package names can only contain alphanumeric characters, dashes, and
    dots. Packages with spaces and underscores must be renamed.

  * Remove hardcoded list of required packages. New default
    `standard-app-packages` package adds dependencies on the core Meteor
    stack. This package can be removed to make an app with only parts of
    the Meteor stack. `standard-app-packages` will be automatically
    added to a project when it is updated to Meteor 0.6.5.

  * Custom app packages in the `packages` directory are no longer
    automatically used. They must be explicitly added to the app with
    `meteor add <packagename>`. To help with the transition, all
    packages in the `packages` directory will be automatically added to
    the project when it is updated to Meteor 0.6.5.

  * New "unipackage" on-disk format for built packages. Compiled packages are
    cached and rebuilt only when their source or dependencies change.

  * Add "unordered" and "weak" package dependency modes to allow
    circular package dependencies and conditional code inclusion.

  * New API (`_transitional_registerBuildPlugin`) for declaring
    compilers, preprocessors, and file extension handlers. These new
    build plugins are full compilation targets in their own right, and
    have their own namespace, source files, NPM requirements, and package
    dependencies. The old `register_extension` API is deprecated. Please
    note that the `package.js` format and especially
    `_transitional_registerBuildPlugin` are not frozen interfaces and
    are subject to change in future releases.

  * Add `api.imply`, which allows one package to "imply" another. If
    package A implies package B, then anything that depends on package
    A automatically depends on package B as well (and receives package
    B's imports). This is useful for creating umbrella packages
    (`standard-app-packages`) or sometimes for factoring common code
    out of related packages (`accounts-base`).

* Move HTTP serving out of the server bootstrap and into the `webapp`
  package. This allows building Meteor apps that are not web servers
  (eg. command line tools, DDP clients, etc.). Connect middlewares can
  now be registered on the new `WebApp.connectHandlers` instead of the
  old `__meteor_bootstrap__.app`.

* The entire Meteor build process now has first-class source map
  support. A source map is maintained for every source file as it
  passes through the build pipeline. Currently, the source maps are
  only served in development mode. Not all web browsers support source
  maps yet and for those that do, you may have to turn on an option to
  enable them. Source maps will always be used when reporting
  exceptions on the server.

* Update the `coffeescript` package to generate source maps.

* Add new `Assets` API and `private` subdirectory for including and
  accessing static assets on the server. http://docs.meteor.com/#assets

* Add `Meteor.disconnect`. Call this to disconnect from the
  server and stop all live data updates. [#1151](https://github.com/meteor/meteor/issues/1151)

* Add `Match.Integer` to `check` for 32-bit signed integers.

* `Meteor.connect` has been renamed to `DDP.connect` and is now fully
  supported on the server. Server-to-server DDP connections use
  websockets, and can be used for both method calls and subscriptions.

* Rename `Meteor.default_connection` to `Meteor.connection` and
  `Meteor.default_server` to `Meteor.server`.

* Rename `Meteor.http` to `HTTP`.

* `ROOT_URL` may now have a path part. This allows serving multiple
  Meteor apps on the same domain.

* Support creating named unmanaged collections with
  `new Meteor.Collection("name", {connection: null})`.

* New `Log` function in the `logging` package which prints with
  timestamps, color, filenames and linenumbers.

* Include http response in errors from oauth providers. [#1246](https://github.com/meteor/meteor/issues/1246)

* The `observe` callback `movedTo` now has a fourth argument `before`.

* Move NPM control files for packages from `.npm` to
  `.npm/package`. This is to allow build plugins such as `coffeescript`
  to depend on NPM packages. Also, when removing the last NPM
  dependency, clean up the `.npm` dir.

* Remove deprecated `Meteor.is_client` and `Meteor.is_server` variables.

* Implement "meteor bundle --debug" [#748](https://github.com/meteor/meteor/issues/748)

* Add `forceApprovalPrompt` option to `Meteor.loginWithGoogle`. [#1226](https://github.com/meteor/meteor/issues/1226)

* Make server-side Mongo `insert`s, `update`s, and `remove`s run
  asynchronously when a callback is passed.

* Improve memory usage when calling `findOne()` on the server.

* Delete login tokens from server when user logs out.

* Rename package compatibility mode option to `add_files` from `raw` to
  `bare`.

* Fix Mongo selectors of the form: {$regex: /foo/}.

* Fix Spark memory leak.  [#1157](https://github.com/meteor/meteor/issues/1157)

* Fix EPIPEs during dev mode hot code reload.

* Fix bug where we would never quiesce if we tried to revive subs that errored
  out (5e7138d)

* Fix bug where `this.fieldname` in handlebars template might refer to a
  helper instead of a property of the current data context. [#1143](https://github.com/meteor/meteor/issues/1143)

* Fix submit events on IE8. [#1191](https://github.com/meteor/meteor/issues/1191)

* Handle `Meteor.loginWithX` being called with a callback but no options. [#1181](https://github.com/meteor/meteor/issues/1181)

* Work around a Chrome bug where hitting reload could cause a tab to
  lose the DDP connection and never recover. [#1244](https://github.com/meteor/meteor/issues/1244)

* Upgraded dependencies:
  * Node from 0.8.18 to 0.8.24
  * MongoDB from 2.4.3 to 2.4.4, now with SSL support
  * CleanCSS from 0.8.3 to 1.0.11
  * Underscore from 1.4.4 to 1.5.1
  * Fibers from 1.0.0 to 1.0.1
  * MongoDB Driver from 1.3.7 to 1.3.17

Patches contributed by GitHub users btipling, mizzao, timhaines and zol.


## v0.6.4.1, 2013-07-19

* Update mongodb driver to use version 0.2.1 of the bson module.


## v0.6.4, 2013-06-10

* Separate OAuth flow logic from Accounts into separate packages. The
  `facebook`, `github`, `google`, `meetup`, `twitter`, and `weibo`
  packages can be used to perform an OAuth exchange without creating an
  account and logging in.  [#1024](https://github.com/meteor/meteor/issues/1024)

* If you set the `DISABLE_WEBSOCKETS` environment variable, browsers will not
  attempt to connect to your app using Websockets. Use this if you know your
  server environment does not properly proxy Websockets to reduce connection
  startup time.

* Make `Meteor.defer` work in an inactive tab in iOS.  [#1023](https://github.com/meteor/meteor/issues/1023)

* Allow new `Random` instances to be constructed with specified seed. This
  can be used to create repeatable test cases for code that picks random
  values.  [#1033](https://github.com/meteor/meteor/issues/1033)

* Fix CoffeeScript error reporting to include source file and line
  number again.  [#1052](https://github.com/meteor/meteor/issues/1052)

* Fix Mongo queries which nested JavaScript RegExp objects inside `$or`.  [#1089](https://github.com/meteor/meteor/issues/1089)

* Upgraded dependencies:
  * Underscore from 1.4.2 to 1.4.4  [#776](https://github.com/meteor/meteor/issues/776)
  * http-proxy from 0.8.5 to 0.10.1  [#513](https://github.com/meteor/meteor/issues/513)
  * connect from 1.9.2 to 2.7.10
  * Node mongodb client from 1.2.13 to 1.3.7  [#1060](https://github.com/meteor/meteor/issues/1060)

Patches contributed by GitHub users awwx, johnston, and timhaines.


## v0.6.3, 2013-05-15

* Add new `check` package for ensuring that a value matches a required
  type and structure. This is used to validate untrusted input from the
  client. See http://docs.meteor.com/#match for details.

* Use Websockets by default on supported browsers. This reduces latency
  and eliminates the constant network spinner on iOS devices.

* With `autopublish` on, publish many useful fields on `Meteor.users`.

* Files in the `client/compatibility/` subdirectory of a Meteor app do
  not get wrapped in a new variable scope. This is useful for
  third-party libraries which expect `var` statements at the outermost
  level to be global.

* Add synthetic `tap` event for use on touch enabled devices. This is a
  replacement for `click` that fires immediately.

* When using the `http` package synchronously on the server, errors
  are thrown rather than passed in `result.error`

* The `manager` option to the `Meteor.Collection` constructor is now called
  `connection`. The old name still works for now.  [#987](https://github.com/meteor/meteor/issues/987)

* The `localstorage-polyfill` smart package has been replaced by a
  `localstorage` package, which defines a `Meteor._localStorage` API instead of
  trying to replace the DOM `window.localStorage` facility. (Now, apps can use
  the existence of `window.localStorage` to detect if the full localStorage API
  is supported.)  [#979](https://github.com/meteor/meteor/issues/979)

* Upgrade MongoDB from 2.2.1 to 2.4.3.

* Upgrade CoffeeScript from 1.5.0 to 1.6.2.  [#972](https://github.com/meteor/meteor/issues/972)

* Faster reconnects when regaining connectivity.  [#696](https://github.com/meteor/meteor/issues/696)

* `Email.send` has a new `headers` option to set arbitrary headers.  [#963](https://github.com/meteor/meteor/issues/963)

* Cursor transform functions on the server no longer are required to return
  objects with correct `_id` fields.  [#974](https://github.com/meteor/meteor/issues/974)

* Rework `observe()` callback ordering in minimongo to improve fiber
  safety on the server. This makes subscriptions on server to server DDP
  more usable.

* Use binary search in minimongo when updating ordered queries.  [#969](https://github.com/meteor/meteor/issues/969)

* Fix EJSON base64 decoding bug.  [#1001](https://github.com/meteor/meteor/issues/1001)

* Support `appcache` on Chromium.  [#958](https://github.com/meteor/meteor/issues/958)

Patches contributed by GitHub users awwx, jagill, spang, and timhaines.


## v0.6.2.1, 2013-04-24

* When authenticating with GitHub, include a user agent string. This
  unbreaks "Sign in with GitHub"

Patch contributed by GitHub user pmark.


## v0.6.2, 2013-04-16

* Better error reporting:
  * Capture real stack traces for `Meteor.Error`.
  * Report better errors with misconfigured OAuth services.

* Add per-package upgrade notices to `meteor update`.

* Experimental server-to-server DDP support: `Meteor.connect` on the
  server will connect to a remote DDP endpoint via WebSockets. Method
  calls should work fine, but subscriptions and minimongo on the server
  are still a work in progress.

* Upgrade d3 from 2.x to 3.1.4. See
  https://github.com/mbostock/d3/wiki/Upgrading-to-3.0 for compatibility notes.

* Allow CoffeeScript to set global variables when using `use strict`. [#933](https://github.com/meteor/meteor/issues/933)

* Return the inserted documented ID from `LocalCollection.insert`. [#908](https://github.com/meteor/meteor/issues/908)

* Add Weibo token expiration time to `services.weibo.expiresAt`.

* `Spiderable.userAgentRegExps` can now be modified to change what user agents
  are treated as spiders by the `spiderable` package.

* Prevent observe callbacks from affecting the arguments to identical
  observes. [#855](https://github.com/meteor/meteor/issues/855)

* Fix meteor command line tool when run from a home directory with
  spaces in its name. If you previously installed meteor release 0.6.0
  or 0.6.1 you'll need to uninstall and reinstall meteor to support
  users with spaces in their usernames (see
  https://github.com/meteor/meteor/blob/master/README.md#uninstalling-meteor)

Patches contributed by GitHub users andreas-karlsson, awwx, jacott,
joshuaconner, and timhaines.


## v0.6.1, 2013-04-08

* Correct NPM behavior in packages in case there is a `node_modules` directory
  somewhere above the app directory. [#927](https://github.com/meteor/meteor/issues/927)

* Small bug fix in the low-level `routepolicy` package.

Patches contributed by GitHub users andreas-karlsson and awwx.


## v0.6.0, 2013-04-04

* Meteor has a brand new distribution system! In this new system, code-named
  Engine, packages are downloaded individually and on demand. All of the
  packages in each official Meteor release are prefetched and cached so you can
  still use Meteor while offline. You can have multiple releases of Meteor
  installed simultaneously; apps are pinned to specific Meteor releases.
  All `meteor` commands accept a `--release` argument to specify which release
  to use; `meteor update` changes what release the app is pinned to.
  Inside an app, the name of the release is available at `Meteor.release`.
  When running Meteor directly from a git checkout, the release is ignored.

* Variables declared with `var` at the outermost level of a JavaScript
  source file are now private to that file. Remove the `var` to share
  a value between files.

* Meteor now supports any x86 (32- or 64-bit) Linux system, not just those which
  use Debian or RedHat package management.

* Apps may contain packages inside a top-level directory named `packages`.

* Packages may depend on [NPM modules](https://npmjs.org), using the new
  `Npm.depends` directive in their `package.js` file. (Note: if the NPM module
  has architecture-specific binary components, bundles built with `meteor
  bundle` or `meteor deploy` will contain the components as built for the
  developer's platform and may not run on other platforms.)

* Meteor's internal package tests (as well as tests you add to your app's
  packages with the unsupported `Tinytest` framework) are now run with the new
  command `meteor test-packages`.

* `{{#each}}` helper can now iterate over falsey values without throwing an
  exception. [#815](https://github.com/meteor/meteor/issues/815), [#801](https://github.com/meteor/meteor/issues/801)

* `{{#with}}` helper now only includes its block if its argument is not falsey,
  and runs an `{{else}}` block if provided if the argument is falsey. [#770](https://github.com/meteor/meteor/issues/770), [#866](https://github.com/meteor/meteor/issues/866)

* Twitter login now stores `profile_image_url` and `profile_image_url_https`
  attributes in the `user.services.twitter` namespace. [#788](https://github.com/meteor/meteor/issues/788)

* Allow packages to register file extensions with dots in the filename.

* When calling `this.changed` in a publish function, it is no longer an error to
  clear a field which was never set. [#850](https://github.com/meteor/meteor/issues/850)

* Deps API
  * Add `dep.depend()`, deprecate `Deps.depend(dep)` and
    `dep.addDependent()`.
  * If first run of `Deps.autorun` throws an exception, stop it and don't
    rerun.  This prevents a Spark exception when template rendering fails
    ("Can't call 'firstNode' of undefined").
  * If an exception is thrown during `Deps.flush` with no stack, the
    message is logged instead. [#822](https://github.com/meteor/meteor/issues/822)

* When connecting to MongoDB, use the JavaScript BSON parser unless specifically
  requested in `MONGO_URL`; the native BSON parser sometimes segfaults. (Meteor
  only started using the native parser in 0.5.8.)

* Calls to the `update` collection function in untrusted code may only use a
  whitelisted list of modifier operators.

Patches contributed by GitHub users awwx, blackcoat, cmather, estark37,
mquandalle, Primigenus, raix, reustle, and timhaines.


## v0.5.9, 2013-03-14

* Fix regression in 0.5.8 that prevented users from editing their own
  profile. [#809](https://github.com/meteor/meteor/issues/809)

* Fix regression in 0.5.8 where `Meteor.loggingIn()` would not update
  reactively. [#811](https://github.com/meteor/meteor/issues/811)


## v0.5.8, 2013-03-13

* Calls to the `update` and `remove` collection functions in untrusted code may
  no longer use arbitrary selectors. You must specify a single document ID when
  invoking these functions from the client (other than in a method stub).

  You may still use other selectors when calling `update` and `remove` on the
  server and from client method stubs, so you can replace calls that are no
  longer supported (eg, in event handlers) with custom method calls.

  The corresponding `update` and `remove` callbacks passed to `allow` and `deny`
  now take a single document instead of an array.

* Add new `appcache` package. Add this package to your project to speed
  up page load and make hot code reload smoother using the HTML5
  AppCache API. See http://docs.meteor.com/#appcache for details.

* Rewrite reactivity library. `Meteor.deps` is now `Deps` and has a new
  API. `Meteor.autorun` and `Meteor.flush` are now called `Deps.autorun` and
  `Deps.flush` (the old names still work for now). The other names under
  `Meteor.deps` such as `Context` no longer exist. The new API is documented at
  http://docs.meteor.com/#deps

* You can now provide a `transform` option to collections, which is a
  function that documents coming out of that collection are passed
  through. `find`, `findOne`, `allow`, and `deny` now take `transform` options,
  which may override the Collection's `transform`.  Specifying a `transform`
  of `null` causes you to receive the documents unmodified.

* Publish functions may now return an array of cursors to publish. Currently,
  the cursors must all be from different collections. [#716](https://github.com/meteor/meteor/issues/716)

* User documents have id's when `onCreateUser` and `validateNewUser` hooks run.

* Encode and store custom EJSON types in MongoDB.

* Support literate CoffeeScript files with the extension `.litcoffee`. [#766](https://github.com/meteor/meteor/issues/766)

* Add new login service provider for Meetup.com in `accounts-meetup` package.

* If you call `observe` or `observeChanges` on a cursor created with the
  `reactive: false` option, it now only calls initial add callbacks and
  does not continue watching the query. [#771](https://github.com/meteor/meteor/issues/771)

* In an event handler, if the data context is falsey, default it to `{}`
  rather than to the global object. [#777](https://github.com/meteor/meteor/issues/777)

* Allow specifying multiple event handlers for the same selector. [#753](https://github.com/meteor/meteor/issues/753)

* Revert caching header change from 0.5.5. This fixes image flicker on redraw.

* Stop making `Session` available on the server; it's not useful there. [#751](https://github.com/meteor/meteor/issues/751)

* Force URLs in stack traces in browser consoles to be hyperlinks. [#725](https://github.com/meteor/meteor/issues/725)

* Suppress spurious `changed` callbacks with empty `fields` from
  `Cursor.observeChanges`.

* Fix logic bug in template branch matching. [#724](https://github.com/meteor/meteor/issues/724)

* Make `spiderable` user-agent test case insensitive. [#721](https://github.com/meteor/meteor/issues/721)

* Fix several bugs in EJSON type support:
  * Fix `{$type: 5}` selectors for binary values on browsers that do
    not support `Uint8Array`.
  * Fix EJSON equality on falsey values.
  * Fix for returning a scalar EJSON type from a method. [#731](https://github.com/meteor/meteor/issues/731)

* Upgraded dependencies:
  * mongodb driver to version 1.2.13 (from 0.1.11)
  * mime module removed (it was unused)


Patches contributed by GitHub users awwx, cmather, graemian, jagill,
jmhredsox, kevinxucs, krizka, mitar, raix, and rasmuserik.


## v0.5.7, 2013-02-21

* The DDP wire protocol has been redesigned.

  * The handshake message is now versioned. This breaks backwards
    compatibility between sites with `Meteor.connect()`. Older meteor
    apps can not talk to new apps and vice versa. This includes the
    `madewith` package, apps using `madewith` must upgrade.

  * New [EJSON](http://docs.meteor.com/#ejson) package allows you to use
    Dates, Mongo ObjectIDs, and binary data in your collections and
    Session variables.  You can also add your own custom datatypes.

  * Meteor now correctly represents empty documents in Collections.

  * There is an informal specification in `packages/livedata/DDP.md`.


* Breaking API changes

  * Changed the API for `observe`.  Observing with `added`, `changed`
    and `removed` callbacks is now unordered; for ordering information
    use `addedAt`, `changedAt`, `removedAt`, and `movedTo`. Full
    documentation is in the [`observe` docs](http://docs.meteor.com/#observe).
    All callers of `observe` need to be updated.

  * Changed the API for publish functions that do not return a cursor
    (ie functions that call `this.set` and `this.unset`). See the
    [`publish` docs](http://docs.meteor.com/#meteor_publish) for the new
    API.


* New Features

  * Added new [`observeChanges`](http://docs.meteor.com/#observe_changes)
    API for keeping track of the contents of a cursor more efficiently.

  * There is a new reactive function on subscription handles: `ready()`
    returns true when the subscription has received all of its initial
    documents.

  * Added `Session.setDefault(key, value)` so you can easily provide
    initial values for session variables that will not be clobbered on
    hot code push.

  * You can specify that a collection should use MongoDB ObjectIDs as
    its `_id` fields for inserts instead of strings. This allows you to
    use Meteor with existing MongoDB databases that have ObjectID
    `_id`s. If you do this, you must use `EJSON.equals()` for comparing
    equality instead of `===`. See http://docs.meteor.com/#meteor_collection.

  * New [`random` package](http://docs.meteor.com/#random) provides
    several functions for generating random values. The new
    `Random.id()` function is used to provide shorter string IDs for
    MongoDB documents. `Meteor.uuid()` is deprecated.

  * `Meteor.status()` can return the status `failed` if DDP version
    negotiation fails.


* Major Performance Enhancements

  * Rewrote subscription duplication detection logic to use a more
    efficient algorithm. This significantly reduces CPU usage on the
    server during initial page load and when dealing with large amounts
    of data.

  * Reduced unnecessary MongoDB re-polling of live queries. Meteor no
    longer polls for changes on queries that specify `_id` when
    updates for a different specific `_id` are processed. This
    drastically improves performance when dealing with many
    subscriptions and updates to individual objects, such as those
    generated by the `accounts-base` package on the `Meteor.users`
    collection.


* Upgraded UglifyJS2 to version 2.2.5


Patches contributed by GitHub users awwx and michaelglenadams.


## v0.5.6, 2013-02-15

* Fix 0.5.5 regression: Minimongo selectors matching subdocuments under arrays
  did not work correctly.

* Some Bootstrap icons should have appeared white.

Patches contributed by GitHub user benjaminchelli.

## v0.5.5, 2013-02-13

* Deprecate `Meteor.autosubscribe`. `Meteor.subscribe` now works within
  `Meteor.autorun`.

* Allow access to `Meteor.settings.public` on the client. If the JSON
  file you gave to `meteor --settings` includes a field called `public`,
  that field will be available on the client as well as the server.

* `@import` works in `less`. Use the `.lessimport` file extension to
  make a less file that is ignored by preprocessor so as to avoid double
  processing. [#203](https://github.com/meteor/meteor/issues/203)

* Upgrade Fibers to version 1.0.0. The `Fiber` and `Future` symbols are
  no longer exposed globally. To use fibers directly you can use:
   `var Fiber = __meteor_bootstrap__.require('fibers');` and
   `var Future = __meteor_bootstrap__.require('fibers/future');`

* Call version 1.1 of the Twitter API when authenticating with
  OAuth. `accounts-twitter` users have until March 5th, 2013 to
  upgrade before Twitter disables the old API. [#527](https://github.com/meteor/meteor/issues/527)

* Treat Twitter ids as strings, not numbers, as recommended by
  Twitter. [#629](https://github.com/meteor/meteor/issues/629)

* You can now specify the `_id` field of a document passed to `insert`.
  Meteor still auto-generates `_id` if it is not present.

* Expose an `invalidated` flag on `Meteor.deps.Context`.

* Populate user record with additional data from Facebook and Google. [#664](https://github.com/meteor/meteor/issues/664)

* Add Facebook token expiration time to `services.facebook.expiresAt`. [#576](https://github.com/meteor/meteor/issues/576)

* Allow piping a password to `meteor deploy` on `stdin`. [#623](https://github.com/meteor/meteor/issues/623)

* Correctly type cast arguments to handlebars helper. [#617](https://github.com/meteor/meteor/issues/617)

* Fix leaked global `userId` symbol.

* Terminate `phantomjs` properly on error when using the `spiderable`
  package. [#571](https://github.com/meteor/meteor/issues/571)

* Stop serving non-cachable files with caching headers. [#631](https://github.com/meteor/meteor/issues/631)

* Fix race condition if server restarted between page load and initial
  DDP connection. [#653](https://github.com/meteor/meteor/issues/653)

* Resolve issue where login methods sometimes blocked future methods. [#555](https://github.com/meteor/meteor/issues/555)

* Fix `Meteor.http` parsing of JSON responses on Firefox. [#553](https://github.com/meteor/meteor/issues/553)

* Minimongo no longer uses `eval`. [#480](https://github.com/meteor/meteor/issues/480)

* Serve 404 for `/app.manifest`. This allows experimenting with the
  upcoming `appcache` smart package. [#628](https://github.com/meteor/meteor/issues/628)

* Upgraded many dependencies, including:
  * node.js to version 0.8.18
  * jquery-layout to version 1.3.0RC
  * Twitter Bootstrap to version 2.3.0
  * Less to version 1.3.3
  * Uglify to version 2.2.3
  * useragent to version 2.0.1

Patches contributed by GitHub users awwx, bminer, bramp, crunchie84,
danawoodman, dbimmler, Ed-von-Schleck, geoffd123, jperl, kevee,
milesmatthias, Primigenus, raix, timhaines, and xenolf.


## v0.5.4, 2013-01-08

* Fix 0.5.3 regression: `meteor run` could fail on OSX 10.8 if environment
  variables such as `DYLD_LIBRARY_PATH` are set.


## v0.5.3, 2013-01-07

* Add `--settings` argument to `meteor deploy` and `meteor run`. This
  allows you to specify deployment-specific information made available
  to server code in the variable `Meteor.settings`.

* Support unlimited open tabs in a single browser. Work around the
  browser per-hostname connection limit by using randomized hostnames
  for deployed apps. [#131](https://github.com/meteor/meteor/issues/131)

* minimongo improvements:
  * Allow observing cursors with `skip` or `limit`.  [#528](https://github.com/meteor/meteor/issues/528)
  * Allow sorting on `dotted.sub.keys`.  [#533](https://github.com/meteor/meteor/issues/533)
  * Allow querying specific array elements (`foo.1.bar`).
  * `$and`, `$or`, and `$nor` no longer accept empty arrays (for consistency
    with Mongo)

* Re-rendering a template with Spark no longer reverts changes made by
  users to a `preserve`d form element. Instead, the newly rendered value
  is only applied if it is different from the previously rendered value.
  Additionally, `<INPUT>` elements with type other than TEXT can now have
  reactive values (eg, the labels on submit buttons can now be
  reactive).  [#510](https://github.com/meteor/meteor/issues/510) [#514](https://github.com/meteor/meteor/issues/514) [#523](https://github.com/meteor/meteor/issues/523) [#537](https://github.com/meteor/meteor/issues/537) [#558](https://github.com/meteor/meteor/issues/558)

* Support JavaScript RegExp objects in selectors in Collection write
  methods on the client, eg `myCollection.remove({foo: /bar/})`.  [#346](https://github.com/meteor/meteor/issues/346)

* `meteor` command-line improvements:
  * Improve error message when mongod fails to start.
  * The `NODE_OPTIONS` environment variable can be used to pass command-line
    flags to node (eg, `--debug` or `--debug-brk` to enable the debugger).
  * Die with error if an app name is mistakenly passed to `meteor reset`.

* Add support for "offline" access tokens with Google login. [#464](https://github.com/meteor/meteor/issues/464) [#525](https://github.com/meteor/meteor/issues/525)

* Don't remove `serviceData` fields from previous logins when logging in
  with an external service.

* Improve `OAuth1Binding` to allow making authenticated API calls to
  OAuth1 providers (eg Twitter).  [#539](https://github.com/meteor/meteor/issues/539)

* New login providers automatically work with `{{loginButtons}}` without
  needing to edit the `accounts-ui-unstyled` package.  [#572](https://github.com/meteor/meteor/issues/572)

* Use `Content-Type: application/json` by default when sending JSON data
  with `Meteor.http`.

* Improvements to `jsparse`: hex literals, keywords as property names, ES5 line
  continuations, trailing commas in object literals, line numbers in error
  messages, decimal literals starting with `.`, regex character classes with
  slashes.

* Spark improvements:
  * Improve rendering of `<SELECT>` elements on IE.  [#496](https://github.com/meteor/meteor/issues/496)
  * Don't lose nested data contexts in IE9/10 after two seconds.  [#458](https://github.com/meteor/meteor/issues/458)
  * Don't print a stack trace if DOM nodes are manually removed
    from the document without calling `Spark.finalize`.  [#392](https://github.com/meteor/meteor/issues/392)

* Always use the `autoReconnect` flag when connecting to Mongo.  [#425](https://github.com/meteor/meteor/issues/425)

* Fix server-side `observe` with no `added` callback.  [#589](https://github.com/meteor/meteor/issues/589)

* Fix re-sending method calls on reconnect.  [#538](https://github.com/meteor/meteor/issues/538)

* Remove deprecated `/sockjs` URL support from `Meteor.connect`.

* Avoid losing a few bits of randomness in UUID v4 creation.  [#519](https://github.com/meteor/meteor/issues/519)

* Update clean-css package from 0.8.2 to 0.8.3, fixing minification of `0%`
  values in `hsl` colors.  [#515](https://github.com/meteor/meteor/issues/515)

Patches contributed by GitHub users Ed-von-Schleck, egtann, jwulf, lvbreda,
martin-naumann, meawoppl, nwmartin, timhaines, and zealoushacker.


## v0.5.2, 2012-11-27

* Fix 0.5.1 regression: Cursor `observe` works during server startup.  [#507](https://github.com/meteor/meteor/issues/507)

## v0.5.1, 2012-11-20

* Speed up server-side subscription handling by avoiding redundant work
  when the same Mongo query is observed multiple times concurrently (eg,
  by multiple users subscribing to the same subscription), and by using
  a simpler "unordered" algorithm.

* Meteor now waits to invoke method callbacks until all the data written by the
  method is available in the local cache. This way, method callbacks can see the
  full effects of their writes. This includes the callbacks passed to
  `Meteor.call` and `Meteor.apply`, as well as to the `Meteor.Collection`
  `insert`/`update`/`remove` methods.

  If you want to process the method's result as soon as it arrives from the
  server, even if the method's writes are not available yet, you can now specify
  an `onResultReceived` callback to `Meteor.apply`.

* Rework latency compensation to show server data changes sooner. Previously, as
  long as any method calls were in progress, Meteor would buffer all data
  changes sent from the server until all methods finished. Meteor now only
  buffers writes to documents written by client stubs, and applies the writes as
  soon as all methods that wrote that document have finished.

* `Meteor.userLoaded()` and `{{currentUserLoaded}}` have been removed.
  Previously, during the login process on the client, `Meteor.userId()` could be
  set but the document at `Meteor.user()` could be incomplete. Meteor provided
  the function `Meteor.userLoaded()` to differentiate between these states. Now,
  this in-between state does not occur: when a user logs in, `Meteor.userId()`
  only is set once `Meteor.user()` is fully loaded.

* New reactive function `Meteor.loggingIn()` and template helper
  `{{loggingIn}}`; they are true whenever some login method is in progress.
  `accounts-ui` now uses this to show an animation during login.

* The `sass` CSS preprocessor package has been removed. It was based on an
  unmaintained NPM module which did not implement recent versions of the Sass
  language and had no error handling.  Consider using the `less` or `stylus`
  packages instead.  [#143](https://github.com/meteor/meteor/issues/143)

* `Meteor.setPassword` is now called `Accounts.setPassword`, matching the
  documentation and original intention.  [#454](https://github.com/meteor/meteor/issues/454)

* Passing the `wait` option to `Meteor.apply` now waits for all in-progress
  method calls to finish before sending the method, instead of only guaranteeing
  that its callback occurs after the callbacks of in-progress methods.

* New function `Accounts.callLoginMethod` which should be used to call custom
  login handlers (such as those registered with
  `Accounts.registerLoginHandler`).

* The callbacks for `Meteor.loginWithToken` and `Accounts.createUser` now match
  the other login callbacks: they are called with error on error or with no
  arguments on success.

* Fix bug where method calls could be dropped during a brief disconnection. [#339](https://github.com/meteor/meteor/issues/339)

* Prevent running the `meteor` command-line tool and server on unsupported Node
  versions.

* Fix Minimongo query bug with nested objects.  [#455](https://github.com/meteor/meteor/issues/455)

* In `accounts-ui`, stop page layout from changing during login.

* Use `path.join` instead of `/` in paths (helpful for the unofficial Windows
  port) [#303](https://github.com/meteor/meteor/issues/303)

* The `spiderable` package serves pages to
  [`facebookexternalhit`](https://www.facebook.com/externalhit_uatext.php) [#411](https://github.com/meteor/meteor/issues/411)

* Fix error on Firefox with DOM Storage disabled.

* Avoid invalidating listeners if setUserId is called with current value.

* Upgrade many dependencies, including:
  * MongoDB 2.2.1 (from 2.2.0)
  * underscore 1.4.2 (from 1.3.3)
  * bootstrap 2.2.1 (from 2.1.1)
  * jQuery 1.8.2 (from 1.7.2)
  * less 1.3.1 (from 1.3.0)
  * stylus 0.30.1 (from 0.29.0)
  * coffee-script 1.4.0 (from 1.3.3)

Patches contributed by GitHub users ayal, dandv, possibilities, TomWij,
tmeasday, and workmad3.

## v0.5.0, 2012-10-17

* This release introduces Meteor Accounts, a full-featured auth system that supports
  - fine-grained user-based control over database reads and writes
  - federated login with any OAuth provider (with built-in support for
    Facebook, GitHub, Google, Twitter, and Weibo)
  - secure password login
  - email validation and password recovery
  - an optional set of UI widgets implementing standard login/signup/password
    change/logout flows

  When you upgrade to Meteor 0.5.0, existing apps will lose the ability to write
  to the database from the client. To restore this, either:
  - configure each of your collections with
    [`collection.allow`](http://docs.meteor.com/#allow) and
    [`collection.deny`](http://docs.meteor.com/#deny) calls to specify which
    users can perform which write operations, or
  - add the `insecure` smart package (which is included in new apps by default)
    to restore the old behavior where anyone can write to any collection which
    has not been configured with `allow` or `deny`

  For more information on Meteor Accounts, see
  http://docs.meteor.com/#dataandsecurity and
  http://docs.meteor.com/#accounts_api

* The new function `Meteor.autorun` allows you run any code in a reactive
  context. See http://docs.meteor.com/#meteor_autorun

* Arrays and objects can now be stored in the `Session`; mutating the value you
  retrieve with `Session.get` does not affect the value in the session.

* On the client, `Meteor.apply` takes a new `wait` option, which ensures that no
  further method calls are sent to the server until this method is finished; it
  is used for login and logout methods in order to keep the user ID
  well-defined. You can also specifiy an `onReconnect` handler which is run when
  re-establishing a connection; Meteor Accounts uses this to log back in on
  reconnect.

* Meteor now provides a compatible replacement for the DOM `localStorage`
  facility that works in IE7, in the `localstorage-polyfill` smart package.

* Meteor now packages the D3 library for manipulating documents based on data in
  a smart package called `d3`.

* `Meteor.Collection` now takes its optional `manager` argument (used to
  associate a collection with a server you've connected to with
  `Meteor.connect`) as a named option. (The old call syntax continues to work
  for now.)

* Fix a bug where trying to immediately resubscribe to a record set after
  unsubscribing could fail silently.

* Better error handling for failed Mongo writes from inside methods; previously,
  errors here could cause clients to stop processing data from the server.


Patches contributed by GitHub users bradens, dandv, dybskiy, possibilities,
zhangcheng, and 75lb.


## v0.4.2, 2012-10-02

* Fix connection failure on iOS6. SockJS 0.3.3 includes this fix.

* The new `preserve-inputs` package, included by default in new Meteor apps,
  restores the pre-v0.4.0 behavior of "preserving" all form input elements by ID
  and name during re-rendering; users who want more precise control over
  preservation can still use the APIs added in v0.4.0.

* A few changes to the `Meteor.absoluteUrl` function:
  - Added a `replaceLocalhost` option.
  - The `ROOT_URL` environment variable is respected by `meteor run`.
  - It is now included in all apps via the `meteor` package. Apps that
    explicitly added the now-deprecated `absolute-url` smart package will log a
    deprecation warning.

* Upgrade Node from 0.8.8 to 0.8.11.

* If a Handlebars helper function `foo` returns null, you can now run do
  `{{foo.bar}}` without error, just like when `foo` is a non-existent property.

* If you pass a non-scalar object to `Session.set`, an error will now be thrown
  (matching the behavior of `Session.equals`). [#215](https://github.com/meteor/meteor/issues/215)

* HTML pages are now served with a `charset=utf-8` Content-Type header. [#264](https://github.com/meteor/meteor/issues/264)

* The contents of `<select>` tags can now be reactive even in IE 7 and 8.

* The `meteor` tool no longer gets confused if a parent directory of your
  project is named `public`. [#352](https://github.com/meteor/meteor/issues/352)

* Fix a race condition in the `spiderable` package which could include garbage
  in the spidered page.

* The REPL run by `admin/node.sh` no longer crashes Emacs M-x shell on exit.

* Refactor internal `reload` API.

* New internal `jsparse` smart package. Not yet exposed publicly.


Patch contributed by GitHub user yanivoliver.


## v0.4.1, 2012-09-24

* New `email` smart package, with [`Email.send`](http://docs.meteor.com/#email)
  API.

* Upgrade Node from 0.6.17 to 0.8.8, as well as many Node modules in the dev
  bundle; those that are user-exposed are:
  * coffee-script: 1.3.3 (from 1.3.1)
  * stylus: 0.29.0 (from 0.28.1)
  * nib: 0.8.2 (from 0.7.0)

* All publicly documented APIs now use `camelCase` rather than
  `under_scores`. The old spellings continue to work for now. New names are:
  - `Meteor.isClient`/`isServer`
  - `this.isSimulation` inside a method invocation
  - `Meteor.deps.Context.onInvalidate`
  - `Meteor.status().retryCount`/`retryTime`

* Spark improvements
  * Optimize selector matching for event maps.
  * Fix `Spark._currentRenderer` behavior in timer callbacks.
  * Fix bug caused by interaction between `Template.foo.preserve` and
    `{{#constant}}`. [#323](https://github.com/meteor/meteor/issues/323)
  * Allow `{{#each}}` over a collection of objects without `_id`. [#281](https://github.com/meteor/meteor/issues/281)
  * Spark now supports Firefox 3.6.
  * Added a script to build a standalone spark.js that does not depend on
    Meteor (it depends on jQuery or Sizzle if you need IE7 support,
    and otherwise is fully standalone).

* Database writes from within `Meteor.setTimeout`/`setInterval`/`defer` will be
  batched with other writes from the current method invocation if they start
  before the method completes.

* Make `Meteor.Cursor.forEach` fully synchronous even if the user's callback
  yields. [#321](https://github.com/meteor/meteor/issues/321).

* Recover from exceptions thrown in `Meteor.publish` handlers.

* Upgrade bootstrap to version 2.1.1. [#336](https://github.com/meteor/meteor/issues/336), [#337](https://github.com/meteor/meteor/issues/337), [#288](https://github.com/meteor/meteor/issues/288), [#293](https://github.com/meteor/meteor/issues/293)

* Change the implementation of the `meteor deploy` password prompt to not crash
  Emacs M-x shell.

* Optimize `LocalCollection.remove(id)` to be O(1) rather than O(n).

* Optimize client-side database performance when receiving updated data from the
  server outside of method calls.

* Better error reporting when a package in `.meteor/packages` does not exist.

* Better error reporting for coffeescript. [#331](https://github.com/meteor/meteor/issues/331)

* Better error handling in `Handlebars.Exception`.


Patches contributed by GitHub users fivethirty, tmeasday, and xenolf.


## v0.4.0, 2012-08-30

* Merge Spark, a new live page update engine
  * Breaking API changes
     * Input elements no longer preserved based on `id` and `name`
       attributes. Use [`preserve`](http://docs.meteor.com/#template_preserve)
       instead.
     * All `Meteor.ui` functions removed. Use `Meteor.render`,
       `Meteor.renderList`, and
       [Spark](https://github.com/meteor/meteor/wiki/Spark) functions instead.
     * New template functions (eg. `created`, `rendered`, etc) may collide with
       existing helpers. Use `Template.foo.helpers()` to avoid conflicts.
     * New syntax for declaring event maps. Use
       `Template.foo.events({...})`. For backwards compatibility, both syntaxes
       are allowed for now.
  * New Template features
     * Allow embedding non-Meteor widgets (eg. Google Maps) using
       [`{{#constant}}`](http://docs.meteor.com/#constant)
     * Callbacks when templates are rendered. See
       http://docs.meteor.com/#template_rendered
     * Explicit control of which nodes are preserved during re-rendering. See
       http://docs.meteor.com/#template_preserve
     * Easily find nodes within a template in event handlers and callbacks. See
       http://docs.meteor.com/#template_find
     * Allow parts of a template to be independently reactive with the
       [`{{#isolate}}`](http://docs.meteor.com/#isolate) block helper.

* Use PACKAGE_DIRS environment variable to override package location. [#227](https://github.com/meteor/meteor/issues/227)

* Add `absolute-url` package to construct URLs pointing to the application.

* Allow modifying documents returned by `observe` callbacks. [#209](https://github.com/meteor/meteor/issues/209)

* Fix periodic crash after client disconnect. [#212](https://github.com/meteor/meteor/issues/212)

* Fix minimingo crash on dotted queries with undefined keys. [#126](https://github.com/meteor/meteor/issues/126)


## v0.3.9, 2012-08-07

* Add `spiderable` package to allow web crawlers to index Meteor apps.

* `meteor deploy` uses SSL to protect application deployment.

* Fix `stopImmediatePropagation()`. [#205](https://github.com/meteor/meteor/issues/205)


## v0.3.8, 2012-07-12

* HTTPS support
  * Add `force-ssl` package to require site to load over HTTPS.
  * Use HTTPS for install script and `meteor update`.
  * Allow runtime configuration of default DDP endpoint.

* Handlebars improvements
  * Implement dotted path traversal for helpers and methods.
  * Allow functions in helper arguments.
  * Change helper nesting rules to allow functions as arguments.
  * Fix `{{this.foo}}` to never invoke helper `foo`.
  * Make event handler `this` reflect the node that matched the selector instead
    of the event target node.
  * Fix keyword arguments to helpers.

* Add `nib` support to stylus package. [#175](https://github.com/meteor/meteor/issues/175)

* Upgrade bootstrap to version 2.0.4. [#173](https://github.com/meteor/meteor/issues/173)

* Print changelog after `meteor update`.

* Fix mouseenter and mouseleave events. [#224](https://github.com/meteor/meteor/issues/224)

* Fix issue with spurious heartbeat failures on busy connections.

* Fix exception in minimongo when matching non-arrays using `$all`. [#183](https://github.com/meteor/meteor/issues/183)

* Fix serving an empty file when no cacheable assets exist. [#179](https://github.com/meteor/meteor/issues/179)


## v0.3.7, 2012-06-06

* Better parsing of `.html` template files
  * Allow HTML comments (`<!-- -->`) at top level
  * Allow whitespace anywhere in open/close tag
  * Provide names and line numbers on error
  * More helpful error messages

* Form control improvements
  * Fix reactive radio buttons in Internet Explorer.
  * Fix reactive textareas to update consistently across browsers, matching text
    field behavior.

* `http` package bug fixes:
  * Send correct Content-Type when POSTing `params` from the server. [#172](https://github.com/meteor/meteor/issues/172)
  * Correctly detect JSON response Content-Type when a charset is present.

* Support `Handlebars.SafeString`. [#160](https://github.com/meteor/meteor/issues/160)

* Fix intermittent "Cursor is closed" mongo error.

* Fix "Cannot read property 'nextSibling' of null" error in certain nested
  templates. [#142](https://github.com/meteor/meteor/issues/142)

* Add heartbeat timer on the client to notice when the server silently goes
  away.


## v0.3.6, 2012-05-16

* Rewrite event handling. `this` in event handlers now refers to the data
  context of the element that generated the event, *not* the top-level data
  context of the template where the event is declared.

* Add /websocket endpoint for raw websockets. Pass websockets through
  development mode proxy.

* Simplified API for Meteor.connect, which now receives a URL to a Meteor app
  rather than to a sockjs endpoint.

* Fix livedata to support subscriptions with overlapping documents.

* Update node.js to 0.6.17 to fix potential security issue.


## v0.3.5, 2012-04-28

* Fix 0.3.4 regression: Call event map handlers on bubbled events. [#107](https://github.com/meteor/meteor/issues/107)


## v0.3.4, 2012-04-27

* Add Twitter `bootstrap` package. [#84](https://github.com/meteor/meteor/issues/84)

* Add packages for `sass` and `stylus` CSS pre-processors. [#40](https://github.com/meteor/meteor/issues/40), [#50](https://github.com/meteor/meteor/issues/50)

* Bind events correctly on top level elements in a template.

* Fix dotted path selectors in minimongo. [#88](https://github.com/meteor/meteor/issues/88)

* Make `backbone` package also run on the server.

* Add `bare` option to coffee-script compilation so variables can be shared
  between multiple coffee-script file. [#85](https://github.com/meteor/meteor/issues/85)

* Upgrade many dependency versions. User visible highlights:
 * node.js 0.6.15
 * coffee-script 1.3.1
 * less 1.3.0
 * sockjs 0.3.1
 * underscore 1.3.3
 * backbone 0.9.2

* Several documentation fixes and test coverage improvements.


## v0.3.3, 2012-04-20

* Add `http` package for making HTTP requests to remote servers.

* Add `madewith` package to put a live-updating Made with Meteor badge on apps.

* Reduce size of mongo database on disk (--smallfiles).

* Prevent unnecessary hot-code pushes on deployed apps during server migration.

* Fix issue with spaces in directory names. [#39](https://github.com/meteor/meteor/issues/39)

* Workaround browser caching issues in development mode by using query
  parameters on all JavaScript and CSS requests.

* Many documentation and test fixups.


## v0.3.2, 2012-04-10

* Initial public launch<|MERGE_RESOLUTION|>--- conflicted
+++ resolved
@@ -1,13 +1,11 @@
 ## v.NEXT
 
-<<<<<<< HEAD
 ## v1.5.1, TBD
-=======
-* `observe`/`observeChanges` callbacks are now bound using `Meteor.bindEnvironment`.
-  The same `EnvironmentVariable`s that were present when `observe`/`observeChanges`
-  was called are now available inside the callbacks.
-  [PR #8734](https://github.com/meteor/meteor/pull/8734)
->>>>>>> 06d00e45
+
+* All `observe` and `observeChanges` callbacks are now bound using
+  `Meteor.bindEnvironment`.  The same `EnvironmentVariable`s that were
+  present when `observe` or `observeChanges` was called are now available
+  inside the callbacks. [PR #8734](https://github.com/meteor/meteor/pull/8734)
 
 * `reactive-dict` now supports setting initial data when defining a named
   `ReactiveDict`. No longer run migration logic when used on the server,
