## v.NEXT

<<<<<<< HEAD
* Node has been upgraded to version 8.1.4.

* The `npm` npm package has been upgraded to version 5.2.0, a major
  upgrade from 4.6.1, requiring internal updates to dependency management
  logic for Meteor packages that use `Npm.depends`. While these changes
  should be backwards-compatible for existing Meteor packages, if you are
  the maintainer of any packages, you should pay close attention to your
  `npm-shrinkwrap.json` files when first using this version of `npm`. For
  normal Meteor application development, this change primarily affects the
  version of `npm` used by `meteor npm ...` commands.
  [PR #8835](https://github.com/meteor/meteor/pull/8835)

* The `node-gyp` npm package has been upgraded to version 3.6.2.

* The `node-pre-gyp` npm package has been updated to version 0.6.36.

* The `fibers` npm package has been upgraded to version 2.0.0.

* The `meteor-babel` package has been upgraded to version 0.23.0.
=======
## v1.5.2, TBD

* The `meteor-babel` package has been upgraded to version 0.23.1.
>>>>>>> c65962f7

* The `reify` npm package has been upgraded to version 0.12.0, which
  includes a minor breaking
  [change](https://github.com/benjamn/reify/commit/8defc645e556429283e0b522fd3afababf6525ea)
  that correctly skips exports named `default` in `export * from "module"`
  declarations. If you have any wrapper modules that re-export another
  module's exports using `export * from "./wrapped/module"`, and the
  wrapped module has a `default` export that you want to be included, you
  should now explicitly re-export `default` using a second declaration:
  ```js
  export * from "./wrapped/module";
  export { default } "./wrapped/module";
  ```

* The `meteor-promise` package has been upgraded to version 0.8.5,
  and the `promise` polyfill package has been upgraded to 8.0.1.

<<<<<<< HEAD
* The `pathwatcher` npm package has been upgraded to version 7.1.0.

* The `http-proxy` npm package has been upgraded to version 1.16.2.

=======
>>>>>>> c65962f7
## v1.5.1, 2017-07-12

* Node has been upgraded to version 4.8.4.

* A new core Meteor package called `server-render` provides generic
  support for server-side rendering of HTML, as described in the package's
  [`README.md`](https://github.com/meteor/meteor/blob/release-1.5.1/packages/server-render/README.md).
  [PR #8841](https://github.com/meteor/meteor/pull/8841)

* To reduce the total number of file descriptors held open by the Meteor
  build system, native file watchers will now be started only for files
  that have changed at least once. This new policy means you may have to
  [wait up to 5000ms](https://github.com/meteor/meteor/blob/6bde360b9c075f1c78c3850eadbdfa7fe271f396/tools/fs/safe-watcher.js#L20-L21)
  for changes to be detected when you first edit a file, but thereafter
  changes will be detected instantaneously. In return for that small
  initial waiting time, the number of open file descriptors will now be
  bounded roughly by the number of files you are actively editing, rather
  than the number of files involved in the build (often thousands), which
  should help with issues like
  [#8648](https://github.com/meteor/meteor/issues/8648). If you need to
  disable the new behavior for any reason, simply set the
  `METEOR_WATCH_PRIORITIZE_CHANGED` environment variable to `"false"`, as
  explained in [PR #8866](https://github.com/meteor/meteor/pull/8866).

* All `observe` and `observeChanges` callbacks are now bound using
  `Meteor.bindEnvironment`.  The same `EnvironmentVariable`s that were
  present when `observe` or `observeChanges` was called are now available
  inside the callbacks. [PR #8734](https://github.com/meteor/meteor/pull/8734)

* A subscription's `onReady` is now fired again during a re-subscription, even
  if the subscription has the same arguments.  Previously, when subscribing
  to a publication the `onReady` would have only been called if the arguments
  were different, creating a confusing difference in functionality.  This may be
  breaking behavior if an app uses the firing of `onReady` as an assumption
  that the data was just received from the server.  If such functionality is
  still necessary, consider using
  [`observe`](https://docs.meteor.com/api/collections.html#Mongo-Cursor-observe)
  or
  [`observeChanges`](https://docs.meteor.com/api/collections.html#Mongo-Cursor-observeChanges)
  [PR #8754](https://github.com/meteor/meteor/pull/8754)
  [Issue #1173](https://github.com/meteor/meteor/issues/1173)

* The `minimongo` and `mongo` packages are now compliant with the upsert behavior
  of MongoDB 2.6 and higher. **As a result support for MongoDB 2.4 has been dropped.**
  This mainly changes the effect of the selector on newly inserted documents.
  [PR #8815](https://github.com/meteor/meteor/pull/8815)

* `reactive-dict` now supports setting initial data when defining a named
  `ReactiveDict`. No longer run migration logic when used on the server,
  this is to prevent duplicate name error on reloads. Initial data is now
  properly serialized.

* `accounts-password` now uses `example.com` as a default "from" address instead
  of `meteor.com`. This change could break account-related e-mail notifications
  (forgot password, activation, etc.) for applications which do not properly
  configure a "from" domain since e-mail providers will often reject mail sent
  from `example.com`. Ensure that `Accounts.emailTemplates.from` is set to a
  proper domain in all applications.
  [PR #8760](https://github.com/meteor/meteor/issues/8760)

* The `accounts-facebook` and `facebook-oauth` packages have been updated to
  use the v2.9 of the Facebook Graph API for the Login Dialog since the v2.2
  version will be deprecated by Facebook in July.  There shouldn't be a problem
  regardless since Facebook simply rolls over to the next active version
  (v2.3, in this case) however this should assist in avoiding deprecation
  warnings and should enable any new functionality which has become available.
  [PR #8858](https://github.com/meteor/meteor/pull/8858)

* Add `DDP._CurrentPublicationInvocation` and `DDP._CurrentMethodInvocation`.
  `DDP._CurrentInvocation` remains for backwards-compatibility. This change
  allows method calls from publications to inherit the `connection` from the
  the publication which called the method.
  [PR #8629](https://github.com/meteor/meteor/pull/8629)

  > Note: If you're calling methods from publications that are using `this.connection`
  > to see if the method was called from server code or not. These checks will now
  > be more restrictive because `this.connection` will now be available when a
  > method is called from a publication.

* Fix issue with publications temporarily having `DDP._CurrentInvocation` set on
  re-run after a user logged in.  This is now provided through
  `DDP._CurrentPublicationInvocation` at all times inside a publication,
  as described above.
  [PR #8031](https://github.com/meteor/meteor/pull/8031)
  [PR #8629](https://github.com/meteor/meteor/pull/8629)

* `Meteor.userId()` and `Meteor.user()` can now be used in both method calls and
  publications.
  [PR #8629](https://github.com/meteor/meteor/pull/8629)

* `this.onStop` callbacks in publications are now run with the publication's
  context and with its `EnvironmentVariable`s bound.
  [PR #8629](https://github.com/meteor/meteor/pull/8629)

* The `minifier-js` package will now replace `process.env.NODE_ENV` with
  its string value (or `"development"` if unspecified).

* The `meteor-babel` npm package has been upgraded to version 0.22.0.

* The `reify` npm package has been upgraded to version 0.11.24.

* The `uglify-js` npm package has been upgraded to version 3.0.18.

* Illegal characters in paths written in build output directories will now
  be replaced with `_`s rather than removed, so that file and directory
  names consisting of only illegal characters do not become empty
  strings. [PR #8765](https://github.com/meteor/meteor/pull/8765).

* Additional "extra" packages (packages that aren't saved in `.meteor/packages`)
  can be included temporarily using the `--extra-packages`
  option.  For example: `meteor run --extra-packages bundle-visualizer`.
  Both `meteor test` and `meteor test-packages` also support the
  `--extra-packages` option and commas separate multiple package names.
  [PR #8769](https://github.com/meteor/meteor/pull/8769)

  > Note: Packages specified using the `--extra-packages` option override
  > version constraints from `.meteor/packages`.

* The `coffeescript` package has been updated to use CoffeeScript version
  1.12.6. [PR #8777](https://github.com/meteor/meteor/pull/8777)

* It's now possible to pipe a series of statements to `meteor shell`,
  whereas previously the input had to be an expression; for example:
  ```sh
  > echo 'import pkg from "babel-runtime/package.json";
  quote> pkg.version' |
  pipe> meteor shell
  "6.23.0"
  ```
  [Issue #8823](https://github.com/meteor/meteor/issues/8823)
  [PR #8833](https://github.com/meteor/meteor/pull/8833)

* Any `Error` thrown by a DDP method with the `error.isClientSafe`
  property set to `true` will now be serialized and displayed to the
  client, whereas previously only `Meteor.Error` objects were considered
  client-safe. [PR #8756](https://github.com/meteor/meteor/pull/8756)

## v1.5, 2017-05-30

* The `meteor-base` package implies a new `dynamic-import` package, which
  provides runtime support for [the proposed ECMAScript dynamic
  `import(...)` syntax](https://github.com/tc39/proposal-dynamic-import),
  enabling asynchronous module fetching or "code splitting." If your app
  does not use the `meteor-base` package, you can use the package by
  simply running `meteor add dynamic-import`. See this [blog
  post](https://blog.meteor.com/meteor-1-5-react-loadable-f029a320e59c)
  and [PR #8327](https://github.com/meteor/meteor/pull/8327) for more
  information about how dynamic `import(...)` works in Meteor, and how to
  use it in your applications.

* The `ecmascript-runtime` package, which provides polyfills for various
  new ECMAScript runtime APIs and language features, has been split into
  `ecmascript-runtime-client` and `ecmascript-runtime-server`, to reflect
  the different needs of browsers versus Node 4. The client runtime now
  relies on the `core-js` library found in the `node_modules` directory of
  the application, rather than a private duplicate installed via
  `Npm.depends`. This is unlikely to be a disruptive change for most
  developers, since the `babel-runtime` npm package is expected to be
  installed, and `core-js` is a dependency of `babel-runtime`, so
  `node_modules/core-js` should already be present. If that's not the
  case, just run `meteor npm install --save core-js` to install it.

* The `npm` npm package has been upgraded to version 4.6.1.

* The `meteor-babel` npm package has been upgraded to version 0.21.4,
  enabling the latest Reify compiler and the transform-class-properties
  plugin, among other improvements.

* The `reify` npm package has been upgraded to version 0.11.21, fixing
  [issue #8595](https://github.com/meteor/meteor/issues/8595) and
  improving compilation and runtime performance.

> Note: With this version of Reify, `import` declarations are compiled to
  `module.watch(require(id), ...)` instead of `module.importSync(id, ...)`
  or the older `module.import(id, ...)`. The behavior of the compiled code
  should be the same as before, but the details seemed different enough to
  warrant a note.

* The `install` npm package has been upgraded to version 0.10.1.

* The `meteor-promise` npm package has been upgraded to version 0.8.4.

* The `uglify-js` npm package has been upgraded to version 3.0.13, fixing
  [#8704](https://github.com/meteor/meteor/issues/8704).

* If you're using the `standard-minifier-js` Meteor package, as most
  Meteor developers do, it will now produce a detailed analysis of package
  and module sizes within your production `.js` bundle whenever you run
  `meteor build` or `meteor run --production`. These data are served by
  the application web server at the same URL as the minified `.js` bundle,
  except with a `.stats.json` file extension instead of `.js`. If you're
  using a different minifier plugin, and would like to support similar
  functionality, refer to
  [these](https://github.com/meteor/meteor/pull/8327/commits/084801237a8c288d99ec82b0fbc1c76bdf1aab16)
  [commits](https://github.com/meteor/meteor/pull/8327/commits/1c8bc7353e9a8d526880634a58c506b423c4a55e)
  for inspiration.

* To visualize the bundle size data produced by `standard-minifier-js`,
  run `meteor add bundle-visualizer` and then start your development
  server in production mode with `meteor run --production`. Be sure to
  remove the `bundle-visualizer` package before actually deploying your
  app, or the visualization will be displayed to your users.

* If you've been developing an app with multiple versions of Meteor, or
  testing with beta versions, and you haven't recently run `meteor reset`,
  your `.meteor/local/bundler-cache` directory may have become quite
  large. This is just a friendly reminder that this directory is perfectly
  safe to delete, and Meteor will repopulate it with only the most recent
  cached bundles.

* Apps created with `meteor create --bare` now use the `static-html`
  package for processing `.html` files instead of `blaze-html-templates`,
  to avoid large unnecessary dependencies like the `jquery` package.

* Babel plugins now receive file paths without leading `/` characters,
  which should prevent confusion about whether the path should be treated
  as absolute. [PR #8610](https://github.com/meteor/meteor/pull/8610)

* It is now possible to override the Cordova iOS and/or Android
  compatibility version by setting the `METEOR_CORDOVA_COMPAT_VERSION_IOS`
  and/or `METEOR_CORDOVA_COMPAT_VERSION_ANDROID` environment variables.
  [PR #8581](https://github.com/meteor/meteor/pull/8581)

* Modules in `node_modules` directories will no longer automatically have
  access to the `Buffer` polyfill on the client, since that polyfill
  contributed more than 22KB of minified JavaScript to the client bundle,
  and was rarely used. If you really need the Buffer API on the client,
  you should now obtain it explicitly with `require("buffer").Buffer`.
  [Issue #8645](https://github.com/meteor/meteor/issues/8645).

* Packages in `node_modules` directories are now considered non-portable
  (and thus may be automatically rebuilt for the current architecture), if
  their `package.json` files contain any of the following install hooks:
  `install`, `preinstall`, or `postinstall`. Previously, a package was
  considered non-portable only if it contained any `.node` binary modules.
  [Issue #8225](https://github.com/meteor/meteor/issues/8225)

## v1.4.4.3, 2017-05-22

* Node has been upgraded to version 4.8.3.

* A bug in checking body lengths of HTTP responses that was affecting
  Galaxy deploys has been fixed.
  [PR #8709](https://github.com/meteor/meteor/pull/8709).

## v1.4.4.2, 2017-05-02

* Node has been upgraded to version 4.8.2.

* The `npm` npm package has been upgraded to version 4.5.0.
  Note that when using npm `scripts` there has been a change regarding
  what happens when `SIGINT` (Ctrl-C) is received.  Read more
  [here](https://github.com/npm/npm/releases/tag/v4.5.0).

* Fix a regression which prevented us from displaying a helpful banner when
  running `meteor debug` because of a change in Node.js.

* Update `node-inspector` npm to 1.1.1, fixing a problem encountered when trying
  to press "Enter" in the inspector console.
  [Issue #8469](https://github.com/meteor/meteor/issues/8469)

* The `email` package has had its `mailcomposer` npm package swapped with
  a Node 4 fork of `nodemailer` due to its ability to support connection pooling
  in a similar fashion as the original `mailcomposer`.
  [Issue #8591](https://github.com/meteor/meteor/issues/8591)
  [PR #8605](https://github.com/meteor/meteor/pull/8605)

    > Note: The `MAIL_URL` should be configured with a scheme which matches the
    > protocol desired by your e-mail vendor/mail-transport agent.  For
    > encrypted connections (typically listening on port 465), this means
    > using `smtps://`.  Unencrypted connections or those secured through
    > a `STARTTLS` connection upgrade (typically using port 587 and sometimes
    > port 25) should continue to use `smtp://`.  TLS/SSL will be automatically
    > enabled if the mail provider supports it.

* A new `Tracker.inFlush()` has been added to provide a global Tracker
  "flushing" state.
  [PR #8565](https://github.com/meteor/meteor/pull/8565).

* The `meteor-babel` npm package has been upgraded to version 0.20.1, and
  the `reify` npm package has been upgraded to version 0.7.4, fixing
  [issue #8595](https://github.com/meteor/meteor/issues/8595).
  (This was fixed between full Meteor releases, but is being mentioned here.)

## v1.4.4.1, 2017-04-07

* A change in Meteor 1.4.4 to remove "garbage" directories asynchronously
  in `files.renameDirAlmostAtomically` had unintended consequences for
  rebuilding some npm packages, so that change was reverted, and those
  directories are now removed before `files.renameDirAlmostAtomically`
  returns. [PR #8574](https://github.com/meteor/meteor/pull/8574)

## v1.4.4, 2017-04-07

* Node has been upgraded to version 4.8.1.

* The `npm` npm package has been upgraded to version 4.4.4.
  It should be noted that this version reduces extra noise
  previously included in some npm errors.

* The `node-gyp` npm package has been upgraded to 3.6.0 which
  adds support for VS2017 on Windows.

* The `node-pre-gyp` npm package has been updated to 0.6.34.

* Thanks to the outstanding efforts of @sethmurphy18, the `minifier-js`
  package now uses [Babili](https://github.com/babel/babili) instead of
  [UglifyJS](https://github.com/mishoo/UglifyJS2), resolving numerous
  long-standing bugs due to UglifyJS's poor support for ES2015+ syntax.
  [Issue #8378](https://github.com/meteor/meteor/issues/8378)
  [PR #8397](https://github.com/meteor/meteor/pull/8397)

* The `meteor-babel` npm package has been upgraded to version 0.19.1, and
  `reify` has been upgraded to version 0.6.6, fixing several subtle bugs
  introduced by Meteor 1.4.3 (see below), including
  [issue #8461](https://github.com/meteor/meteor/issues/8461).

* The Reify module compiler is now a Babel plugin, making it possible for
  other custom Babel plugins configured in `.babelrc` or `package.json`
  files to run before Reify, fixing bugs that resulted from running Reify
  before other plugins in Meteor 1.4.3.
  [Issue #8399](https://github.com/meteor/meteor/issues/8399)
  [Issue #8422](https://github.com/meteor/meteor/issues/8422)
  [`meteor-babel` issue #13](https://github.com/meteor/babel/issues/13)

* Two new `export ... from ...` syntax extensions are now supported:
  ```js
  export * as namespace from "./module"
  export def from "./module"
  ```
  Read the ECMA262 proposals here:
  * https://github.com/leebyron/ecmascript-export-ns-from
  * https://github.com/leebyron/ecmascript-export-default-from

* When `Meteor.call` is used on the server to invoke a method that
  returns a `Promise` object, the result will no longer be the `Promise`
  object, but the resolved value of the `Promise`.
  [Issue #8367](https://github.com/meteor/meteor/issues/8367)

> Note: if you actually want a `Promise` when calling `Meteor.call` or
  `Meteor.apply` on the server, use `Meteor.callAsync` and/or
  `Meteor.applyAsync` instead.
  [Issue #8367](https://github.com/meteor/meteor/issues/8367),
  https://github.com/meteor/meteor/commit/0cbd25111d1249a61ca7adce23fad5215408c821

* The `mailcomposer` and `smtp-connection` npms have been updated to resolve an
  issue with the encoding of long header lines.
  [Issue #8425](https://github.com/meteor/meteor/issues/8425)
  [PR #8495](https://github.com/meteor/meteor/pull/8495)

* `Accounts.config` now supports an `ambiguousErrorMessages` option which
  enabled generalization of messages produced by the `accounts-*` packages.
  [PR #8520](https://github.com/meteor/meteor/pull/8520)

* A bug which caused account enrollment tokens to be deleted too soon was fixed.
  [Issue #8218](https://github.com/meteor/meteor/issues/8218)
  [PR #8474](https://github.com/meteor/meteor/pull/8474)

* On Windows, bundles built during `meteor build` or `meteor deploy` will
  maintain the executable bit for commands installed in the
  `node_modules\.bin` directory.
  [PR #8503](https://github.com/meteor/meteor/pull/8503)

* On Windows, the upgrades to Node.js, `npm` and `mongodb` are now in-sync with
  other archs again after being mistakenly overlooked in 1.4.3.2.  An admin
  script enhancement has been applied to prevent this from happening again.
  [PR #8505](https://github.com/meteor/meteor/pull/8505)

## v1.4.3.2, 2017-03-14

* Node has been upgraded to version 4.8.0.

* The `npm` npm package has been upgraded to version 4.3.0.

* The `node-gyp` npm package has been upgraded to 3.5.0.

* The `node-pre-gyp` npm package has been updated to 0.6.33.

* The bundled version of MongoDB used by `meteor run` in development
  has been upgraded to 3.2.12.

* The `mongodb` npm package used by the `npm-mongo` Meteor package has
  been updated to version 2.2.24.
  [PR #8453](https://github.com/meteor/meteor/pull/8453)
  [Issue #8449](https://github.com/meteor/meteor/issues/8449)

* The `check` package has had its copy of `jQuery.isPlainObject`
  updated to a newer implementation to resolve an issue where the
  `nodeType` property of an object couldn't be checked, fixing
  [#7354](https://github.com/meteor/meteor/issues/7354).

* The `standard-minifier-js` and `minifier-js` packages now have improved
  error capturing to provide more information on otherwise unhelpful errors
  thrown when UglifyJS encounters ECMAScript grammar it is not familiar with.
  [#8414](https://github.com/meteor/meteor/pull/8414)

* Similar in behavior to `Meteor.loggingIn()`, `accounts-base` now offers a
  reactive `Meteor.loggingOut()` method (and related Blaze helpers,
  `loggingOut` and `loggingInOrOut`).
  [PR #8271](https://github.com/meteor/meteor/pull/8271)
  [Issue #1331](https://github.com/meteor/meteor/issues/1331)
  [Issue #769](https://github.com/meteor/meteor/issues/769)

* Using `length` as a selector field name and with a `Number` as a value
  in a `Mongo.Collection` transformation will no longer cause odd results.
  [#8329](https://github.com/meteor/meteor/issues/8329).

* `observe-sequence` (and thus Blaze) now properly supports `Array`s which were
  created in a vm or across frame boundaries, even if they were sub-classed.
  [Issue #8160](https://github.com/meteor/meteor/issues/8160)
  [PR #8401](https://github.com/meteor/meteor/pull/8401)

* Minimongo now supports `$bitsAllClear`, `$bitsAllSet`, `$bitsAnySet` and
  `$bitsAnyClear`.
  [#8350](https://github.com/meteor/meteor/pull/8350)

* A new [Development.md](Development.md) document has been created to provide
  an easier path for developers looking to make contributions to Meteor Core
  (that is, the `meteor` tool itself) along with plenty of helpful reminders
  for those that have already done so!
  [#8267](https://github.com/meteor/meteor/pull/8267)

* The suggestion to add a `{oauth-service}-config-ui` package will no longer be
  made on the console if `service-configuration` package is already installed.
  [Issue #8366](https://github.com/meteor/meteor/issues/8366)
  [PR #8429](https://github.com/meteor/meteor/pull/8429)

* `Meteor.apply`'s `throwStubExceptions` option is now properly documented in
  the documentation whereas it was previously only mentioned in the Guide.
  [Issue #8435](https://github.com/meteor/meteor/issues/8435)
  [PR #8443](https://github.com/meteor/meteor/pull/8443)

* `DDPRateLimiter.addRule` now accepts a callback which will be executed after
  a rule is executed, allowing additional actions to be taken if necessary.
  [Issue #5541](https://github.com/meteor/meteor/issues/5541)
  [PR #8237](https://github.com/meteor/meteor/pull/8237)

* `jquery` is no longer a dependency of the `http` package.
  [#8389](https://github.com/meteor/meteor/pull/8389)

* `jquery` is no longer in the default package list after running
  `meteor create`, however is still available thanks to `blaze-html-templates`.
  If you still require jQuery, the recommended approach is to install it from
  npm with `meteor npm install --save jquery` and then `import`-ing it into your
  application.
  [#8388](https://github.com/meteor/meteor/pull/8388)

* The `shell-server` package (i.e. `meteor shell`) has been updated to more
  gracefully handle recoverable errors (such as `SyntaxError`s) in the same
  fashion as the Node REPL.
  [Issue #8290](https://github.com/meteor/meteor/issues/8290)
  [PR #8446](https://github.com/meteor/meteor/pull/8446)

* The `webapp` package now reveals a `WebApp.connectApp` to make it easier to
  provide custom error middleware.
  [#8403](https://github.com/meteor/meteor/pull/8403)

* The `meteor update --all-packages` command has been properly documented in
  command-line help (i.e. `meteor update --help`).
  [PR #8431](https://github.com/meteor/meteor/pull/8431)
  [Issue #8154](https://github.com/meteor/meteor/issues/8154)

* Syntax errors encountered while scanning `package.json` files for binary
  dependencies are now safely and silently ignored.
  [Issue #8427](https://github.com/meteor/meteor/issues/8427)
  [PR #8468](https://github.com/meteor/meteor/pull/8468)

## v1.4.3.1, 2017-02-14

* The `meteor-babel` npm package has been upgraded to version 0.14.4,
  fixing [#8349](https://github.com/meteor/meteor/issues/8349).

* The `reify` npm package has been upgraded to version 0.4.9.

* Partial `npm-shrinkwrap.json` files are now disregarded when
  (re)installing npm dependencies of Meteor packages, fixing
  [#8349](https://github.com/meteor/meteor/issues/8349). Further
  discussion of the new `npm` behavior can be found
  [here](https://github.com/npm/npm/blob/latest/CHANGELOG.md#no-more-partial-shrinkwraps-breaking).

## v1.4.3, 2017-02-13

* Versions of Meteor [core
  packages](https://github.com/meteor/meteor/tree/release-1.4.3/packages)
  are once again constrained by the current Meteor release.

> Before Meteor 1.4, the current release dictated the exact version of
  every installed core package, which meant newer core packages could not
  be installed without publishing a new Meteor release. In order to
  support incremental development of core packages, Meteor 1.4 removed all
  release-based constraints on core package versions
  ([#7084](https://github.com/meteor/meteor/pull/7084)). Now, in Meteor
  1.4.3, core package versions must remain patch-compatible with the
  versions they had when the Meteor release was published. This middle
  ground restores meaning to Meteor releases, yet still permits patch
  updates to core packages.

* The `cordova-lib` npm package has been updated to 6.4.0, along with
  cordova-android (6.1.1) and cordova-ios (4.3.0), and various plugins.
  [#8239](https://github.com/meteor/meteor/pull/8239)

* The `coffeescript` Meteor package has been moved from
  `packages/coffeescript` to `packages/non-core/coffeescript`, so that it
  will not be subject to the constraints described above.

* CoffeeScript source maps should be now be working properly in development.
  [#8298](https://github.com/meteor/meteor/pull/8298)

* The individual account "service" packages (`facebook`, `google`, `twitter`,
  `github`, `meteor-developer`, `meetup` and `weibo`) have been split into:
  - `<service>-oauth` (which interfaces with the `<service>` directly) and
  - `<service>-config-ui` (the Blaze configuration templates for `accounts-ui`)

  This means you can now use `accounts-<service>` without needing Blaze.

  If you are using `accounts-ui` and `accounts-<service>`, you will probably
  need to install the `<service>-config-ui` package if you want to configure it
  using the Accounts UI.

  - [Issue #7715](https://github.com/meteor/meteor/issues/7715)
  - [PR(`facebook`) #7728](https://github.com/meteor/meteor/pull/7728)
  - [PR(`google`) #8275](https://github.com/meteor/meteor/pull/8275)
  - [PR(`twitter`) #8283](https://github.com/meteor/meteor/pull/8283)
  - [PR(`github`) #8303](https://github.com/meteor/meteor/pull/8303)
  - [PR(`meteor-developer`) #8305](https://github.com/meteor/meteor/pull/8305)
  - [PR(`meetup`) #8321](https://github.com/meteor/meteor/pull/8321)
  - [PR(`weibo`) #8302](https://github.com/meteor/meteor/pull/8302)

* The `url` and `http` packages now encode to a less error-prone
  format which more closely resembles that used by PHP, Ruby, `jQuery.param`
  and others. `Object`s and `Array`s can now be encoded, however, if you have
  previously relied on `Array`s passed as `params` being simply `join`-ed with
  commas, you may need to adjust your `HTTP.call` implementations.
  [#8261](https://github.com/meteor/meteor/pull/8261) and
  [#8342](https://github.com/meteor/meteor/pull/8342).

* The `npm` npm package is still at version 4.1.2 (as it was when Meteor
  1.4.3 was originally published), even though `npm` was downgraded to
  3.10.9 in Meteor 1.4.2.7.

* The `meteor-babel` npm package has been upgraded to version 0.14.3,
  fixing [#8021](https://github.com/meteor/meteor/issues/8021) and
  [#7662](https://github.com/meteor/meteor/issues/7662).

* The `reify` npm package has been upgraded to 0.4.7.

* Added support for frame-ancestors CSP option in browser-policy.
  [#7970](https://github.com/meteor/meteor/pull/7970)

* You can now use autoprefixer with stylus files added via packages.
  [#7727](https://github.com/meteor/meteor/pull/7727)

* Restored [#8213](https://github.com/meteor/meteor/pull/8213)
  after those changes were reverted in
  [v1.4.2.5](https://github.com/meteor/meteor/blob/devel/History.md#v1425).

* npm dependencies of Meteor packages will now be automatically rebuilt if
  the npm package's `package.json` file has "scripts" section containing a
  `preinstall`, `install`, or `postinstall` command, as well as when the
  npm package contains any `.node` files. Discussion
  [here](https://github.com/meteor/meteor/issues/8225#issuecomment-275044900).

* The `meteor create` command now runs `meteor npm install` automatically
  to install dependencies specified in the default `package.json` file.
  [#8108](https://github.com/meteor/meteor/pull/8108)

## v1.4.2.7, 2017-02-13

* The `npm` npm package has been *downgraded* from version 4.1.2 back to
  version 3.10.9, reverting the upgrade in Meteor 1.4.2.4.

## v1.4.2.6, 2017-02-08

* Fixed a critical [bug](https://github.com/meteor/meteor/issues/8325)
  that was introduced by the fix for
  [Issue #8136](https://github.com/meteor/meteor/issues/8136), which
  caused some npm packages in nested `node_modules` directories to be
  omitted from bundles produced by `meteor build` and `meteor deploy`.

## v1.4.2.5, 2017-02-03

* Reverted [#8213](https://github.com/meteor/meteor/pull/8213) as the
  change was deemed too significant for this release.

> Note: The decision to revert the above change was made late in the
  Meteor 1.4.2.4 release process, before it was ever recommended but too
  late in the process to avoid the additional increment of the version number.
  See [#8311](https://github.com/meteor/meteor/pull/8311) for additional
  information. This change will still be released in an upcoming version
  of Meteor with a more seamless upgrade.

## v1.4.2.4, 2017-02-02

* Node has been upgraded to version 4.7.3.

* The `npm` npm package has been upgraded from version 3.10.9 to 4.1.2.

> Note: This change was later deemed too substantial for a point release
  and was reverted in Meteor 1.4.2.7.

* Fix for [Issue #8136](https://github.com/meteor/meteor/issues/8136).

* Fix for [Issue #8222](https://github.com/meteor/meteor/issues/8222).

* Fix for [Issue #7849](https://github.com/meteor/meteor/issues/7849).

* The version of 7-zip included in the Windows dev bundle has been
  upgraded from 1602 to 1604 in an attempt to mitigate
  [Issue #7688](https://github.com/meteor/meteor/issues/7688).

* The `"main"` field of `package.json` modules will no longer be
  overwritten with the value of the optional `"browser"` field, now that
  the `install` npm package can make sense of the `"browser"` field at
  runtime. If you experience module resolution failures on the client
  after updating Meteor, make sure you've updated the `modules-runtime`
  Meteor package to at least version 0.7.8.
  [#8213](https://github.com/meteor/meteor/pull/8213)

## v1.4.2.3, 2016-11-17

* Style improvements for `meteor create --full`.
  [#8045](https://github.com/meteor/meteor/pull/8045)

> Note: Meteor 1.4.2.2 was finalized before
  [#8045](https://github.com/meteor/meteor/pull/8045) was merged, but
  those changes were [deemed important
  enough](https://github.com/meteor/meteor/pull/8044#issuecomment-260913739)
  to skip recommending 1.4.2.2 and instead immediately release 1.4.2.3.

## v1.4.2.2, 2016-11-15

* Node has been upgraded to version 4.6.2.

* `meteor create` now has a new `--full` option, which generates an larger app,
  demonstrating development techniques highlighted in the
  [Meteor Guide](http://guide.meteor.com)

  [Issue #6974](https://github.com/meteor/meteor/issues/6974)
  [PR #7807](https://github.com/meteor/meteor/pull/7807)

* Minimongo now supports `$min`, `$max` and partially supports `$currentDate`.

  [Issue #7857](https://github.com/meteor/meteor/issues/7857)
  [PR #7858](https://github.com/meteor/meteor/pull/7858)

* Fix for [Issue #5676](https://github.com/meteor/meteor/issues/5676)
  [PR #7968](https://github.com/meteor/meteor/pull/7968)

* It is now possible for packages to specify a *lazy* main module:
  ```js
  Package.onUse(function (api) {
    api.mainModule("client.js", "client", { lazy: true });
  });
  ```
  This means the `client.js` module will not be evaluated during app
  startup unless/until another module imports it, and will not even be
  included in the client bundle if no importing code is found. **Note 1:**
  packages with lazy main modules cannot use `api.export` to export global
  symbols to other packages/apps. **Note 2:** packages with lazy main
  modules should be restricted to Meteor 1.4.2.2 or later via
  `api.versionsFrom("1.4.2.2")`, since older versions of Meteor cannot
  import lazy main modules using `import "meteor/<package name>"` but must
  explicitly name the module: `import "meteor/<package name>/client.js"`.

## v1.4.2.1, 2016-11-08

* Installing the `babel-runtime` npm package in your application
  `node_modules` directory is now required for most Babel-transformed code
  to work, as the Meteor `babel-runtime` package no longer attempts to
  provide custom implementations of Babel helper functions. To install
  the `babel-runtime` package, simply run the command
  ```sh
  meteor npm install --save babel-runtime
  ```
  in any Meteor application directory. The Meteor `babel-runtime` package
  version has been bumped to 1.0.0 to reflect this major change.
  [#7995](https://github.com/meteor/meteor/pull/7995)

* File system operations performed by the command-line tool no longer use
  fibers unless the `METEOR_DISABLE_FS_FIBERS` environment variable is
  explicitly set to a falsy value. For larger apps, this change results in
  significant build performance improvements due to the creation of fewer
  fibers and the avoidance of unnecessary asyncronous delays.
  https://github.com/meteor/meteor/pull/7975/commits/ca4baed90ae0675e55c93976411d4ed91f12dd63

* Running Meteor as `root` is still discouraged, and results in a fatal
  error by default, but the `--allow-superuser` flag now works as claimed.
  [#7959](https://github.com/meteor/meteor/issues/7959)

* The `dev_bundle\python\python.exe` executable has been restored to the
  Windows dev bundle, which may help with `meteor npm rebuild` commands.
  [#7960](https://github.com/meteor/meteor/issues/7960)

* Changes within linked npm packages now trigger a partial rebuild,
  whereas previously (in 1.4.2) they were ignored.
  [#7978](https://github.com/meteor/meteor/issues/7978)

* Miscellaneous fixed bugs:
  [#2876](https://github.com/meteor/meteor/issues/2876)
  [#7154](https://github.com/meteor/meteor/issues/7154)
  [#7956](https://github.com/meteor/meteor/issues/7956)
  [#7974](https://github.com/meteor/meteor/issues/7974)
  [#7999](https://github.com/meteor/meteor/issues/7999)
  [#8005](https://github.com/meteor/meteor/issues/8005)
  [#8007](https://github.com/meteor/meteor/issues/8007)

## v1.4.2, 2016-10-25

* This release implements a number of rebuild performance optimizations.
  As you edit files in development, the server should restart and rebuild
  much more quickly, especially if you have many `node_modules` files.
  See https://github.com/meteor/meteor/pull/7668 for more details.

> Note: the `METEOR_PROFILE` environment variable now provides data for
  server startup time as well as build time, which should make it easier
  to tell which of your packages are responsible for slow startup times.
  Please include the output of `METEOR_PROFILE=10 meteor run` with any
  GitHub issue about rebuild performance.

* `npm` has been upgraded to version 3.10.9.

* The `cordova-lib` npm package has been updated to 6.3.1, along with
  cordova-android (5.2.2) and cordova-ios (4.2.1), and various plugins.

* The `node-pre-gyp` npm package has been updated to 0.6.30.

* The `lru-cache` npm package has been updated to 4.0.1.

* The `meteor-promise` npm package has been updated to 0.8.0 for better
  asynchronous stack traces.

* The `meteor` tool is now prevented from running as `root` as this is
  not recommended and can cause issues with permissions.  In some environments,
  (e.g. Docker), it may still be desired to run as `root` and this can be
  permitted by passing `--unsafe-perm` to the `meteor` command.
  [#7821](https://github.com/meteor/meteor/pull/7821)

* Blaze-related packages have been extracted to
  [`meteor/blaze`](https://github.com/meteor/blaze), and the main
  [`meteor/meteor`](https://github.com/meteor/meteor) repository now
  refers to them via git submodules (see
  [#7633](https://github.com/meteor/meteor/pull/7633)).
  When running `meteor` from a checkout, you must now update these
  submodules by running
  ```sh
  git submodule update --init --recursive
  ```
  in the root directory of your `meteor` checkout.

* Accounts.forgotPassword and .verifyEmail no longer throw errors if callback is provided. [Issue #5664](https://github.com/meteor/meteor/issues/5664) [Origin PR #5681](https://github.com/meteor/meteor/pull/5681) [Merged PR](https://github.com/meteor/meteor/pull/7117)

* The default content security policy (CSP) for Cordova now includes `ws:`
  and `wss:` WebSocket protocols.
  [#7774](https://github.com/meteor/meteor/pull/7774)

* `meteor npm` commands are now configured to use `dev_bundle/.npm` as the
  npm cache directory by default, which should make npm commands less
  sensitive to non-reproducible factors in the external environment.
  https://github.com/meteor/meteor/pull/7668/commits/3313180a6ff33ee63602f7592a9506012029e919

* The `meteor test` command now supports the `--no-release-check` flag.
  https://github.com/meteor/meteor/pull/7668/commits/7097f78926f331fb9e70a06300ce1711adae2850

* JavaScript module bundles on the server no longer include transitive
  `node_modules` dependencies, since those dependencies can be evaluated
  directly by Node. This optimization should improve server rebuild times
  for apps and packages with large `node_modules` directories.
  https://github.com/meteor/meteor/pull/7668/commits/03c5346873849151cecc3e00606c6e5aa13b3bbc

* The `standard-minifier-css` package now does basic caching for the
  expensive `mergeCss` function.
  https://github.com/meteor/meteor/pull/7668/commits/bfa67337dda1e90610830611fd99dcb1bd44846a

* The `coffeescript` package now natively supports `import` and `export`
  declarations. [#7818](https://github.com/meteor/meteor/pull/7818)

* Due to changes in how Cordova generates version numbers for iOS and Android
  apps, you may experience issues with apps updating on user devices.  To avoid
  this, consider managing the `buildNumber` manually using
  `App.info('buildNumber', 'XXX');` in `mobile-config.js`. There are additional
  considerations if you have been setting `android:versionCode` or
  `ios-CFBundleVersion`.  See
  [#7205](https://github.com/meteor/meteor/issues/7205) and
  [#6978](https://github.com/meteor/meteor/issues/6978) for more information.

## v1.4.1.3, 2016-10-21

* Node has been updated to version 4.6.1:
  https://nodejs.org/en/blog/release/v4.6.1/

* The `mongodb` npm package used by the `npm-mongo` Meteor package has
  been updated to version 2.2.11.
  [#7780](https://github.com/meteor/meteor/pull/7780)

* The `fibers` npm package has been upgraded to version 1.0.15.

* Running Meteor with a different `--port` will now automatically
  reconfigure the Mongo replica set when using the WiredTiger storage
  engine, instead of failing to start Mongo.
  [#7840](https://github.com/meteor/meteor/pull/7840).

* When the Meteor development server shuts down, it now attempts to kill
  the `mongod` process it spawned, in addition to killing any running
  `mongod` processes when the server first starts up.
  https://github.com/meteor/meteor/pull/7668/commits/295d3d5678228f06ee0ab6c0d60139849a0ea192

* The `meteor <command> ...` syntax will now work for any command
  installed in `dev_bundle/bin`, except for Meteor's own commands.

* Incomplete package downloads will now fail (and be retried several
  times) instead of silently succeeding, which was the cause of the
  dreaded `Error: ENOENT: no such file or directory, open... os.json`
  error. [#7806](https://github.com/meteor/meteor/issues/7806)

## v1.4.1.2, 2016-10-04

* Node has been upgraded to version 4.6.0, a recommended security release:
  https://nodejs.org/en/blog/release/v4.6.0/

* `npm` has been upgraded to version 3.10.8.

## v1.4.1.1, 2016-08-24

* Update the version of our Node MongoDB driver to 2.2.8 to fix a bug in
  reconnection logic, leading to some `update` and `remove` commands being
  treated as `insert`s. [#7594](https://github.com/meteor/meteor/issues/7594)

## v1.4.1, 2016-08-18

* Node has been upgraded to 4.5.0.

* `npm` has been upgraded to 3.10.6.

* The `meteor publish-for-arch` command is no longer necessary when
  publishing Meteor packages with binary npm dependencies. Instead, binary
  dependencies will be rebuilt automatically on the installation side.
  Meteor package authors are not responsible for failures due to compiler
  toolchain misconfiguration, and any compilation problems with the
  underlying npm packages should be taken up with the authors of those
  packages. That said, if a Meteor package author really needs or wants to
  continue using `meteor publish-for-arch`, she should publish her package
  using an older release: e.g. `meteor --release 1.4 publish`.
  [#7608](https://github.com/meteor/meteor/pull/7608)

* The `.meteor-last-rebuild-version.json` files that determine if a binary
  npm package needs to be rebuilt now include more information from the
  `process` object, namely `process.{platform,arch,versions}` instead of
  just `process.versions`. Note also that the comparison of versions now
  ignores differences in patch versions, to avoid needless rebuilds.

* The `npm-bcrypt` package now uses a pure-JavaScript implementation by
  default, but will prefer the native `bcrypt` implementation if it is
  installed in the application's `node_modules` directory. In other words,
  run `meteor install --save bcrypt` in your application if you need or
  want to use the native implementation of `bcrypt`.
  [#7595](https://github.com/meteor/meteor/pull/7595)

* After Meteor packages are downloaded from Atmosphere, they will now be
  extracted using native `tar` or `7z.exe` on Windows, instead of the
  https://www.npmjs.com/package/tar library, for a significant performance
  improvement. [#7457](https://github.com/meteor/meteor/pull/7457)

* The npm `tar` package has been upgraded to 2.2.1, though it is now only
  used as a fallback after native `tar` and/or `7z.exe`.

* The progress indicator now distinguishes between downloading,
  extracting, and loading newly-installed Meteor packages, instead of
  lumping all of that work into a "downloading" status message.

* Background Meteor updates will no longer modify the `~/.meteor/meteor`
  symbolic link (or `AppData\Local\.meteor\meteor.bat` on Windows).
  Instead, developers must explicitly type `meteor update` to begin using
  a new version of the `meteor` script.

* Password Reset tokens now expire (after 3 days by default -- can be modified via `Accounts.config({ passwordResetTokenExpirationInDays: ...}`). [PR #7534](https://github.com/meteor/meteor/pull/7534)

* The `google` package now uses the `email` scope as a mandatory field instead
  of the `profile` scope. The `profile` scope is still added by default if the
  `requestPermissions` option is not specified to maintain backward
  compatibility, but it is now possible to pass an empty array to
  `requestPermissions` in order to only request the `email` scope, which
  reduces the amount of permissions requested from the user in the Google
  popup. [PR #6975](https://github.com/meteor/meteor/pull/6975)

* Added `Facebook.handleAuthFromAccessToken` in the case where you get the FB
  accessToken in some out-of-band way. [PR #7550](https://github.com/meteor/meteor/pull/7550)

* `Accounts.onLogout` gets `{ user, connection }` context in a similar fashion
  to `Accounts.onLogin`. [Issue #7397](https://github.com/meteor/meteor/issues/7397) [PR #7433](https://github.com/meteor/meteor/pull/7433)

* The `node-gyp` and `node-pre-gyp` tools will now be installed in
  `bundle/programs/server/node_modules`, to assist with rebuilding binary
  npm packages when deploying an app to Galaxy or elsewhere.
  [#7571](https://github.com/meteor/meteor/pull/7571)

* The `standard-minifier-{js,css}` packages no longer minify .js or .css
  files on the server. [#7572](https://github.com/meteor/meteor/pull/7572)

* Multi-line input to `meteor shell`, which was broken by changes to the
  `repl` module in Node 4, works again.
  [#7562](https://github.com/meteor/meteor/pull/7562)

* The implementation of the command-line `meteor` tool now forbids
  misbehaving polyfill libraries from overwriting `global.Promise`.
  [#7569](https://github.com/meteor/meteor/pull/7569)

* The `oauth-encryption` package no longer depends on the
  `npm-node-aes-gcm` package (or any special npm packages), because the
  Node 4 `crypto` library natively supports the `aes-128-gcm` algorithm.
  [#7548](https://github.com/meteor/meteor/pull/7548)

* The server-side component of the `meteor shell` command has been moved
  into a Meteor package, so that it can be developed independently from
  the Meteor release process, thanks to version unpinning.
  [#7624](https://github.com/meteor/meteor/pull/7624)

* The `meteor shell` command now works when running `meteor test`.

* The `meteor debug` command no longer pauses at the first statement
  in the Node process, yet still reliably stops at custom breakpoints
  it encounters later.

* The `meteor-babel` package has been upgraded to 0.12.0.

* The `meteor-ecmascript-runtime` package has been upgraded to 0.2.9, to
  support several additional [stage 4
  proposals](https://github.com/meteor/ecmascript-runtime/pull/4).

* A bug that prevented @-scoped npm packages from getting bundled for
  deployed apps has been fixed.
  [#7609](https://github.com/meteor/meteor/pull/7609).

* The `meteor update` command now supports an `--all-packages` flag to
  update all packages (including indirect dependencies) to their latest
  compatible versions, similar to passing the names of all your packages
  to the `meteor update` command.
  [#7653](https://github.com/meteor/meteor/pull/7653)

* Background release updates can now be disabled by invoking either
  `meteor --no-release-check` or `METEOR_NO_RELEASE_CHECK=1 meteor`.
  [#7445](https://github.com/meteor/meteor/pull/7445)

## v1.4.0.1, 2016-07-29

* Fix issue with the 1.4 tool springboarding to older releases (see [Issue #7491](https://github.com/meteor/meteor/issues/7491))

* Fix issue with running in development on Linux 32bit [Issue #7511](https://github.com/meteor/meteor/issues/7511)

## v1.4, 2016-07-25

* Node has been upgraded to 4.4.7.

* The `meteor-babel` npm package has been upgraded to 0.11.7.

* The `reify` npm package has been upgraded to 0.3.6.

* The `bcrypt` npm package has been upgraded to 0.8.7.

* Nested `import` declarations are now enabled for package code as well as
  application code. 699cf1f38e9b2a074169515d23983f74148c7223

* Meteor has been upgraded to support Mongo 3.2 by default (the bundled version
  used by `meteor run` has been upgraded). Internally it now uses the 2.2.4
  version of the `mongodb` npm driver, and has been tested against at Mongo 3.2
  server. [Issue #6957](https://github.com/meteor/meteor/issues/6957)

  Mongo 3.2 defaults to the new WiredTiger storage engine. You can update your
  database following the instructions here:
  https://docs.mongodb.com/v3.0/release-notes/3.0-upgrade/.
  In development, you can also just use `meteor reset` to remove your old
  database, and Meteor will create a new WiredTiger database for you. The Mongo
  driver will continue to work with the old MMAPv1 storage engine however.

  The new version of the Mongo driver has been tested with MongoDB versions from
  2.6 up. Mongo 2.4 has now reached end-of-life
  (https://www.mongodb.com/support-policy), and is no longer supported.

  If you are setting `MONGO_OPLOG_URL`, especially in production, ensure you are
  passing in the `replicaSet` argument (see [#7450]
    (https://github.com/meteor/meteor/issues/7450))

* Custom Mongo options can now be specified using the
  `Mongo.setConnectionOptions(options)` API.
  [#7277](https://github.com/meteor/meteor/pull/7277)

* On the server, cursor.count() now takes a single argument `applySkipLimit`
  (see the corresponding [Mongo documentation]
    (http://mongodb.github.io/node-mongodb-native/2.1/api/Cursor.html#count))

* Fix for regression caused by #5837 which incorrectly rewrote
  network-path references (e.g. `//domain.com/image.gif`) in CSS URLs.
  [#7416](https://github.com/meteor/meteor/issues/7416)
* Added Angular2 boilerplate example [#7364](https://github.com/meteor/meteor/pull/7363)

## v1.3.5.1, 2016-07-18

* This release fixed a small bug in 1.3.5 that prevented updating apps
  whose `.meteor/release` files refer to releases no longer installed in
  `~/.meteor/packages/meteor-tool`. [576468eae8d8dd7c1fe2fa381ac51dee5cb792cd](https://github.com/meteor/meteor/commit/576468eae8d8dd7c1fe2fa381ac51dee5cb792cd)

## v1.3.5, 2016-07-16

* Failed Meteor package downloads are now automatically resumed from the
  point of failure, up to ten times, with a five-second delay between
  attempts. [#7399](https://github.com/meteor/meteor/pull/7399)

* If an app has no `package.json` file, all packages in `node_modules`
  will be built into the production bundle. In other words, make sure you
  have a `package.json` file if you want to benefit from `devDependencies`
  pruning. [7b2193188fc9e297eefc841ce6035825164f0684](https://github.com/meteor/meteor/commit/7b2193188fc9e297eefc841ce6035825164f0684)

* Binary npm dependencies of compiler plugins are now automatically
  rebuilt when Node/V8 versions change.
  [#7297](https://github.com/meteor/meteor/issues/7297)

* Because `.meteor/local` is where purely local information should be
  stored, the `.meteor/dev_bundle` link has been renamed to
  `.meteor/local/dev_bundle`.

* The `.meteor/local/dev_bundle` link now corresponds exactly to
  `.meteor/release` even when an app is using an older version of
  Meteor. d732c2e649794f350238d515153f7fb71969c526

* When recompiling binary npm packages, the `npm rebuild` command now
  receives the flags `--update-binary` and `--no-bin-links`, in addition
  to respecting the `$METEOR_NPM_REBUILD_FLAGS` environment variable.
  [#7401](https://github.com/meteor/meteor/issues/7401)

* The last solution found by the package version constraint solver is now
  stored in `.meteor/local/resolver-result-cache.json` so that it need not
  be recomputed every time Meteor starts up.

* If the `$GYP_MSVS_VERSION` environment variable is not explicitly
  provided to `meteor {node,npm}`, the `node-gyp` tool will infer the
  appropriate version (though it still defaults to "2015").

## v1.3.4.4, 2016-07-10

* Fixed [#7374](https://github.com/meteor/meteor/issues/7374).

* The default loglevel for internal `npm` commands (e.g., those related to
  `Npm.depends`) has been set to "error" instead of "warn". Note that this
  change does not affect `meteor npm ...` commands, which can be easily
  configured using `.npmrc` files or command-line flags.
  [0689cae25a3e0da3615a402cdd0bec94ce8455c8](https://github.com/meteor/meteor/commit/0689cae25a3e0da3615a402cdd0bec94ce8455c8)

## v1.3.4.3, 2016-07-08

* Node has been upgraded to 0.10.46.

* `npm` has been upgraded to 3.10.5.

* The `node-gyp` npm package has been upgraded to 3.4.0.

* The `node-pre-gyp` npm package has been upgraded to 0.6.29.

* The `~/.meteor/meteor` symlink (or `AppData\Local\.meteor\meteor.bat` on
  Windows) will now be updated properly after `meteor update` succeeds. This was
  promised in [v1.3.4.2](https://github.com/meteor/meteor/blob/devel/History.md#v1342)
  but [not fully delivered](https://github.com/meteor/meteor/pull/7369#issue-164569763).

* The `.meteor/dev_bundle` symbolic link introduced in
  [v1.3.4.2](https://github.com/meteor/meteor/blob/devel/History.md#v1342)
  is now updated whenever `.meteor/release` is read.

* The `.meteor/dev_bundle` symbolic link is now ignored by
  `.meteor/.gitignore`.

## v1.3.4.2, 2016-07-07

* The `meteor node` and `meteor npm` commands now respect
  `.meteor/release` when resolving which versions of `node` and `npm` to
  invoke. Note that you must `meteor update` to 1.3.4.2 before this logic
  will take effect, but it will work in all app directories after
  updating, even those pinned to older versions.
  [#7338](https://github.com/meteor/meteor/issues/7338)

* The Meteor installer now has the ability to resume downloads, so
  installing Meteor on a spotty internet connection should be more
  reliable. [#7348](https://github.com/meteor/meteor/pull/7348)

* When running `meteor test`, shared directories are symlinked (or
  junction-linked on Windows) into the temporary test directory, not
  copied, leading to much faster test start times after the initial build.
  The directories: `.meteor/local/{bundler-cache,isopacks,plugin-cache}`

* `App.appendToConfig` allows adding custom tags to config.xml.
  [#7307](https://github.com/meteor/meteor/pull/7307)

* When using `ROOT_URL` with a path, relative CSS URLs are rewriten
  accordingly. [#5837](https://github.com/meteor/meteor/issues/5837)

* Fixed bugs:
  [#7149](https://github.com/meteor/meteor/issues/7149)
  [#7296](https://github.com/meteor/meteor/issues/7296)
  [#7309](https://github.com/meteor/meteor/issues/7309)
  [#7312](https://github.com/meteor/meteor/issues/7312)

## v1.3.4.1, 2016-06-23

* Increased the default HTTP timeout for requests made by the `meteor`
  command-line tool to 60 seconds (previously 30), and [disabled the
  timeout completely for Galaxy
  deploys](https://forums.meteor.com/t/1-3-4-breaks-galaxy-deployment-etimedout/25383/).

* Minor bug fixes: [#7281](https://github.com/meteor/meteor/pull/7281)
  [#7276](https://github.com/meteor/meteor/pull/7276)

## v1.3.4, 2016-06-22

* The version of `npm` used by `meteor npm` and when installing
  `Npm.depends` dependencies of Meteor packages has been upgraded from
  2.15.1 to **3.9.6**, which should lead to much flatter node_modules
  dependency trees.

* The `meteor-babel` npm package has been upgraded to 0.11.6, and is now
  installed using `npm@3.9.6`, fixing bugs arising from Windows path
  limits, such as [#7247](https://github.com/meteor/meteor/issues/7247).

* The `reify` npm package has been upgraded to 0.3.4, fixing
  [#7250](https://github.com/meteor/meteor/issues/7250).

* Thanks to caching improvements for the
  `files.{stat,lstat,readdir,realpath}` methods and
  `PackageSource#_findSources`, development server restart times are no
  longer proportional to the number of files in `node_modules`
  directories. [#7253](https://github.com/meteor/meteor/issues/7253)
  [#7008](https://github.com/meteor/meteor/issues/7008)

* When installed via `InstallMeteor.exe` on Windows, Meteor can now be
  easily uninstalled through the "Programs and Features" control panel.

* HTTP requests made by the `meteor` command-line tool now have a timeout
  of 30 seconds, which can be adjusted by the `$TIMEOUT_SCALE_FACTOR`
  environment variable. [#7143](https://github.com/meteor/meteor/pull/7143)

* The `request` npm dependency of the `http` package has been upgraded
  from 2.53.0 to 2.72.0.

* The `--headless` option is now supported by `meteor test` and
  `meteor test-packages`, in addition to `meteor self-test`.
  [#7245](https://github.com/meteor/meteor/pull/7245)

* Miscellaneous fixed bugs:
  [#7255](https://github.com/meteor/meteor/pull/7255)
  [#7239](https://github.com/meteor/meteor/pull/7239)

## v1.3.3.1, 2016-06-17

* Fixed bugs:
  [#7226](https://github.com/meteor/meteor/pull/7226)
  [#7181](https://github.com/meteor/meteor/pull/7181)
  [#7221](https://github.com/meteor/meteor/pull/7221)
  [#7215](https://github.com/meteor/meteor/pull/7215)
  [#7217](https://github.com/meteor/meteor/pull/7217)

* The `node-aes-gcm` npm package used by `oauth-encryption` has been
  upgraded to 0.1.5. [#7217](https://github.com/meteor/meteor/issues/7217)

* The `reify` module compiler has been upgraded to 0.3.3.

* The `meteor-babel` package has been upgraded to 0.11.4.

* The `pathwatcher` npm package has been upgraded to 6.7.0.

* In CoffeeScript files with raw JavaScript enclosed by backticks, the
  compiled JS will no longer contain `require` calls inserted by Babel.
  [#7226](https://github.com/meteor/meteor/issues/7226)

* Code related to the Velocity testing system has been removed.
  [#7235](https://github.com/meteor/meteor/pull/7235)

* Allow smtps:// in MAIL_URL [#7043](https://github.com/meteor/meteor/pull/7043)

* Adds `Accounts.onLogout()` a hook directly analogous to `Accounts.onLogin()`. [PR #6889](https://github.com/meteor/meteor/pull/6889)

## v1.3.3, 2016-06-10

* Node has been upgraded from 0.10.43 to 0.10.45.

* `npm` has been upgraded from 2.14.22 to 2.15.1.

* The `fibers` package has been upgraded to 1.0.13.

* The `meteor-babel` package has been upgraded to 0.10.9.

* The `meteor-promise` package has been upgraded to 0.7.1, a breaking
  change for code that uses `Promise.denodeify`, `Promise.nodeify`,
  `Function.prototype.async`, or `Function.prototype.asyncApply`, since
  those APIs have been removed.

* Meteor packages with binary npm dependencies are now automatically
  rebuilt using `npm rebuild` whenever the version of Node or V8 changes,
  making it much simpler to use Meteor with different versions of Node.
  5dc51d39ecc9e8e342884f3b4f8a489f734b4352

* `*.min.js` files are no longer minified during the build process.
  [PR #6986](https://github.com/meteor/meteor/pull/6986) [Issue #5363](https://github.com/meteor/meteor/issues/5363)

* You can now pick where the `.meteor/local` directory is created by setting the `METEOR_LOCAL_DIR` environment variable. This lets you run multiple instances of the same Meteor app.
  [PR #6760](https://github.com/meteor/meteor/pull/6760) [Issue #6532](https://github.com/meteor/meteor/issues/6532)

* Allow using authType in Facebook login [PR #5694](https://github.com/meteor/meteor/pull/5694)

* Adds flush() method to Tracker to force recomputation [PR #4710](https://github.com/meteor/meteor/pull/4710)

* Adds `defineMutationMethods` option (default: true) to `new Mongo.Collection` to override default behavior that sets up mutation methods (/collection/[insert|update...]) [PR #5778](https://github.com/meteor/meteor/pull/5778)

* Allow overridding the default warehouse url by specifying `METEOR_WAREHOUSE_URLBASE` [PR #7054](https://github.com/meteor/meteor/pull/7054)

* Allow `_id` in `$setOnInsert` in Minimongo: https://github.com/meteor/meteor/pull/7066

* Added support for `$eq` to Minimongo: https://github.com/meteor/meteor/pull/4235

* Insert a `Date` header into emails by default: https://github.com/meteor/meteor/pull/6916/files

* `meteor test` now supports setting the bind address using `--port IP:PORT` the same as `meteor run` [PR #6964](https://github.com/meteor/meteor/pull/6964) [Issue #6961](https://github.com/meteor/meteor/issues/6961)

* `Meteor.apply` now takes a `noRetry` option to opt-out of automatically retrying non-idempotent methods on connection blips: [PR #6180](https://github.com/meteor/meteor/pull/6180)

* DDP callbacks are now batched on the client side. This means that after a DDP message arrives, the local DDP client will batch changes for a minimum of 5ms (configurable via `bufferedWritesInterval`) and a maximum of 500ms (configurable via `bufferedWritesMaxAge`) before calling any callbacks (such as cursor observe callbacks).

* PhantomJS is no longer included in the Meteor dev bundle (#6905). If you
  previously relied on PhantomJS for local testing, the `spiderable`
  package, Velocity tests, or testing Meteor from a checkout, you should
  now install PhantomJS yourself, by running the following commmand:
  `meteor npm install -g phantomjs-prebuilt`

* The `babel-compiler` package now looks for `.babelrc` files and
  `package.json` files with a "babel" section. If found, these files may
  contribute additional Babel transforms that run before the usual
  `babel-preset-meteor` set of transforms. In other words, if you don't
  like the way `babel-preset-meteor` handles a particular kind of syntax,
  you can add your preferred transform plugins to the "presets" or
  "plugins" section of your `.babelrc` or `package.json` file. #6351

* When `BabelCompiler` cannot resolve a Babel plugin or preset package in
  `.babelrc` or `package.json`, it now merely warns instead of
  crashing. #7179

* Compiler plugins can now import npm packages that are visible to their
  input files using `inputFile.require(id)`. b16e8d50194b37d3511889b316345f31d689b020

* `import` statements in application modules now declare normal variables
  for the symbols that are imported, making it significantly easier to
  inspect imported variables when debugging in the browser console or in
  `meteor shell`.

* `import` statements in application modules are no longer restricted to
  the top level, and may now appear inside conditional statements
  (e.g. `if (Meteor.isServer) { import ... }`) or in nested scopes.

* `import` statements now work as expected in `meteor shell`. #6271

* Commands installed in `dev_bundle/lib/node_modules/.bin` (such as
  `node-gyp` and `node-pre-gyp`) are now available to scripts run by
  `meteor npm`. e95dfe410e1b43e8131bc2df9d2c29decdd1eaf6

* When building an application using `meteor build`, "devDependencies"
  listed in `package.json` are no longer copied into the bundle. #6750

* Packages tested with `meteor test-packages` now have access to local
  `node_modules` directories installed in the parent application or in the
  package directory itself. #6827

* You no longer need to specify `DEPLOY_HOSTNAME=galaxy.meteor.com` to run
  `meteor deploy` (and similar commands) against Galaxy. The AWS us-east-1
  Galaxy is now the default for `DEPLOY_HOSTNAME`. If your app's DNS points to
  another Galaxy region, `meteor deploy` will detect that automatically as
  well. #7055

* The `coffeescript` plugin now passes raw JavaScript code enclosed by
  back-ticks to `BabelCompiler`, enabling all ECMAScript features
  (including `import` and `export`) within CoffeeScript. #6000 #6691

* The `coffeescript` package now implies the same runtime environment as
  `ecmascript` (`ecmascript-runtime`, `babel-runtime`, and `promise`, but
  not `modules`). #7184

* When Meteor packages install `npm` dependencies, the
  `process.env.NPM_CONFIG_REGISTRY` environment variable is now
  respected. #7162

* `files.rename` now always executes synchronously. 9856d1d418a4d19c0adf22ec9a92f7ce81a23b05

* "Bare" files contained by `client/compatibility/` directories or added
  with `api.addFiles(path, ..., { bare: true })` are no longer compiled by
  Babel. https://github.com/meteor/meteor/pull/7033#issuecomment-225126778

* Miscellaneous fixed bugs: #6877 #6843 #6881

## v1.3.2.4, 2016-04-20

> Meteor 1.3.2.4 was published because publishing 1.3.2.3 failed in an
unrecoverable way. Meteor 1.3.2.4 contains no additional changes beyond
the changes in 1.3.2.3.

## v1.3.2.3, 2016-04-20

* Reverted accidental changes included in 1.3.2.1 and 1.3.2.2 that
  improved DDP performance by batching updates, but broke some packages
  that relied on private methods of the DDP client Connection class. See
  https://github.com/meteor/meteor/pull/5680 for more details. These
  changes will be reinstated in 1.3.3.

## v1.3.2.2, 2016-04-18

* Fixed bugs #6819 and #6831.

## v1.3.2.1, 2016-04-15

* Fixed faulty comparison of `.sourcePath` and `.targetPath` properties of
  files scanned by the `ImportScanner`, which caused problems for apps
  using the `tap:i18n` package. 6e792a7cf25847b8cd5d5664a0ff45c9fffd9e57

## v1.3.2, 2016-04-15

* The `meteor/meteor` repository now includes a `Roadmap.md` file:
  https://github.com/meteor/meteor/blob/devel/Roadmap.md

* Running `npm install` in `bundle/programs/server` when deploying an app
  also rebuilds any binary npm dependencies, fixing #6537. Set
  METEOR_SKIP_NPM_REBUILD=1 to disable this behavior if necessary.

* Non-.js(on) files in `node_modules` (such as `.less` and `.scss`) are
  now processed by compiler plugins and may be imported by JS. #6037

* The `jquery` package can now be completely removed from any app (#6563),
  and uses `<app>/node_modules/jquery` if available (#6626).

* Source maps are once again generated for all bundled JS files, even if
  they are merely identity mappings, so that the files appear distinct in
  the browser, and stack traces make more sense. #6639

* All application files in `imports` directories are now considered lazy,
  regardless of whether the app is using the `modules` package. This could
  be a breaking change for 1.3.2 apps that do not use `modules` or
  `ecmascript` but contain `imports` directories. Workaround: move files
  out of `imports`, or rename `imports` to something else.

* The `npm-bcrypt` package has been upgraded to use the latest version
  (0.8.5) of the `bcrypt` npm package.

* Compiler plugins can call `addJavaScript({ path })` multiple times with
  different paths for the same source file, and `module.id` will reflect
  this `path` instead of the source path, if they are different. #6806

* Fixed bugs: https://github.com/meteor/meteor/milestones/Release%201.3.2

* Fixed unintended change to `Match.Optional` which caused it to behave the same as the new `Match.Maybe` and incorrectly matching `null` where it previously would not have allowed it. #6735

## v1.3.1, 2016-04-03

* Long isopacket node_modules paths have been shortened, fixing upgrade
  problems on Windows. #6609

* Version 1.3.1 of Meteor can now publish packages for earlier versions of
  Meteor, provided those packages do not rely on modules. #6484 #6618

* The meteor-babel npm package used by babel-compiler has been upgraded to
  version 0.8.4. c8d12aed4e725217efbe86fa35de5d5e56d73c83

* The `meteor node` and `meteor npm` commands now return the same exit
  codes as their child processes. #6673 #6675

* Missing module warnings are no longer printed for Meteor packages, or
  for `require` calls when `require` is not a free variable, fixing
  https://github.com/practicalmeteor/meteor-mocha/issues/19.

* Cordova iOS builds are no longer built by Meteor, but merely prepared
  for building. 88d43a0f16a484a5716050cb7de8066b126c7b28

* Compiler plugin errors were formerly silenced for files not explicitly
  added in package.js. Now those errors are reported when/if the files are
  imported by the ImportScanner. be986fd70926c9dd8eff6d8866205f236c8562c4

## v1.3, 2016-03-27

### ES2015/Modules

* Enable ES2015 and CommonJS modules in Meteor apps and packages, on
  both client and server. Also let you install modules in apps and
  package by running `npm install`. See: https://github.com/meteor/meteor/blob/master/packages/modules/README.md

* Enable ES2015 generators and ES2016 async/await in the `ecmascript`
  package.

* Inherit static getters and setters in subclasses, when using the
  `ecmascript` package. #5624

* Report full file paths on compiler errors when using the
  `ecmascript` package. #5551

* Now possible to `import` or `require` files with a `.json` file
  extension. #5810

* `process.env.NODE_ENV` is now defined on both client and server as
  either `development` or `production`, which also determines the boolean
  flags `Meteor.isDevelopment` and `Meteor.isProduction`.

* Absolute identifiers for app modules no longer have the `/app/` prefix,
  and absolute identifiers for Meteor packages now have the prefix
  `/node_modules/meteor/` instead of just `/node_modules/`, meaning you
  should `import {Blaze} from "meteor/blaze"` instead of `from "blaze"`.

* Package variables imported by application code are once again exposed
  globally, allowing them to be accessed from the browser console or from
  `meteor shell`. #5868

* Fixed global variable assignment analysis during linking. #5870 #5819

* Changes to files in node_modules will now trigger a restart of the
  development server, just like any other file changes. #5815

* The meteor package now exports a `global` variable (a la Node) that
  provides a reliable reference to the global object for all Meteor code.

* Packages in local node_modules directories now take precedence over
  Meteor packages of the same name. #5933

* Upgraded `babel-compiler` to Babel 6, with the following set of plugins:
  https://github.com/meteor/babel-preset-meteor/blob/master/index.js

* Lazy CSS modules may now be imported by JS: 12c946ee651a93725f243f790c7919de3d445a19

* Packages in the top-level node_modules directory of an app can now be
  imported by Meteor packages: c631d3ac35f5ca418b93c454f521989855b8ec72

* Added support for wildcard import and export statements. #5872 #5897

* Client-side stubs for built-in Node modules are now provided
  automatically if the `meteor-node-stubs` npm package is installed. #6056

* Imported file extensions are now optional for file types handled by
  compiler plugins. #6151

* Upgraded Babel packages to ~6.5.0: 292824da3f8449afd1cd39fcd71acd415c809c0f
  Note: .babelrc files are now ignored (#6016), but may be reenabled (#6351).

* Polyfills now provided for `process.nextTick` and `process.platform`. #6167 #6198 #6055 efe53de492da6df785f1cbef2799d1d2b492a939

* The `meteor test-app` command is now `meteor test [--full-app]`:
  ab5ab15768136d55c76d51072e746d80b45ec181

* New apps now include a `package.json` file.
  c51b8cf7ffd8e7c9ca93768a2df93e4b552c199c

* `require.resolve` is now supported.
  https://github.com/benjamn/install/commit/ff6b25d6b5511d8a92930da41db73b93eb1d6cf8

* JSX now enabled in `.js` files processed by the `ecmascript` compiler
  plugin. #6151

* On the server, modules contained within `node_modules` directories are
  now loaded using the native Node `require` function. #6398

* All `<script>` tag(s) for application and package code now appear at the
  end of the `<body>` rather than in the `<head>`. #6375

* The client-side version of `process.env.NODE_ENV` (and other environment
  variables) now matches the corresponding server-side values. #6399

### Performance

* Don't reload package catalog from disk on rebuilds unless package
  dependencies changed. #5747

* Improve minimongo performance on updating documents when there are
  many active observes. #5627

### Platform

* Upgrade to Node v0.10.41.

* Allow all types of URLs that npm supports in `Npm.depends`
  declarations.

* Split up `standard-minifiers` in separate CSS
  (`standard-minifiers-css`) and JS minifiers
  (`standard-minifiers-js`). `standard-minifiers` now acts as an
  umbrella package for these 2 minifiers.

* Allow piping commands to `meteor shell` via STDIN. #5575

* Let users set the CAFILE environment variable to override the SSL
  root certificate list. #4757 #5523

* `force-ssl` is now marked production only.

### Cordova

* Cordova dependencies have been upgraded to the latest versions
  (`cordova-lib` 6.0.0, `cordova-ios` 4.0.1, and `cordova-android` 5.1.0).

* iOS apps now require iOS 8 or higher, and building for iOS requires Xcode 7.2
  to be installed.

* Building for Android now requires Android SDK 23 to be installed. You may also
  need to create a new AVD for the emulator.

* Building Cordova Android apps on Windows is now supported. #4155

* The Crosswalk plugin has been updated to 1.4.0.

* Cordova core plugins are now pinned to minimal versions known to be compatible
  with the included platforms. A warning is printed asking people to upgrade
  their dependencies if they specify an older version, but we'll always use
  the pinned version regardless.

* The plugin used for file serving and hot code push has been completely
  rewritten. Among many other improvements, it downloads updates incrementally,
  can recover from downloading faulty JavaScript code, and is much more
  reliable and performant.
  See [`cordova-plugin-meteor-webapp`](https://github.com/meteor/cordova-plugin-meteor-webapp)
  for more a more detailed description of the new design.

* If the callbacks added with `Meteor.startup()` do not complete within a set
  time, we consider a downloaded version faulty and will fallback to the last
  known good version. The default timeout is 20 seconds, but this can be
  configured by setting `App.setPreference("WebAppStartupTimeout", "10000");`
  (in milliseconds) in `mobile-config.js`.

* We now use `WKWebView` on iOS by default, even on iOS 8 (which works because
  we do not use `file://` URLs).

* We now use `localhost` instead of `meteor.local` to serve files from. Since
  `localhost` is considered a secure origin, this means the web view won't
  disable web platform features that it otherwise would.

* The local server port now lies between 12000-13000 and is chosen based on
  the `appId`, to both be consistent and lessen the chance of collisions between
  multiple Meteor Cordova apps installed on the same device.

* The plugin now allows for local file access on both iOS and Android, using a
  special URL prefix (`http://localhost:<port>/local-filesystem/<path>`).

* App icon and launch image sizes have been updated. Low resolution sizes for
  now unsupported devices have been deprecated, and higher resolution versions
  have been added.

* We now support the modern Cordova whitelist mechanism. `App.accessRule` has
  been updated with new options.

* `meteor build` now supports a `--server-only` option to avoid building
  the mobile apps when `ios` or `android` platforms have been added. It still
  builds the `web.cordova` architecture in the server bundle however, so it can
  be served for hot code pushes.

* `meteor run` now always tries to use an autodetected IP address as the
  mobile `ROOT_URL`, even if we're not running on a device. This avoids a situation
  where an app already installed on a device connects to a restarted development
  server and receives a `localhost` `ROOT_URL`. #5973

* Fixed a discrepancy between the way we calculated client hashes during a mobile
  build and on the server, which meant a Cordova app would always download a
  new version the first time it started up.

* In Cordova apps, `Meteor.startup()` now correctly waits for the
  device to be ready before firing the callback.

### Accounts

* Make `Accounts.forgotPassword` treat emails as case insensitive, as
  the rest of the accounts system does.

### Blaze

* Don't throw in certain cases when calling a template helper with an
  empty data context. #5411 #5736

* Improve automatic blocking of URLs in attribute values to also
  include `vbscript:` URLs.

### Check

* Introduced new matcher `Match.Maybe(type)` which will also match (permit) `null` in addition to `undefined`.  This is a suggested replacement (where appropriate) for `Match.Optional` which did not permit `null`.  This prevents the need to use `Match.OneOf(null, undefined, type)`. #6220

### Testing

* Packages can now be marked as `testOnly` to only run as part of app
  testing with `meteor test`. This is achieved by setting
  `testOnly: true` to `Package.describe`.


### Uncategorized

* Remove warning in the `simple-todos-react` example app. #5716

* Fix interaction between `browser-policy` and `oauth` packages. #5628

* Add README.md to the `tinytest` package. #5750

* Don't crash when calling `ReactiveDict.prototype.clear` if a
  property with a value wasn't previously accessed. #5530 #5602

* Move `DDPRateLimiter` to the server only, since it won't work if it
  is called from the client. It will now error if referenced from the
  client at all.

* Don't call function more than once when passing a `Match.Where`
  argument to `check`. #5630 #5651

* Fix empty object argument check in `this.subscribe` in
  templates. #5620

* Make `HTTP.call` not crash on undefined content. #5565 #5601

* Return observe handle from
  `Mongo.Collection.prototype._publishCursor`. #4983 #5615

* Add 'Did you mean?' reminders for some CLI commands to help Rails
  developers. #5593

* Make internal shell scripts compatible with other Unix-like
  systems. #5585

* Add a `_pollingInterval` option to `coll.find()` that can be used in
  conjunction with `_disableOplog: true`. #5586

* Expose Tinytest internals which can be used to extend it. #3541

* Improve error message from `check` when passing in null. #5545

* Split up `standard-minifiers` in separate CSS (`standard-minifier-css`) and JS
  minifiers(`standard-minifier-js`). `standard-minifiers` now acts as an umbrella package for these
  2 minifiers.

* Detect new Facebook user-agent in the `spiderable` package. #5516

* `Match.ObjectIncluding` now really requires plain objects. #6140

* Allow `git+` URL schemes for npm dependencies. #844

* Expose options `disableOplog`, `pollingIntervalMs`, and
  `pollingThrottleMs` to `Cursor.find` for tuning observe parameters
  on the server.

* Expose `dynamicHead` and `dynamicBody` hooks in boilerplate generation allowing code to inject content into the body and head tags from the server. #3860

* Add methods of the form `BrowserPolicy.content.allow<ContentType>BlobUrl()` to BrowserPolicy #5141

* Move `<script>` tags to end of `<body>` to enable 'loading' UI to be inserted into the boilerplate #6375

* Adds WebAppInternals.setBundledJsCssUrlRewriteHook allowing apps to supply a hook function that can create a dynamic bundledJsCssPrefix at runtime. This is useful if you're using a CDN by giving you a way to ensure the CDN won't cache broken js/css resources during an app upgrade.

Patches contributed by GitHub users vereed, mitar, nathan-muir,
robfallows, skishore, okland, Primigenus, zimme, welelay, rgoomar,
bySabi, mbrookes, TomFreudenberg, TechPlexEngineer, zacharydenton,
AlexeyMK, gwendall, dandv, devgrok, brianlukoff.


## v.1.2.1, 2015-10-26

* `coll.insert()` now uses a faster (but cryptographically insecure)
  algorithm to generate document IDs when called outside of a method
  and an `_id` field is not explicitly passed. With this change, there
  are no longer two algorithms used to generate document
  IDs. `Random.id()` can still be used to generate cryptographically
  secure document IDs. [#5161](https://github.com/meteor/meteor/issues/5161)

* The `ecmascript-collections` package has been renamed to
  `ecmascript-runtime` and now includes a more complete selection of
  ES2015 polyfills and shims from [`core-js`](https://www.npmjs.com/package/core-js).
  The complete list can be found
  [here](https://github.com/meteor/ecmascript-runtime/blob/master/server.js).

* Check type of `onException` argument to `bindEnvironment`. [#5271](https://github.com/meteor/meteor/issues/5271)

* WebApp's `PORT` environment variable can now be a named pipe to better support
  deployment on IIS on Windows. [4413](https://github.com/meteor/meteor/issues/4413)

* `Template.dynamic` can be now used as a block helper:
  `{{#Template.dynamic}} ... {{/Template.dynamic}}` [#4756](https://github.com/meteor/meteor/issues/4756)

* `Collection#allow/deny` now throw errors when passed falsy values. [#5442](https://github.com/meteor/meteor/pull/5442)

* `source-map` has been updated to a newer patch version, which fixes major bugs
  in particular around loading bundles generated by Webpack. [#5411](https://github.com/meteor/meteor/pull/5411)

* `check` now returns instead of throwing errors internally, which should make
  it much faster. `check` is used in many core Meteor packages, so this should
  result in small performance improvements across the framework. [#4584](https://github.com/meteor/meteor/pull/4584)

* The `userEmail` option to `Meteor.loginWithMeteorDeveloperAccount` has been
  renamed to `loginHint`, and now supports Google accounts as well. The old
  option still works for backwards compatibility. [#2422](https://github.com/meteor/meteor/issues/2422) [#5313](https://github.com/meteor/meteor/pull/5313)

* The old `addFiles` API for adding package assets no longer throws an error,
  making it easier to share packages between pre- and post-1.2 versions of
  Meteor. [#5458](https://github.com/meteor/meteor/issues/5458)

* Normally, you can't deploy to free meteor.com hosting or Galaxy from a
  non-Linux machine if you have *local* non-published packages with binary
  dependencies, nor can you run `meteor build --architecture SomeOtherArch`. As
  a temporary workaround, if you set the `METEOR_BINARY_DEP_WORKAROUND`
  variable, you will be able to deploy to Galaxy (but not free meteor.com
  hosting), and tarballs built with `meteor build` will contain a
  `programs/server/setup.sh` shell script which should be run on the server to
  install those packages.

## v1.2.0.2, 2015-09-28

* Update Crosswalk plugin for Cordova to 1.3.1. [#5267](https://github.com/meteor/meteor/issues/5267)

* Fix `meteor add` for a Cordova plugin using a Git URL with SHA.

* Upgraded the `promise` package to use `meteor-promise@0.5.0`, which uses
  the global `Promise` constructor in browsers that define it natively.

* Fix error in assigning attributes to `<body>` tag when using Blaze templates
  or `static-html`. [#5232](https://github.com/meteor/meteor/issues/5232)

## v1.2.0.1, 2015-09-22

* Fix incorrect publishing of packages with exports but no source. [#5228](https://github.com/meteor/meteor/issues/5228)

## v1.2, 2015-09-21

There are quite a lot of changes in Meteor 1.2. See the
[Wiki](https://github.com/meteor/meteor/wiki/Breaking-changes-in-Meteor-1.2) for
a shorter list of breaking changes you should be aware of when upgrading.

### Core Packages

* `meteor-platform` has been deprecated in favor of the smaller `meteor-base`,
  with apps listing their other dependencies explicitly.  The v1.2 upgrader
  will rewrite `meteor-platform` in existing apps.  `meteor-base` puts fewer
  symbols in the global namepsace, so it's no longer true that all apps
  have symbols like `Random` and `EJSON` in the global namespace.

* New packages: `ecmascript`, `es5-shim`, `ecmascript-collections`, `promise`,
  `static-html`, `jshint`, `babel-compiler`

* No longer include the `json` package by default, which contains code for
  `JSON.parse` and `JSON.stringify`.  (The last browser to not support JSON
  natively was Internet Explorer 7.)

* `autoupdate` has been renamed `hot-code-push`

### Meteor Accounts

* Login attempts are now rate-limited by default.  This can be turned off
  using `Accounts.removeDefaultRateLimit()`.

* `loginWithPassword` now matches username or email in a case insensitive
  manner. If there are multiple users with a username or email only differing
  in case, a case sensitive match is required. [#550](https://github.com/meteor/meteor/issues/550)

* `loginWithGithub` now requests `user:email` scope by default, and attempts
  to fetch the user's emails. If no public email has been set, we use the
  primary email instead. We also store the complete list of emails. [#4545](https://github.com/meteor/meteor/issues/4545)

* When an account's email address is verified, deactivate other verification
  tokens.  [#4626](https://github.com/meteor/meteor/issues/4626)

* Fix bug where blank page is shown when an expired login token is
  present. [#4825](https://github.com/meteor/meteor/issues/4825)

* Fix `OAuth1Binding.prototype.call` when making requests to Twitter
  with a large parameter set.

* Directions for setting up Google OAuth in accounts-ui have been updated to
  match Google's new requirements.

* Add `Accounts.oauth.unregisterService` method, and ensure that users can only
  log in with currently registered services.  [#4014](https://github.com/meteor/meteor/issues/4014)

* The `accounts-base` now defines reusable `AccountsClient` and
  `AccountsServer` constructors, so that users can create multiple
  independent instances of the `Accounts` namespace.  [#4233](https://github.com/meteor/meteor/issues/4233)

* Create an index for `Meteor.users` on
  `services.email.verificationTokens.token` (instead of
  `emails.validationTokens.token`, which never was used for anything).  [#4482](https://github.com/meteor/meteor/issues/4482)

* Remove an IE7-specific workaround from accounts-ui.  [#4485](https://github.com/meteor/meteor/issues/4485)

### Livequery

* Improved server performance by reducing overhead of processing oplog after
  database writes. Improvements are most noticeable in case when a method is
  doing a lot of writes on collections with plenty of active observers.  [#4694](https://github.com/meteor/meteor/issues/4694)

### Mobile

* The included Cordova tools have been updated to the latest version 5.2.0.
  This includes Cordova Android 4.1 and Cordova iOS 3.9. These updates may
  require you to make changes to your app. For details, see the [Cordova release
  notes] (https://cordova.apache.org/#news) for for the different versions.

* Thanks to Cordova Android's support for pluggable web views, it is now
  possible to install the [Crosswalk plugin]
  (https://crosswalk-project.org/documentation/cordova/cordova_4.html), which
  offers a hugely improved web view on older Android versions.
  You can add the plugin to your app with `meteor add crosswalk`.

* The bundled Android tools have been removed and a system-wide install of the
  Android SDK is now required. This should make it easier to keep the
  development toolchain up to date and helps avoid some difficult to diagnose
  failures. If you don't have your own Android tools installed already, you can
  find more information about installing the Android SDK for [Mac] (https://github.com/meteor/meteor/wiki/Mobile-Dev-Install:-Android-on-Mac)
  or [Linux]
  (https://github.com/meteor/meteor/wiki/Mobile-Dev-Install:-Android-on-Linux).

* As part of moving to npm, many Cordova plugins have been renamed. Meteor
  should perform conversions automatically, but you may want to be aware of this
  to avoid surprises. See [here]
  (https://cordova.apache.org/announcements/2015/04/21/plugins-release-and-move-to-npm.html)
  for more information.

* Installing plugins from the local filesystem is now supported using `file://`
  URLs, which should make developing your own plugins more convenient. It is
  also needed as a temporary workaround for using the Facebook plugin.
  Relative references are interpreted relative to the Meteor project directory.
  (As an example,
  `meteor add cordova:phonegap-facebook-plugin@file://../phonegap-facebook-plugin`
  would attempt to install the plugin from the same directory you Meteor project
  directory is located in.)

* Meteor no longer supports installing Cordova plugins from tarball URLs, but
  does support Git URLs with a SHA reference (like
  `https://github.com/apache/cordova-plugin-file#c452f1a67f41cb1165c92555f0e721fbb07329cc`).
  Existing GitHub tarball URLs are converted automatically.

* Allow specifying a `buildNumber` in `App.info`, which is used to set the
  `android-versionCode` and `ios-CFBundleVersion` in the `config.xml` of the
  Cordova project. The build number is used to differentiate between
  different versions of the app, and should be incremented before distributing
  a built app to stores or testing services. [#4048](https://github.com/meteor/meteor/issues/4048)

* Other changes include performance enhancements when building and running,
  and improved requirements checking and error reporting.

* Known issue: we do not currently show logging output when running on the
  iOS Simulator. As a workaround, you can `meteor run ios-device` to open the
  project in Xcode and watch the output there.

### Templates/Blaze

* New syntax: Handlebars sub-expressions are now supported -- as in,
  `{{helper (anotherHelper arg1 arg2)}}` -- as well as new block helper forms
  `#each .. in ..` and `#let x=y`.  See
  https://github.com/meteor/meteor/tree/devel/packages/spacebars

* Add a special case for the new `react-template-helper` package -- don't let
  templates use {{> React}} with siblings since `React.render` assumes it's
  being rendered into an empty container element. (This lets us throw the error
  when compiling templates rather than when the app runs.)

* Improve parsing of `<script>` and `<style>` tags.  [#3797](https://github.com/meteor/meteor/issues/3797)

* Fix a bug in `observe-sequence`. The bug was causing unnecessary rerenderings
  in an instance of `#each` block helper followed by false "duplicate ids"
  warnings. [#4049](https://github.com/meteor/meteor/issues/4049)

* `TemplateInstance#subscribe` now has a new `connection` option, which
  specifies which connection should be used when making the subscription. The
  default is `Meteor.connection`, which is the connection used when calling
  `Meteor.subscribe`.

* Fix external `<script>` tags in body or templates.  [#4415](https://github.com/meteor/meteor/issues/4415)

* Fix memory leak.  [#4289](https://github.com/meteor/meteor/issues/4289)

* Avoid recursion when materializing DOM elements, to avoid stack overflow
  errors in certain browsers. [#3028](https://github.com/meteor/meteor/issues/3028)

* Blaze and Meteor's built-in templating are now removable using
  `meteor remove blaze-html-templates`. You can add back support for static
  `head` and `body` tags in `.html` files by using the `static-html` package.

### DDP

* Websockets now support the
  [`permessage-deflate`](https://tools.ietf.org/id/draft-ietf-hybi-permessage-compression-19.txt)
  extension, which compresses data on the wire. It is enabled by default on the
  server. To disable it, set `$SERVER_WEBSOCKET_COMPRESSION` to `0`. To configure
  compression options, set `$SERVER_WEBSOCKET_COMPRESSION` to a JSON object that
  will be used as an argument to
  [`deflate.configure`](https://github.com/faye/permessage-deflate-node/blob/master/README.md).
  Compression is supported on the client side by Meteor's Node DDP client and by
  browsers including Chrome, Safari, and Firefox 37.

* The `ddp` package has been split into `ddp-client` and `ddp-server` packages;
  using `ddp` is equivalent to using both. This allows you to use the Node DDP
  client without adding the DDP server to your app.  [#4191](https://github.com/meteor/meteor/issues/4191) [#3452](https://github.com/meteor/meteor/issues/3452)

* On the client, `Meteor.call` now takes a `throwStubExceptions` option; if set,
  exceptions thrown by method stubs will be thrown instead of logged, and the
  method will not be invoked on the server.  [#4202](https://github.com/meteor/meteor/issues/4202)

* `sub.ready()` should return true inside that subscription's `onReady`
  callback.  [#4614](https://github.com/meteor/meteor/issues/4614)

* Fix method calls causing broken state when socket is reconnecting.  [#5104](https://github.com/meteor/meteor/issues/5104)

### Isobuild

* Build plugins will no longer process files whose names match the extension
  exactly (with no extra dot). If your build plugin needs to match filenames
  exactly, you should use the new build plugin API in this release which
  supplies a special `filenames` option. [#3985](https://github.com/meteor/meteor/issues/3985)

* Adding the same file twice in the same package is now an error. Previously,
  this could either lead to the file being included multiple times, or to a
  build time crash.

* You may now specify the `bare` option for JavaScript files on the server.
  Previous versions only allowed this on the client. [#3681](https://github.com/meteor/meteor/issues/3681)

* Ignore `node_modules` directories in apps instead of processing them as Meteor
  source code.  [#4457](https://github.com/meteor/meteor/issues/4457) [#4452](https://github.com/meteor/meteor/issues/4452)

* Backwards-incompatible change for package authors: Static assets in package.js files must now be
  explicitly declared by using `addAssets` instead of `addFiles`. Previously,
  any file that didn't have a source handler was automatically registered as a
  server-side asset. The `isAsset` option to `addFiles` is also deprecated in
  favor of `addAssets`.

* Built files are now always annotated with line number comments, to improve the
  debugging experience in browsers that don't support source maps.

* There is a completely new API for defining build plugins that cache their
  output. There are now special APIs for defining linters and minifiers in
  addition to compilers. The core Meteor packages for `less`, `coffee`, `stylus`
  and `html` files have been updated to use this new API. Read more on the
  [Wiki page](https://github.com/meteor/meteor/wiki/Build-Plugins-API).

### CSS

* LESS and Stylus now support cross-package imports.

* CSS concatenation and minification is delegated to the `standard-minifiers`
  package, which is present by default (and added to existing apps by the v1.2
  upgrader).

* CSS output is now split into multiple stylesheets to avoid hitting limits on
  rules per stylesheet in certain versions of Internet Explorer. [#1876](https://github.com/meteor/meteor/issues/1876)

### Mongo

* The oplog observe driver now properly updates queries when you drop a
  database.  [#3847](https://github.com/meteor/meteor/issues/3847)

* MongoID logic has been moved out of `minimongo` into a new package called
  `mongo-id`.

* Fix Mongo upserts with dotted keys in selector.  [#4522](https://github.com/meteor/meteor/issues/4522)


### `meteor` command-line tool

* You can now create three new example apps with the command line tool. These
  are the apps from the official tutorials at http://meteor.com/tutorials, which
  demonstrate building the same app with Blaze, Angular, and React. Try these
  apps with:

  ```sh
  meteor create --example simple-todos
  meteor create --example simple-todos-react
  meteor create --example simple-todos-angular
  ```

* `meteor shell` no longer crashes when piped from another command.

* Avoid a race condition in `meteor --test` and work with newer versions of the
  Velocity package.  [#3957](https://github.com/meteor/meteor/issues/3957)

* Improve error handling when publishing packages.  [#3977](https://github.com/meteor/meteor/issues/3977)

* Improve messaging around publishing binary packages.  [#3961](https://github.com/meteor/meteor/issues/3961)

* Preserve the value of `_` in `meteor shell`.  [#4010](https://github.com/meteor/meteor/issues/4010)

* `meteor mongo` now works on OS X when certain non-ASCII characters are in the
  pathname, as long as the `pgrep` utility is installed (it ships standard with
  OS X 10.8 and newer).  [#3999](https://github.com/meteor/meteor/issues/3999)

* `meteor run` no longer ignores (and often reverts) external changes to
  `.meteor/versions` which occur while the process is running.  [#3582](https://github.com/meteor/meteor/issues/3582)

* Fix crash when downloading two builds of the same package version
  simultaneously.  [#4163](https://github.com/meteor/meteor/issues/4163)

* Improve messages printed by `meteor update`, displaying list of packages
  that are not at the latest version available.

* When determining file load order, split file paths on path separator
  before comparing path components alphabetically.  [#4300](https://github.com/meteor/meteor/issues/4300)

* Fix inability to run `mongod` due to lack of locale configuration on some
  platforms, and improve error message if the failure still occurs.  [#4019](https://github.com/meteor/meteor/issues/4019)

* New `meteor lint` command.

### Minimongo

* The `$push` query modifier now supports a `$position` argument.  [#4312](https://github.com/meteor/meteor/issues/4312)

* `c.update(selector, replacementDoc)` no longer shares mutable state between
  replacementDoc and Minimongo internals. [#4377](https://github.com/meteor/meteor/issues/4377)

### Email

* `Email.send` now has a new option, `attachments`, in the same style as
  `mailcomposer`.
  [Details here.](https://github.com/andris9/mailcomposer#add-attachments)

### Tracker

* New `Tracker.Computation#onStop` method.  [#3915](https://github.com/meteor/meteor/issues/3915)

* `ReactiveDict` has two new methods, `clear` and `all`. `clear` resets
  the dictionary as if no items had been added, meaning all calls to `get` will
  return `undefined`. `all` converts the dictionary into a regular JavaScript
  object with a snapshot of the keys and values. Inside an autorun, `all`
  registers a dependency on any changes to the dictionary. [#3135](https://github.com/meteor/meteor/issues/3135)

### Utilities

* New `beforeSend` option to `HTTP.call` on the client allows you to directly
  access the `XMLHttpRequest` object and abort the call.  [#4419](https://github.com/meteor/meteor/issues/4419) [#3243](https://github.com/meteor/meteor/issues/3243) [#3266](https://github.com/meteor/meteor/issues/3266)

* Parse `application/javascript` and `application/x-javascript` HTTP replies as
  JSON too.  [#4595](https://github.com/meteor/meteor/issues/4595)

* `Match.test` from the `check` package now properly compares boolean literals,
  just like it does with Numbers and Strings. This applies to the `check`
  function as well.

* Provide direct access to the `mailcomposer` npm module used by the `email`
  package on `EmailInternals.NpmModules`. Allow specifying a `MailComposer`
  object to `Email.send` instead of individual options.  [#4209](https://github.com/meteor/meteor/issues/4209)

* Expose `Spiderable.requestTimeoutMs` from `spiderable` package to
  allow apps to set the timeout for running phantomjs.

* The `spiderable` package now reports the URL it's trying to fetch on failure.


### Other bug fixes and improvements

* Upgraded dependencies:

  - Node: 0.10.40 (from 0.10.36)
  - uglify-js: 2.4.20 (from 2.4.17)
  - http-proxy: 1.11.1 (from 1.6.0)

* `Meteor.loginWithGoogle` now supports `prompt`. Choose a prompt to always be
  displayed on Google login.

* Upgraded `coffeescript` package to depend on NPM packages
  coffeescript@1.9.2 and source-map@0.4.2. [#4302](https://github.com/meteor/meteor/issues/4302)

* Upgraded `fastclick` to 1.0.6 to fix an issue in iOS Safari. [#4393](https://github.com/meteor/meteor/issues/4393)

* Fix `Error: Can't render headers after they are sent to the client`.  [#4253](https://github.com/meteor/meteor/issues/4253) [#4750](https://github.com/meteor/meteor/issues/4750)

* `Meteor.settings.public` is always available on client and server,
  and modifications made on the server (for example, during app initialization)
  affect the value seen by connecting clients. [#4704](https://github.com/meteor/meteor/issues/4704)

### Windows

* Increase the buffer size for `netstat` when looking for running Mongo servers. [#4125](https://github.com/meteor/meteor/issues/4125)

* The Windows installer now always fetches the latest available version of
  Meteor at runtime, so that it doesn't need to be recompiled for every release.

* Fix crash in `meteor mongo` on Windows.  [#4711](https://github.com/meteor/meteor/issues/4711)


## v1.1.0.3, 2015-08-03

### Accounts

* When using Facebook API version 2.4, properly fetch `email` and other fields.
  Facebook recently forced all new apps to use version 2.4 of their API.  [#4743](https://github.com/meteor/meteor/issues/4743)


## v1.1.0.2, 2015-04-06

### `meteor` command-line tool

* Revert a change in 1.1.0.1 that caused `meteor mongo` to fail on some Linux
  systems. [#4115](https://github.com/meteor/meteor/issues/4115), [#4124](https://github.com/meteor/meteor/issues/4124), [#4134](https://github.com/meteor/meteor/issues/4134)


## v1.1.0.1, 2015-04-02

### Blaze

* Fix a regression in 1.1 in Blaze Templates: an error happening when View is
  invalidated immediately, causing a client-side crash (accessing
  `destroyMembers` of `undefined`). [#4097](https://github.com/meteor/meteor/issues/4097)

## v1.1, 2015-03-31

### Windows Support

* The Meteor command line tool now officially supports Windows 7, Windows 8.1,
  Windows Server 2008, and Windows Server 2012. It can run from PowerShell or
  Command Prompt.

* There is a native Windows installer that will be available for download from
  <https://www.meteor.com/install> starting with this release.

* In this release, Meteor on Windows supports all features available on Linux
  and Mac except building mobile apps with PhoneGap/Cordova.

* The `meteor admin get-machine` command now supports an additional
  architecture, `os.windows.x86_32`, which can be used to build binary packages
  for Windows.

### Version Solver

* The code that selects compatible package versions for `meteor update`
  and resolves conflicts on `meteor add` has been rewritten from the ground up.
  The core solver algorithm is now based on MiniSat, an open-source SAT solver,
  improving performance and maintainability.

* Refresh the catalog instead of downgrading packages when the versions in
  `.meteor/versions` aren't in the cache.  [#3653](https://github.com/meteor/meteor/issues/3653)

* Don't downgrade packages listed in `.meteor/packages`, or upgrade to a new
  major version, unless the new flag `--allow-incompatible-update` is passed
  as an override.

* Error messages are more detailed when constraints are unsatisfiable.

* Prefer "patched" versions of new indirect dependencies, and take patches
  to them on `meteor update` (for example, `1.0.1` or `1.0.0_1` over `1.0.0`).

* Version Solver is instrumented for profiling (`METEOR_PROFILE=1` in the
  environment).

* Setting the `METEOR_PRINT_CONSTRAINT_SOLVER_INPUT` environment variable
  prints information useful for diagnosing constraint solver bugs.

### Tracker

* Schedule the flush cycle using a better technique than `setTimeout` when
  available.  [#3889](https://github.com/meteor/meteor/issues/3889)

* Yield to the event loop during the flush cycle, unless we're executing a
  synchronous `Tracker.flush()`.  [#3901](https://github.com/meteor/meteor/issues/3901)

* Fix error reporting not being source-mapped properly. [#3655](https://github.com/meteor/meteor/issues/3655)

* Introduce a new option for `Tracker.autorun` - `onError`. This callback can be
  used to handle errors caught in the reactive computations. [#3822](https://github.com/meteor/meteor/issues/3822)

### Blaze

* Fix stack overflow from nested templates and helpers by avoiding recursion
  during rendering.  [#3028](https://github.com/meteor/meteor/issues/3028)

### `meteor` command-line tool

* Don't fail if `npm` prints more than 200K.  [#3887](https://github.com/meteor/meteor/issues/3887)


### Other bug fixes and improvements

* Upgraded dependencies:

  - uglify-js: 2.4.17 (from 2.4.13)

Patches contributed by GitHub users hwillson, mitar, murillo128, Primigenus,
rjakobsson, and tmeasday.


## v1.0.5, 2015-03-25

* This version of Meteor now uses version 2.2 of the Facebook API for
  authentication, instead of 1.0. If you use additional Facebook API methods
  beyond login, you may need to request new permissions.

  Facebook will automatically switch all apps to API version 2.0 on April
  30th, 2015. Please make sure to update your application's permissions and API
  calls by that date.

  For more details, see
  https://github.com/meteor/meteor/wiki/Facebook-Graph-API-Upgrade


## v1.0.4.2, 2015-03-20

* Fix regression in 1.0.4 where using Cordova for the first time in a project
  with hyphens in its directory name would fail.  [#3950](https://github.com/meteor/meteor/issues/3950)


## v1.0.4.1, 2015-03-18

* Fix regression in 1.0.4 where `meteor publish-for-arch` only worked for
  packages without colons in their name.  [#3951](https://github.com/meteor/meteor/issues/3951)

## v1.0.4, 2015-03-17

### Mongo Driver

* Meteor is now tested against MongoDB 2.6 by default (and the bundled version
  used by `meteor run` has been upgraded). It should still work fine with
  MongoDB 2.4.  Previous versions of Meteor mostly worked with MongoDB 2.6, with
  a few caveats:

    - Some upsert invocations did not work with MongoDB in previous versions of
      Meteor.
    - Previous versions of Meteor required setting up a special "user-defined
      role" with access to the `system.replset` table to use the oplog observe
      driver with MongoDB 2.6.  These extra permissions are not required with
      this version of Meteor.

  The MongoDB command needed to set up user permissions for the oplog observe
  driver is slightly different in MongoDB 2.6; see
  https://github.com/meteor/meteor/wiki/Oplog-Observe-Driver for details.

  We have also tested Meteor against the recently-released MongoDB 3.0.0.
  While we are not shipping MongoDB 3.0 with Meteor in this release (preferring
  to wait until its deployment is more widespread), we believe that Meteor
  1.0.4 apps will work fine when used with MongoDB 3.0.0 servers.

* Fix 0.8.1 regression where failure to connect to Mongo at startup would log a
  message but otherwise be ignored. Now it crashes the process, as it did before
  0.8.1.  [#3038](https://github.com/meteor/meteor/issues/3038)

* Use correct transform for allow/deny rules in `update` when different rules
  have different transforms.  [#3108](https://github.com/meteor/meteor/issues/3108)

* Provide direct access to the collection and database objects from the npm
  Mongo driver via new `rawCollection` and `rawDatabase` methods on
  `Mongo.Collection`.  [#3640](https://github.com/meteor/meteor/issues/3640)

* Observing or publishing an invalid query now throws an error instead of
  effectively hanging the server.  [#2534](https://github.com/meteor/meteor/issues/2534)


### Livequery

* If the oplog observe driver gets too far behind in processing the oplog, skip
  entries and re-poll queries instead of trying to keep up.  [#2668](https://github.com/meteor/meteor/issues/2668)

* Optimize common cases faced by the "crossbar" data structure (used by oplog
  tailing and DDP method write tracking).  [#3697](https://github.com/meteor/meteor/issues/3697)

* The oplog observe driver recovers from failed attempts to apply the modifier
  from the oplog (eg, because of empty field names).


### Minimongo

* When acting as an insert, `c.upsert({_id: 'x'}, {foo: 1})` now uses the `_id`
  of `'x'` rather than a random `_id` in the Minimongo implementation of
  `upsert`, just like it does for `c.upsert({_id: 'x'}, {$set: {foo: 1}})`.
  (The previous behavior matched a bug in the MongoDB 2.4 implementation of
  upsert that is fixed in MongoDB 2.6.)  [#2278](https://github.com/meteor/meteor/issues/2278)

* Avoid unnecessary work while paused in minimongo.

* Fix bugs related to observing queries with field filters: `changed` callbacks
  should not trigger unless a field in the filter has changed, and `changed`
  callbacks need to trigger when a parent of an included field is
  unset.  [#2254](https://github.com/meteor/meteor/issues/2254) [#3571](https://github.com/meteor/meteor/issues/3571)

* Disallow setting fields with empty names in minimongo, to match MongoDB 2.6
  semantics.


### DDP

* Subscription handles returned from `Meteor.subscribe` and
  `TemplateInstance#subscribe` now have a `subscriptionId` property to identify
  which subscription the handle is for.

* The `onError` callback to `Meteor.subscribe` has been replaced with a more
  general `onStop` callback that has an error as an optional first argument.
  The `onStop` callback is called when the subscription is terminated for
  any reason.  `onError` is still supported for backwards compatibility. [#1461](https://github.com/meteor/meteor/issues/1461)

* The return value from a server-side `Meteor.call` or `Meteor.apply` is now a
  clone of what the function returned rather than sharing mutable state.  [#3201](https://github.com/meteor/meteor/issues/3201)

* Make it easier to use the Node DDP client implementation without running a web
  server too.  [#3452](https://github.com/meteor/meteor/issues/3452)


### Blaze

* Template instances now have a `subscribe` method that functions exactly like
  `Meteor.subscribe`, but stops the subscription when the template is destroyed.
  There is a new method on Template instances called `subscriptionsReady()`
  which is a reactive function that returns true when all of the subscriptions
  made with `TemplateInstance#subscribe` are ready. There is also a built-in
  helper that returns the same thing and can be accessed with
  `Template.subscriptionsReady` inside any template.

* Add `onRendered`, `onCreated`, and `onDestroyed` methods to
  `Template`. Assignments to `Template.foo.rendered` and so forth are deprecated
  but are still supported for backwards compatibility.

* Fix bug where, when a helper or event handler was called from inside a custom
  block helper,  `Template.instance()` returned the `Template.contentBlock`
  template instead of the actual user-defined template, making it difficult to
  use `Template.instance()` for local template state.

* `Template.instance()` now works inside `Template.body`.  [#3631](https://github.com/meteor/meteor/issues/3631)

* Allow specifying attributes on `<body>` tags in templates.

* Improve performance of rendering large arrays.  [#3596](https://github.com/meteor/meteor/issues/3596)


### Isobuild

* Support `Npm.require('foo/bar')`.  [#3505](https://github.com/meteor/meteor/issues/3505) [#3526](https://github.com/meteor/meteor/issues/3526)

* In `package.js` files, `Npm.require` can only require built-in Node modules
  (and dev bundle modules, though you shouldn't depend on that), not the modules
  from its own `Npm.depends`. Previously, such code would work but only on the
  second time a `package.js` was executed.

* Ignore vim swap files in the `public` and `private` directories.  [#3322](https://github.com/meteor/meteor/issues/3322)

* Fix regression in 1.0.2 where packages might not be rebuilt when the compiler
  version changes.


### Meteor Accounts

* The `accounts-password` `Accounts.emailTemplates` can now specify arbitrary
  email `headers`.  The `from` address can now be set separately on the
  individual templates, and is a function there rather than a static
  string. [#2858](https://github.com/meteor/meteor/issues/2858) [#2854](https://github.com/meteor/meteor/issues/2854)

* Add login hooks on the client: `Accounts.onLogin` and
  `Accounts.onLoginFailure`. [#3572](https://github.com/meteor/meteor/issues/3572)

* Add a unique index to the collection that stores OAuth login configuration to
  ensure that only one configuration exists per service.  [#3514](https://github.com/meteor/meteor/issues/3514)

* On the server, a new option
  `Accounts.setPassword(user, password, { logout: false })` overrides the
  default behavior of logging out all logged-in connections for the user.  [#3846](https://github.com/meteor/meteor/issues/3846)


### Webapp

* `spiderable` now supports escaped `#!` fragments.  [#2938](https://github.com/meteor/meteor/issues/2938)

* Disable `appcache` on Firefox by default.  [#3248](https://github.com/meteor/meteor/issues/3248)

* Don't overly escape `Meteor.settings.public` and other parts of
  `__meteor_runtime_config__`.  [#3730](https://github.com/meteor/meteor/issues/3730)

* Reload the client program on `SIGHUP` or Node-specific IPC messages, not
  `SIGUSR2`.


### `meteor` command-line tool

* Enable tab-completion of global variables in `meteor shell`.  [#3227](https://github.com/meteor/meteor/issues/3227)

* Improve the stability of `meteor shell`.  [#3437](https://github.com/meteor/meteor/issues/3437) [#3595](https://github.com/meteor/meteor/issues/3595) [#3591](https://github.com/meteor/meteor/issues/3591)

* `meteor login --email` no longer takes an ignored argument.  [#3532](https://github.com/meteor/meteor/issues/3532)

* Fix regression in 1.0.2 where `meteor run --settings s` would ignore errors
  reading or parsing the settings file.  [#3757](https://github.com/meteor/meteor/issues/3757)

* Fix crash in `meteor publish` in some cases when the package is inside an
  app. [#3676](https://github.com/meteor/meteor/issues/3676)

* Fix crashes in `meteor search --show-all` and `meteor search --maintainer`.
  \#3636

* Kill PhantomJS processes after `meteor --test`, and only run the app
  once. [#3205](https://github.com/meteor/meteor/issues/3205) [#3793](https://github.com/meteor/meteor/issues/3793)

* Give a better error when Mongo fails to start up due to a full disk.  [#2378](https://github.com/meteor/meteor/issues/2378)

* After killing existing `mongod` servers, also clear the `mongod.lock` file.

* Stricter validation for package names: they cannot begin with a hyphen, end
  with a dot, contain two consecutive dots, or start or end with a colon.  (No
  packages on Atmosphere fail this validation.)  Additionally, `meteor create
  --package` applies the same validation as `meteor publish` and disallows
  packages with multiple colons.  (Packages with multiple colons like
  `local-test:iron:router` are used internally by `meteor test-packages` so that
  is not a strict validation rule.)

* `meteor create --package` now no longer creates a directory with the full
  name of the package, since Windows file systems cannot have colon characters
  in file paths. Instead, the command now creates a directory named the same
  as the second part of the package name after the colon (without the username
  prefix).


### Meteor Mobile

* Upgrade the Cordova CLI dependency from 3.5.1 to 4.2.0. See the release notes
  for the 4.x series of the Cordova CLI [on Apache
  Cordova](http://cordova.apache.org/announcements/2014/10/16/cordova-4.html).

* Related to the recently discovered [attack
  vectors](http://cordova.apache.org/announcements/2014/08/04/android-351.html)
  in Android Cordova apps, Meteor Cordova apps no longer allow access to all
  domains by default. If your app access external resources over XHR, you need
  to add them to the whitelist of allowed domains with the newly added
  [`App.accessRule`
  method](https://docs.meteor.com/#/full/App-accessRule) in your
  `mobile-config.js` file.

* Upgrade Cordova Plugins dependencies in Meteor Core packages:
  - `org.apache.cordova.file`: from 1.3.0 to 1.3.3
  - `org.apache.cordova.file-transfer`: from 0.4.4 to 0.5.0
  - `org.apache.cordova.splashscreen`: from 0.3.3 to 1.0.0
  - `org.apache.cordova.console`: from 0.2.10 to 0.2.13
  - `org.apache.cordova.device`: from 0.2.11 to 0.3.0
  - `org.apache.cordova.statusbar`: from 0.1.7 to 0.1.10
  - `org.apache.cordova.inappbrowser`: from 0.5.1 to 0.6.0
  - `org.apache.cordova.inappbrowser`: from 0.5.1 to 0.6.0

* Use the newer `ios-sim` binary, compiled with Xcode 6 on OS X Mavericks.


### Tracker

* Use `Session.set({k1: v1, k2: v2})` to set multiple values at once.


### Utilities

* Provide direct access to all options supported by the `request` npm module via
  the new server-only `npmRequestOptions` option to `HTTP.call`.  [#1703](https://github.com/meteor/meteor/issues/1703)


### Other bug fixes and improvements

* Many internal refactorings towards supporting Meteor on Windows are in this
  release.

* Remove some packages used internally to support legacy MDG systems
  (`application-configuration`, `ctl`, `ctl-helper`, `follower-livedata`,
  `dev-bundle-fetcher`, and `star-translate`).

* Provide direct access to some npm modules used by core packages on the
  `NpmModules` field of `WebAppInternals`, `MongoInternals`, and
  `HTTPInternals`.

* Upgraded dependencies:

  - node: 0.10.36 (from 0.10.33)
  - Fibers: 1.0.5 (from 1.0.1)
  - MongoDB: 2.6.7 (from 2.4.12)
  - openssl in mongo: 1.0.2 (from 1.0.1j)
  - MongoDB driver: 1.4.32 (from 1.4.1)
  - bson: 0.2.18 (from 0.2.7)
  - request: 2.53.0 (from 2.47.0)


Patches contributed by GitHub users 0a-, awatson1978, awwx, bwhitty,
christianbundy, d4nyll, dandv, DanielDent, DenisGorbachev, fay-jai, gsuess,
hwillson, jakozaur, meonkeys, mitar, netanelgilad, queso, rbabayoff, RobertLowe,
romanzolotarev, Siilwyn, and tmeasday.


## v.1.0.3.2, 2015-02-25

* Fix regression in 1.0.3 where the `meteor` tool could crash when downloading
  the second build of a given package version; for example, when running `meteor
  deploy` on an OSX or 32-bit Linux system for an app containing a binary
  package.  [#3761](https://github.com/meteor/meteor/issues/3761)


## v.1.0.3.1, 2015-01-20

* Rewrite `meteor show` and `meteor search` to show package information for
  local packages and to show if the package is installed for non-local
  packages. Introduce the `--show-all` flag, and deprecate the
  `--show-unmigrated` and `--show-old flags`.  Introduce the `--ejson` flag to
  output an EJSON object.

* Support README.md files in`meteor publish`. Take in the documentation file in
  `package.js` (set to `README.md` by default) and upload it to the server at
  publication time. Excerpt the first non-header Markdown section for use in
  `meteor show`.

* Support updates of package version metadata after that version has been
  published by running `meteor publish --update` from the package directory.

* Add `meteor test-packages --velocity` (similar to `meteor run --test`).  [#3330](https://github.com/meteor/meteor/issues/3330)

* Fix `meteor update <packageName>` to update `<packageName>` even if it's an
  indirect dependency of your app.  [#3282](https://github.com/meteor/meteor/issues/3282)

* Fix stack trace when a browser tries to use the server like a proxy.  [#1212](https://github.com/meteor/meteor/issues/1212)

* Fix inaccurate session statistics and possible multiple invocation of
  Connection.onClose callbacks.

* Switch CLI tool filesystem calls from synchronous to yielding (pro: more
  concurrency, more responsive to signals; con: could introduce concurrency
  bugs)

* Don't apply CDN prefix on Cordova. [#3278](https://github.com/meteor/meteor/issues/3278) [#3311](https://github.com/meteor/meteor/issues/3311)

* Don't try to refresh client app in the runner unless the app actually has the
  autoupdate package. [#3365](https://github.com/meteor/meteor/issues/3365)

* Fix custom release banner logic. [#3353](https://github.com/meteor/meteor/issues/3353)

* Apply HTTP followRedirects option to non-GET requests.  [#2808](https://github.com/meteor/meteor/issues/2808)

* Clean up temporary directories used by package downloads sooner.  [#3324](https://github.com/meteor/meteor/issues/3324)

* If the tool knows about the requested release but doesn't know about the build
  of its tool for the platform, refresh the catalog rather than failing
  immediately.  [#3317](https://github.com/meteor/meteor/issues/3317)

* Fix `meteor --get-ready` to not add packages to your app.

* Fix some corner cases in cleaning up app processes in the runner. Drop
  undocumented `--keepalive` support. [#3315](https://github.com/meteor/meteor/issues/3315)

* Fix CSS autoupdate when `$ROOT_URL` has a non-trivial path.  [#3111](https://github.com/meteor/meteor/issues/3111)

* Save Google OAuth idToken to the User service info object.

* Add git info to `meteor --version`.

* Correctly catch a case of illegal `Tracker.flush` during `Tracker.autorun`.  [#3037](https://github.com/meteor/meteor/issues/3037)

* Upgraded dependencies:

  - jquery: 1.11.2 (from 1.11.0)

Patches by GitHub users DanielDent, DanielDornhardt, PooMaster, Primigenus,
Tarang, TomFreudenberg, adnissen, dandv, fay-jai, knownasilya, mquandalle,
ogourment, restebanez, rissem, smallhelm and tmeasday.

## v1.0.2.1, 2014-12-22

* Fix crash in file change watcher.  [#3336](https://github.com/meteor/meteor/issues/3336)

* Allow `meteor test-packages packages/*` even if not all package directories
  have tests.  [#3334](https://github.com/meteor/meteor/issues/3334)

* Fix typo in `meteor shell` output. [#3326](https://github.com/meteor/meteor/issues/3326)


## v1.0.2, 2014-12-19

### Improvements to the `meteor` command-line tool

* A new command called `meteor shell` attaches an interactive terminal to
  an already-running server process, enabling inspection and execution of
  server-side data and code, with dynamic tab completion of variable names
  and properties. To see `meteor shell` in action, type `meteor run` in an
  app directory, then (in another terminal) type `meteor shell` in the
  same app directory. You do not have to wait for the app to start before
  typing `meteor shell`, as it will automatically connect when the server
  is ready. Note that `meteor shell` currently works for local development
  only, and is not yet supported for apps running on remote hosts.

* We've done a major internal overhaul of the `meteor` command-line tool with an
  eye to correctness, maintainability, and performance.  Some details include:
  * Refresh the package catalog for build commands only when an error
    occurs that could be fixed by a refresh, not for every build command.
  * Never run the constraint solver to select package versions more than once
    per build.
  * Built packages ("isopacks") are now cached inside individual app directories
    instead of inside their source directories.
  * `meteor run` starts Mongo in parallel with building the application.
  * The constraint solver no longer leaves a `versions.json` file in your
    packages source directories; when publishing a package that is not inside an
    app, it will leave a `.versions` file (with the same format as
    `.meteor/versions`) which you should check into source control.
  * The constraint solver's model has been simplified so that plugins must use
    the same version of packages as their surrounding package when built from
    local source.

* Using `meteor debug` no longer requires manually continuing the debugger when
  your app restarts, and it no longer overwrites the symbol `_` inside your app.

* Output from the command-line tool is now word-wrapped to the width of your
  terminal.

* Remove support for the undocumented earliestCompatibleVersion feature of the
  package system.

* Reduce CPU usage and disk I/O bandwidth by using kernel file-system change
  notification events where possible. On file systems that do not support these
  events (NFS, Vagrant Virtualbox shared folders, etc), file changes will only
  be detected every 5 seconds; to detect changes more often in these cases (but
  use more CPU), set the `METEOR_WATCH_FORCE_POLLING` environment
  variable. [#2135](https://github.com/meteor/meteor/issues/2135)

* Reduce CPU usage by fixing a check for a parent process in `meteor
  run` that was happening constantly instead of every few seconds. [#3252](https://github.com/meteor/meteor/issues/3252)

* Fix crash when two plugins defined source handlers for the same
  extension. [#3015](https://github.com/meteor/meteor/issues/3015) [#3180](https://github.com/meteor/meteor/issues/3180)

* Fix bug (introduced in 0.9.3) where the warning about using experimental
  versions of packages was printed too often.

* Fix bug (introduced in 1.0) where `meteor update --patch` crashed.

* Fix bug (introduced in 0.9.4) where banners about new releases could be
  printed too many times.

* Fix crash when a package version contained a dot-separated pre-release part
  with both digits and non-digits. [#3147](https://github.com/meteor/meteor/issues/3147)

* Corporate HTTP proxy support is now implemented using our websocket library's
  new built-in implementation instead of a custom implementation. [#2515](https://github.com/meteor/meteor/issues/2515)

### Blaze

* Add default behavior for `Template.parentData` with no arguments. This
  selects the first parent. [#2861](https://github.com/meteor/meteor/issues/2861)

* Fix `Blaze.remove` on a template's view to correctly remove the DOM
  elements when the template was inserted using
  `Blaze.renderWithData`. [#3130](https://github.com/meteor/meteor/issues/3130)

* Allow curly braces to be escaped in Spacebars. Use the special
  sequences `{{|` and `{{{|` to insert a literal `{{` or `{{{`.

### Meteor Accounts

* Allow integration with OAuth1 servers that require additional query
  parameters to be passed with the access token. [#2894](https://github.com/meteor/meteor/issues/2894)

* Expire a user's password reset and login tokens in all circumstances when
  their password is changed.

### Other bug fixes and improvements

* Some packages are no longer released as part of the core release process:
  amplify, backbone, bootstrap, d3, jquery-history, and jquery-layout. This
  means that new versions of these packages can be published outside of the full
  Meteor release cycle.

* Require plain objects as the update parameter when doing replacements
  in server-side collections.

* Fix audit-argument-checks spurious failure when an argument is NaN. [#2914](https://github.com/meteor/meteor/issues/2914)

### Upgraded dependencies

  - node: 0.10.33 (from 0.10.29)
  - source-map-support: 0.2.8 (from 0.2.5)
  - semver: 4.1.0 (from 2.2.1)
  - request: 2.47.0 (from 2.33.0)
  - tar: 1.0.2 (from 1.0.1)
  - source-map: 0.1.40 (from 0.1.32)
  - sqlite3: 3.0.2 (from 3.0.0)
  - phantomjs npm module: 1.9.12 (from 1.8.1-1)
  - http-proxy: 1.6.0 (from a fork of 1.0.2)
  - esprima: 1.2.2 (from an unreleased 1.1-era commit)
  - escope: 1.0.1 (from 1.0.0)
  - openssl in mongo: 1.0.1j (from 1.0.1g)
  - faye-websocket: 0.8.1 (from using websocket-driver instead)
  - MongoDB: 2.4.12 (from 2.4.9)


Patches by GitHub users andylash, anstarovoyt, benweissmann, chrisbridgett,
colllin, dandv, ecwyne, graemian, JamesLefrere, kevinchiu, LyuGGang, matteodem,
mitar, mquandalle, musically-ut, ograycode, pcjpcj2, physiocoder, rgoomar,
timhaines, trusktr, Urigo, and zol.


## v1.0.1, 2014-12-09

* Fix a security issue in allow/deny rules that could result in data
  loss. If your app uses allow/deny rules, or uses packages that use
  allow/deny rules, we recommend that you update immediately.


## v1.0, 2014-10-28

### New Features

* Add the `meteor admin get-machine` command to make it easier to
  publish packages with binary dependencies for all
  architectures. `meteor publish` no longer publishes builds
  automatically if your package has binary NPM dependencies.

* New `localmarket` example, highlighting Meteor's support for mobile
  app development.

* Restyle the `leaderboard` example, and optimize it for both desktop
  and mobile.

### Performance

* Reduce unnecessary syncs with the package server, which speeds up
  startup times for many commands.

* Speed up `meteor deploy` by not bundling unnecessary files and
  programs.

* To make Meteor easier to use on slow or unreliable network
  connections, increase timeouts for DDP connections that the Meteor
  tool uses to communicate with the package server. [#2777](https://github.com/meteor/meteor/issues/2777), [#2789](https://github.com/meteor/meteor/issues/2789).

### Mobile App Support

* Implemented reasonable default behavior for launch screens on mobile
  apps.

* Don't build for Android when only the iOS build is required, and
  vice versa.

* Fix bug that could cause mobile apps to stop being able to receive hot
  code push updates.

* Fix bug where Cordova clients connected to http://example.com instead
  of https://example.com when https:// was specified in the
  --mobile-server option. [#2880](https://github.com/meteor/meteor/issues/2880)

* Fix stack traces when attempting to build or run iOS apps on Linux.

* Print a warning when building an app with mobile platforms and
  outputting the build into the source tree. Outputting a build into the
  source tree can cause subsequent builds to fail because they will
  treat the build output as source files.

* Exit from `meteor run` when new Cordova plugins or platforms are
  added, since we don't support hot code push for new plugins or
  platforms.

* Fix quoting of arguments to Cordova plugins.

* The `accounts-twitter` package now works in Cordova apps in local
  development. For workarounds for other login providers in local
  development mode, see
  https://github.com/meteor/meteor/wiki/OAuth-for-mobile-Meteor-clients.

### Packaging

* `meteor publish-for-arch` can publish packages built with different Meteor
  releases.

* Fix default `api.versionsFrom` field in packages created with `meteor
  create --package`.

* Fix bug where changes in an app's .meteor/versions file would not
  cause the app to be rebuilt.

### Other bug fixes and improvements

* Use TLSv1 in the `spiderable` package, for compatibility with servers
  that have disabled SSLv3 in response to the POODLE bug.

* Work around the `meteor run` proxy occasionally running out of sockets.

* Fix bug with regular expressions in minimongo. [#2817](https://github.com/meteor/meteor/issues/2817)

* Add READMEs for several core packages.

* Include protocols in URLs printed by `meteor deploy`.

* Improve error message for limited ordered observe. [#1643](https://github.com/meteor/meteor/issues/1643)

* Fix missing dependency on `random` in the `autoupdate` package. [#2892](https://github.com/meteor/meteor/issues/2892)

* Fix bug where all CSS would be removed from connected clients if a
  CSS-only change is made between local development server restarts or
  when deploying with `meteor deploy`.

* Increase height of the Google OAuth popup to the Google-recommended
  value.

* Fix the layout of the OAuth configuration dialog when used with
  Bootstrap.

* Allow build plugins to override the 'bare' option on added source
  files. [#2834](https://github.com/meteor/meteor/issues/2834)

Patches by GitHub users DenisGorbachev, ecwyne, mitar, mquandalle,
Primigenus, svda, yauh, and zol.


## v0.9.4.1, 2014-12-09 (backport)

* Fix a security issue in allow/deny rules that could result in data
  loss. If your app uses allow/deny rules, or uses packages that use
  allow/deny rules, we recommend that you update immediately.
  Backport from 1.0.1.


## v0.9.4, 2014-10-13

### New Features

* The new `meteor debug` command and `--debug-port` command line option
  to `meteor run` allow you to easily use node-inspector to debug your
  server-side code. Add a `debugger` statement to your code to create a
  breakpoint.

* Add new a `meteor run --test` command that runs
  [Velocity](https://github.com/meteor-velocity/velocity) tests in your
  app .

* Add new callbacks `Accounts.onResetPasswordLink`,
  `Accounts.onEnrollmentLink`, and `Accounts.onEmailVerificationLink`
  that make it easier to build custom user interfaces on top of the
  accounts system. These callbacks should be registered before
  `Meteor.startup` fires, and will be called if the URL matches a link
  in an email sent by `Accounts.resetPassword`, etc. See
  https://docs.meteor.com/#Accounts-onResetPasswordLink.

* A new configuration file for mobile apps,
  `<APP>/mobile-config.js`. This allows you to set app metadata, icons,
  splash screens, preferences, and PhoneGap/Cordova plugin settings
  without needing a `cordova_build_override` directory. See
  https://docs.meteor.com/#mobileconfigjs.


### API Changes

* Rename `{{> UI.dynamic}}` to `{{> Template.dynamic}}`, and likewise
  with `UI.contentBlock` and `UI.elseBlock`. The UI namespace is no
  longer used anywhere except for backwards compatibility.

* Deprecate the `Template.someTemplate.myHelper = ...` syntax in favor
  of `Template.someTemplate.helpers(...)`.  Using the older syntax still
  works, but prints a deprecation warning to the console.

* `Package.registerBuildPlugin` its associated functions have been added
  to the public API, cleaned up, and documented. The new function is
  identical to the earlier _transitional_registerBuildPlugin except for
  minor backwards-compatible API changes. See
  https://docs.meteor.com/#Package-registerBuildPlugin

* Rename the `showdown` package to `markdown`.

* Deprecate the `amplify`, `backbone`, `bootstrap`, and `d3` integration
  packages in favor of community alternatives.  These packages will no
  longer be maintained by MDG.


### Tool Changes

* Improved output from `meteor build` to make it easier to publish
  mobile apps to the App Store and Play Store. See the wiki pages for
  instructions on how to publish your
  [iOS](https://github.com/meteor/meteor/wiki/How-to-submit-your-iOS-app-to-App-Store)
  and
  [Android](https://github.com/meteor/meteor/wiki/How-to-submit-your-Android-app-to-Play-Store)
  apps.

* Packages can now be marked as debug-mode only by adding `debugOnly:
  true` to `Package.describe`. Debug-only packages are not included in
  the app when it is bundled for production (`meteor build` or `meteor
  run --production`). This allows package authors to build packages
  specifically for testing and debugging without increasing the size of
  the resulting app bundle or causing apps to ship with debug
  functionality built in.

* Rework the process for installing mobile development SDKs. There is
  now a `meteor install-sdk` command that automatically install what
  software it can and points to documentation for the parts that
  require manual installation.

* The `.meteor/cordova-platforms` file has been renamed to
  `.meteor/platforms` and now includes the default `server` and
  `browser` platforms. The default platforms can't currently be removed
  from a project, though this will be possible in the future. The old
  file will be automatically migrated to the new one when the app is run
  with Meteor 0.9.4 or above.

* The `unipackage.json` file inside downloaded packages has been renamed
  to `isopack.json` and has an improved forwards-compatible format. To
  maintain backwards compatibility with previous releases, packages will
  be built with both files.

* The local package metadata cache now uses SQLite, which is much faster
  than the previous implementation. This improves `meteor` command line
  tool startup time.

* The constraint solver used by the client to find compatible versions
  of packages is now much faster.

* The `--port` option to `meteor run` now requires a numeric port
  (e.g. `meteor run --port example.com` is no longer valid).

* The `--mobile-port` option `meteor run` has been reworked. The option
  is now `--mobile-server` in `meteor run` and `--server` in `meteor
  build`. `--server` is required for `meteor build` in apps with mobile
  platforms installed. `--mobile-server` defaults to an automatically
  detected IP address on port 3000, and `--server` requires a hostname
  but defaults to port 80 if a port is not specified.

* Operations that take longer than a few seconds (e.g. downloading
  packages, installing the Android SDK, etc) now show a progress bar.

* Complete support for using an HTTP proxy in the `meteor` command line
  tool. Now all DDP connections can work through a proxy.  Use the standard
  `http_proxy` environment variable to specify your proxy endpoint.  [#2515](https://github.com/meteor/meteor/issues/2515)


### Bug Fixes

* Fix behavior of ROOT_URL with path ending in `/`.

* Fix source maps when using a ROOT_URL with a path. [#2627](https://github.com/meteor/meteor/issues/2627)

* Change the mechanism that the Meteor tool uses to clean up app server
  processes. The new mechanism is more resilient to slow app bundles and
  other CPU-intensive tasks. [#2536](https://github.com/meteor/meteor/issues/2536), [#2588](https://github.com/meteor/meteor/issues/2588).


Patches by GitHub users cryptoquick, Gaelan, jperl, meonkeys, mitar,
mquandalle, prapicault, pscanf, richguan, rick-golden-healthagen,
rissem, rosh93, rzymek, and timoabend


## v0.9.3.1, 2014-09-30

* Don't crash when failing to contact the package server. [#2713](https://github.com/meteor/meteor/issues/2713)

* Allow more than one dash in package versions. [#2715](https://github.com/meteor/meteor/issues/2715)


## v0.9.3, 2014-09-25

### More Package Version Number Flexibility

* Packages now support relying on multiple major versions of their
  dependencies (eg `blaze@1.0.0 || 2.0.0`). Additionally, you can now
  call `api.versionsFrom(<release>)` multiple times, or with an array
  (eg `api.versionsFrom([<release1>, <release2>])`. Meteor will
  interpret this to mean that the package will work with packages from
  all the listed releases.

* Support for "wrapped package" version numbers. There is now a `_` field
  in version numbers. The `_` field must be an integer, and versions with
  the `_` are sorted after versions without. This allows using the
  upstream version number as the Meteor package version number and being
  able to publish multiple version of the Meteor package (e.g.
  `jquery@1.11.1_2`).

Note: packages using the `||` operator or the `_` symbol in their
versions or dependencies will be invisible to pre-0.9.3 users. Meteor
versions 0.9.2 and before do not understand the new version formats and
will not be able to use versions of packages that use the new features.


### Other Command-line Tool Improvements

* More detailed constraint solver output. Meteor now tells you which
  constraints prevent upgrading or adding new packages. This will make
  it much easier to update your app to new versions.

* Better handling of pre-release versions (e.g. versions with
  `-`). Pre-release packages will now be included in an app if and only
  if there is no way to meet the app's constraints without using a
  pre-release package.

* Add `meteor admin set-unmigrated` to allow maintainers to hide
  pre-0.9.0 packages in `meteor search` and `meteor show`. This will not
  stop users from continuing to use the package, but it helps prevent
  new users from finding old non-functional packages.

* Progress bars for time-intensive operations, like downloading large
  packages.


### Other Changes

* Offically support `Meteor.wrapAsync` (renamed from
  `Meteor._wrapAsync`). Additionally, `Meteor.wrapAsync` now lets you
  pass an object to bind as `this` in the wrapped call. See
  https://docs.meteor.com/#meteor_wrapasync.

* The `reactive-dict` package now allows an optional name argument to
  enable data persistence during hot code push.


Patches by GitHub users evliu, meonkeys, mitar, mizzao, mquandalle,
prapicault, waitingkuo, wulfmeister.



## v0.9.2.2, 2014-09-17

* Fix regression in 0.9.2 that prevented some users from accessing the
  Meteor development server in their browser. Specifically, 0.9.2
  unintentionally changed the development mode server's default bind
  host to localhost instead of 0.0.0.0. [#2596](https://github.com/meteor/meteor/issues/2596)


## v0.9.2.1, 2014-09-15

* Fix versions of packages that were published with `-cordova` versions
  in 0.9.2 (appcache, fastclick, htmljs, logging, mobile-status-bar,
  routepolicy, webapp-hashing).


## v0.9.2, 2014-09-15

This release contains our first support for building mobile apps in
Meteor, for both iOS and Android. This support comes via an
integration with Apache's Cordova/PhoneGap project.

  * You can use Cordova/PhoneGap packages in your application or inside
    a Meteor package to access a device's native functions directly from
    JavaScript code.
  * The `meteor add-platform` and `meteor run` commands now let you
    launch the app in the iOS or Android simulator or run it on an
    attached hardware device.
  * This release extends hot code push to support live updates into
    installed native apps.
  * The `meteor bundle` command has been renamed to `meteor build` and
    now outputs build projects for the mobile version of the targeted
    app.
  * See
    https://github.com/meteor/meteor/wiki/Meteor-Cordova-Phonegap-integration
    for more information about how to get started building mobile apps
    with Meteor.

* Better mobile support for OAuth login: you can now use a
  redirect-based flow inside UIWebViews, and the existing popup-based
  flow has been adapted to work in Cordova/PhoneGap apps.

#### Bug fixes and minor improvements

* Fix sorting on non-trivial keys in Minimongo. [#2439](https://github.com/meteor/meteor/issues/2439)

* Bug fixes and performance improvements for the package system's
  constraint solver.

* Improved error reporting for misbehaving oplog observe driver. [#2033](https://github.com/meteor/meteor/issues/2033) [#2244](https://github.com/meteor/meteor/issues/2244)

* Drop deprecated source map linking format used for older versions of
  Firefox.  [#2385](https://github.com/meteor/meteor/issues/2385)

* Allow Meteor tool to run from a symlink. [#2462](https://github.com/meteor/meteor/issues/2462)

* Assets added via a plugin are no longer considered source files. [#2488](https://github.com/meteor/meteor/issues/2488)

* Remove support for long deprecated `SERVER_ID` environment
  variable. Use `AUTOUPDATE_VERSION` instead.

* Fix bug in reload-safetybelt package that resulted in reload loops in
  Chrome with cookies disabled.

* Change the paths for static assets served from packages. The `:`
  character is replaced with the `_` character in package names so as to
  allow serving on mobile devices and ease operation on Windows. For
  example, assets from the `abc:bootstrap` package are now served at
  `/packages/abc_bootstrap` instead of `/packages/abc:bootstrap`.

* Also change the paths within a bundled Meteor app to allow for
  different client architectures (eg mobile). For example,
  `bundle/programs/client` is now `bundle/programs/web.browser`.


Patches by GitHub users awwx, mizzao, and mquandalle.



## v0.9.1.1, 2014-09-06

* Fix backwards compatibility for packages that had weak dependencies
  on packages renamed in 0.9.1 (`ui`, `deps`, `livedata`). [#2521](https://github.com/meteor/meteor/issues/2521)

* Fix error when using the `reactive-dict` package without the `mongo`
  package.


## v0.9.1, 2014-09-04

#### Organizations in Meteor developer accounts

Meteor 0.9.1 ships with organizations support in Meteor developer
accounts. Organizations are teams of users that make it easy to
collaborate on apps and packages.

Create an organization at
https://www.meteor.com/account-settings/organizations. Run the `meteor
authorized` command in your terminal to give an organization
permissions to your apps. To add an organization as a maintainer of
your packages, use the `meteor admin maintainers` command. You can
also publish packages with an organization's name in the package name
prefix instead of your own username.


#### One backwards incompatible change for templates

* Templates can no longer be named "body" or "instance".

#### Backwards compatible Blaze API changes

* New public and documented APIs:
  * `Blaze.toHTMLWithData()`
  * `Template.currentData()`
  * `Blaze.getView()`
  * `Template.parentData()` (previously `UI._parentData()`)
  * `Template.instance()` (previously `UI._templateInstance()`)
  * `Template.body` (previously `UI.body`)
  * `new Template` (previously `Template.__create__`)
  * `Blaze.getData()` (previously `UI.getElementData`, or `Blaze.getCurrentData` with no arguments)

* Deprecate the `ui` package. Instead, use the `blaze` package. The
  `UI` and `Blaze` symbols are now the same.

* Deprecate `UI.insert`. `UI.render` and `UI.renderWithData` now
  render a template and place it in the DOM.

* Add an underscore to some undocumented Blaze APIs to make them
  internal. Notably: `Blaze._materializeView`, `Blaze._createView`,
  `Blaze._toText`, `Blaze._destroyView`, `Blaze._destroyNode`,
  `Blaze._withCurrentView`, `Blaze._DOMBackend`,
  `Blaze._TemplateWith`

* Document Views. Views are the machinery powering DOM updates in
  Blaze.

* Expose `view` property on template instances.

#### Backwards compatible renames

* Package renames
  * `livedata` -> `ddp`
  * `mongo-livedata` -> `mongo`
  * `standard-app-packages` -> `meteor-platform`
* Symbol renames
  * `Meteor.Collection` -> `Mongo.Collection`
  * `Meteor.Collection.Cursor` -> `Mongo.Cursor`
  * `Meteor.Collection.ObjectID` -> `Mongo.ObjectID`
  * `Deps` -> `Tracker`

#### Other

* Add `reactive-var` package. Lets you define a single reactive
  variable, like a single key in `Session`.

* Don't throw an exception in Chrome when cookies and local storage
  are blocked.

* Bump DDP version to "1". Clients connecting with version "pre1" or
  "pre2" should still work.

* Allow query parameters in OAuth1 URLs. [#2404](https://github.com/meteor/meteor/issues/2404)

* Fix `meteor list` if not all packages on server. Fixes [#2468](https://github.com/meteor/meteor/issues/2468)

Patch by GitHub user mitar.


## v0.9.0.1, 2014-08-27

* Fix issues preventing hot code reload from automatically reloading webapps in
  two cases: when the old app was a pre-0.9.0 app, and when the app used
  appcache. (In both cases, an explicit reload still worked.)

* Fix publishing packages containing a plugin with platform-specific code but
  no platform-specific code in the main package.

* Fix `meteor add package@version` when the package was already added with a
  different version constraint.

* Improve treatment of pre-release packages (packages with a dash in their
  version). Guarantee that they will not be chosen by the constraint solver
  unless explicitly requested.  `meteor list` won't suggest that you update to
  them.

* Fix slow spiderable executions.

* Fix dev-mode client-only restart when client files changed very soon after
  server restart.

* Fix stack trace on `meteor add` constraint solver failure.

* Fix "access-denied" stack trace when publishing packages.


## v0.9.0, 2014-08-26

Meteor 0.9.0 introduces the Meteor Package Server. Incorporating lessons from
our community's Meteorite tool, Meteor 0.9.0 allows users to develop and publish
Meteor packages to a central repository. The `meteor publish` command is used to
publish packages. Non-core packages can now be added with `meteor add`, and you
can specify version constraints on the packages you use. Binary packages can be
published for additional architectures with `meteor publish-for-arch`, which
allows cross-platform deploys and bundling.  You can search for packages with
`meteor search` and display information on them with `meteor show`, or you can
use the Atmosphere web interface developed by Percolate Studio at
https://atmospherejs.com/

See https://docs.meteor.com/#writingpackages and
https://docs.meteor.com/#packagejs for more details.

Other packaging-related changes:

* `meteor list` now lists the packages your app is using, which was formerly the
  behavior of `meteor list --using`. To search for packages you are not
  currently using, use `meteor search`.  The concept of an "internal" package
  (which did not show up in `meteor list`) no longer exists.

* To prepare a bundle created with `meteor bundle` for execution on a
  server, you now run `npm install` with no arguments instead of having
  to specify a few specific npm modules and their versions
  explicitly. See the README in the generated bundle for more details.

* All `under_score`-style `package.js` APIs (`Package.on_use`, `api.add_files`,
  etc) have been replaced with `camelCase` names (`Package.onUse`,
  `api.addFiles`, etc).  The old names continue to work for now.

* There's a new `archMatching` option to `Plugin.registerSourceHandler`, which
  should be used by any plugin whose output is only for the client or only for
  the server (eg, CSS and HTML templating packages); this allows Meteor to avoid
  restarting the server when files processed by these plugins change.

Other changes:

* When running your app with the local development server, changes that only
  affect the client no longer require restarting the server.  Changes that only
  affect CSS no longer require the browser to refresh the page, both in local
  development and in some production environments.  [#490](https://github.com/meteor/meteor/issues/490)

* When a call to `match` fails in a method or subscription, log the
  failure on the server. (This matches the behavior described in our docs)

* The `appcache` package now defaults to functioning on all browsers
  that support the AppCache API, rather than a whitelist of browsers.
  The main effect of this change is that `appcache` is now enabled by
  default on Firefox, because Firefox no longer makes a confusing
  popup. You can still disable individual browsers with
  `AppCache.config`.  [#2241](https://github.com/meteor/meteor/issues/2241)

* The `forceApprovalPrompt` option can now be specified in `Accounts.ui.config`
  in addition to `Meteor.loginWithGoogle`.  [#2149](https://github.com/meteor/meteor/issues/2149)

* Don't leak websocket clients in server-to-server DDP in some cases (and fix
  "Got open from inactive client"
  error). https://github.com/faye/websocket-driver-node/pull/8

* Updated OAuth url for login with Meetup.

* Allow minimongo `changed` callbacks to mutate their `oldDocument`
  argument. [#2231](https://github.com/meteor/meteor/issues/2231)

* Fix upsert called from client with no callback.  [#2413](https://github.com/meteor/meteor/issues/2413)

* Avoid a few harmless exceptions in OplogObserveDriver.

* Refactor `observe-sequence` package.

* Fix `spiderable` race condition.

* Re-apply our fix of NPM bug https://github.com/npm/npm/issues/3265 which got
  accidentally reverted upstream.

* Workaround for a crash in recent Safari
  versions. https://github.com/meteor/meteor/commit/e897539adb

* Upgraded dependencies:
  - less: 1.7.4 (from 1.7.1)
  - tar: 1.0.1 (from 0.1.19)
  - fstream: 1.0.2 (from 0.1.25)

Patches by GitHub users Cangit, dandv, ImtiazMajeed, MaximDubrovin, mitar,
mquandalle, rcy, RichardLitt, thatneat, and twhy.


## v0.8.3.1, 2014-12-09 (backport)

* Fix a security issue in allow/deny rules that could result in data
  loss. If your app uses allow/deny rules, or uses packages that use
  allow/deny rules, we recommend that you update immediately.
  Backport from 1.0.1.


## v0.8.3, 2014-07-29

#### Blaze

* Refactor Blaze to simplify internals while preserving the public
  API. `UI.Component` has been replaced with `Blaze.View.`

* Fix performance issues and memory leaks concerning event handlers.

* Add `UI.remove`, which removes a template after `UI.render`/`UI.insert`.

* Add `this.autorun` to the template instance, which is like `Deps.autorun`
  but is automatically stopped when the template is destroyed.

* Create `<a>` tags as SVG elements when they have `xlink:href`
  attributes. (Previously, `<a>` tags inside SVGs were never created as
  SVG elements.)  [#2178](https://github.com/meteor/meteor/issues/2178)

* Throw an error in `{{foo bar}}` if `foo` is missing or not a function.

* Cursors returned from template helpers for #each should implement
  the `observeChanges` method and don't have to be Minimongo cursors
  (allowing new custom data stores for Blaze like Miniredis).

* Remove warnings when {{#each}} iterates over a list of strings,
  numbers, or other items that contains duplicates.  [#1980](https://github.com/meteor/meteor/issues/1980)

#### Meteor Accounts

* Fix regression in 0.8.2 where an exception would be thrown if
  `Meteor.loginWithPassword` didn't have a callback. Callbacks to
  `Meteor.loginWithPassword` are now optional again.  [#2255](https://github.com/meteor/meteor/issues/2255)

* Fix OAuth popup flow in mobile apps that don't support
  `window.opener`.  [#2302](https://github.com/meteor/meteor/issues/2302)

* Fix "Email already exists" error with MongoDB 2.6.  [#2238](https://github.com/meteor/meteor/issues/2238)


#### mongo-livedata and minimongo

* Fix performance issue where a large batch of oplog updates could block
  the node event loop for long periods.  [#2299](https://github.com/meteor/meteor/issues/2299).

* Fix oplog bug resulting in error message "Buffer inexplicably empty".  [#2274](https://github.com/meteor/meteor/issues/2274)

* Fix regression from 0.8.2 that caused collections to appear empty in
  reactive `findOne()` or `fetch` queries that run before a mutator
  returns.  [#2275](https://github.com/meteor/meteor/issues/2275)


#### Miscellaneous

* Stop including code by default that automatically refreshes the page
  if JavaScript and CSS don't load correctly. While this code is useful
  in some multi-server deployments, it can cause infinite refresh loops
  if there are errors on the page. Add the `reload-safetybelt` package
  to your app if you want to include this code.

* On the server, `Meteor.startup(c)` now calls `c` immediately if the
  server has already started up, matching the client behavior.  [#2239](https://github.com/meteor/meteor/issues/2239)

* Add support for server-side source maps when debugging with
  `node-inspector`.

* Add `WebAppInternals.addStaticJs()` for adding static JavaScript code
  to be served in the app, inline if allowed by `browser-policy`.

* Make the `tinytest/run` method return immediately, so that `wait`
  method calls from client tests don't block on server tests completing.

* Log errors from method invocations on the client if there is no
  callback provided.

* Upgraded dependencies:
  - node: 0.10.29 (from 0.10.28)
  - less: 1.7.1 (from 1.6.1)

Patches contributed by GitHub users Cangit, cmather, duckspeaker, zol.


## v0.8.2, 2014-06-23

#### Meteor Accounts

* Switch `accounts-password` to use bcrypt to store passwords on the
  server. (Previous versions of Meteor used a protocol called SRP.)
  Users will be transparently transitioned when they log in. This
  transition is one-way, so you cannot downgrade a production app once
  you upgrade to 0.8.2. If you are maintaining an authenticating DDP
  client:
     - Clients that use the plaintext password login handler (i.e. call
       the `login` method with argument `{ password: <plaintext
       password> }`) will continue to work, but users will not be
       transitioned from SRP to bcrypt when logging in with this login
       handler.
     - Clients that use SRP will no longer work. These clients should
       instead directly call the `login` method, as in
       `Meteor.loginWithPassword`. The argument to the `login` method
       can be either:
         - `{ password: <plaintext password> }`, or
         - `{ password: { digest: <password hash>, algorithm: "sha-256" } }`,
           where the password hash is the hex-encoded SHA256 hash of the
           plaintext password.

* Show the display name of the currently logged-in user after following
  an email verification link or a password reset link in `accounts-ui`.

* Add a `userEmail` option to `Meteor.loginWithMeteorDeveloperAccount`
  to pre-fill the user's email address in the OAuth popup.

* Ensure that the user object has updated token information before
  it is passed to email template functions. [#2210](https://github.com/meteor/meteor/issues/2210)

* Export the function that serves the HTTP response at the end of an
  OAuth flow as `OAuth._endOfLoginResponse`. This function can be
  overridden to make the OAuth popup flow work in certain mobile
  environments where `window.opener` is not supported.

* Remove support for OAuth redirect URLs with a `redirect` query
  parameter. This OAuth flow was never documented and never fully
  worked.


#### Blaze

* Blaze now tracks individual CSS rules in `style` attributes and won't
  overwrite changes to them made by other JavaScript libraries.

* Add `{{> UI.dynamic}}` to make it easier to dynamically render a
  template with a data context.

* Add `UI._templateInstance()` for accessing the current template
  instance from within a block helper.

* Add `UI._parentData(n)` for accessing parent data contexts from
  within a block helper.

* Add preliminary API for registering hooks to run when Blaze intends to
  insert, move, or remove DOM elements. For example, you can use these
  hooks to animate nodes as they are inserted, moved, or removed. To use
  them, you can set the `_uihooks` property on a container DOM
  element. `_uihooks` is an object that can have any subset of the
  following three properties:

    - `insertElement: function (node, next)`: called when Blaze intends
      to insert the DOM element `node` before the element `next`
    - `moveElement: function (node, next)`: called when Blaze intends to
      move the DOM element `node` before the element `next`
    - `removeElement: function (node)`: called when Blaze intends to
      remove the DOM element `node`

    Note that when you set one of these functions on a container
    element, Blaze will not do the actual operation; it's your
    responsibility to actually insert, move, or remove the node (by
    calling `$(node).remove()`, for example).

* The `findAll` method on template instances now returns a vanilla
  array, not a jQuery object. The `$` method continues to
  return a jQuery object. [#2039](https://github.com/meteor/meteor/issues/2039)

* Fix a Blaze memory leak by cleaning up event handlers when a template
  instance is destroyed. [#1997](https://github.com/meteor/meteor/issues/1997)

* Fix a bug where helpers used by {{#with}} were still re-running when
  their reactive data sources changed after they had been removed from
  the DOM.

* Stop not updating form controls if they're focused. If a field is
  edited by one user while another user is focused on it, it will just
  lose its value but maintain its focus. [#1965](https://github.com/meteor/meteor/issues/1965)

* Add `_nestInCurrentComputation` option to `UI.render`, fixing a bug in
  {{#each}} when an item is added inside a computation that subsequently
  gets invalidated. [#2156](https://github.com/meteor/meteor/issues/2156)

* Fix bug where "=" was not allowed in helper arguments. [#2157](https://github.com/meteor/meteor/issues/2157)

* Fix bug when a template tag immediately follows a Spacebars block
  comment. [#2175](https://github.com/meteor/meteor/issues/2175)


#### Command-line tool

* Add --directory flag to `meteor bundle`. Setting this flag outputs a
  directory rather than a tarball.

* Speed up updates of NPM modules by upgrading Node to include our fix for
  https://github.com/npm/npm/issues/3265 instead of passing `--force` to
  `npm install`.

* Always rebuild on changes to npm-shrinkwrap.json files.  [#1648](https://github.com/meteor/meteor/issues/1648)

* Fix uninformative error message when deploying to long hostnames. [#1208](https://github.com/meteor/meteor/issues/1208)

* Increase a buffer size to avoid failing when running MongoDB due to a
  large number of processes running on the machine, and fix the error
  message when the failure does occur. [#2158](https://github.com/meteor/meteor/issues/2158)

* Clarify a `meteor mongo` error message when using the MONGO_URL
  environment variable. [#1256](https://github.com/meteor/meteor/issues/1256)


#### Testing

* Run server tests from multiple clients serially instead of in
  parallel. This allows testing features that modify global server
  state.  [#2088](https://github.com/meteor/meteor/issues/2088)


#### Security

* Add Content-Type headers on JavaScript and CSS resources.

* Add `X-Content-Type-Options: nosniff` header to
  `browser-policy-content`'s default policy. If you are using
  `browser-policy-content` and you don't want your app to send this
  header, then call `BrowserPolicy.content.allowContentTypeSniffing()`.

* Use `Meteor.absoluteUrl()` to compute the redirect URL in the `force-ssl`
  package (instead of the host header).


#### Miscellaneous

* Allow `check` to work on the server outside of a Fiber. [#2136](https://github.com/meteor/meteor/issues/2136)

* EJSON custom type conversion functions should not be permitted to yield. [#2136](https://github.com/meteor/meteor/issues/2136)

* The legacy polling observe driver handles errors communicating with MongoDB
  better and no longer gets "stuck" in some circumstances.

* Automatically rewind cursors before calls to `fetch`, `forEach`, or `map`. On
  the client, don't cache the return value of `cursor.count()` (consistently
  with the server behavior). `cursor.rewind()` is now a no-op. [#2114](https://github.com/meteor/meteor/issues/2114)

* Remove an obsolete hack in reporting line numbers for LESS errors. [#2216](https://github.com/meteor/meteor/issues/2216)

* Avoid exceptions when accessing localStorage in certain Internet
  Explorer configurations. [#1291](https://github.com/meteor/meteor/issues/1291), [#1688](https://github.com/meteor/meteor/issues/1688).

* Make `handle.ready()` reactively stop, where `handle` is a
  subscription handle.

* Fix an error message from `audit-argument-checks` after login.

* Make the DDP server send an error if the client sends a connect
  message with a missing or malformed `support` field. [#2125](https://github.com/meteor/meteor/issues/2125)

* Fix missing `jquery` dependency in the `amplify` package. [#2113](https://github.com/meteor/meteor/issues/2113)

* Ban inserting EJSON custom types as documents. [#2095](https://github.com/meteor/meteor/issues/2095)

* Fix incorrect URL rewrites in stylesheets. [#2106](https://github.com/meteor/meteor/issues/2106)

* Upgraded dependencies:
  - node: 0.10.28 (from 0.10.26)
  - uglify-js: 2.4.13 (from 2.4.7)
  - sockjs server: 0.3.9 (from 0.3.8)
  - websocket-driver: 0.3.4 (from 0.3.2)
  - stylus: 0.46.3 (from 0.42.3)

Patches contributed by GitHub users awwx, babenzele, Cangit, dandv,
ducdigital, emgee3, felixrabe, FredericoC, jbruni, kentonv, mizzao,
mquandalle, subhog, tbjers, tmeasday.


## v0.8.1.3, 2014-05-22

* Fix a security issue in the `spiderable` package. `spiderable` now
  uses the ROOT_URL environment variable instead of the Host header to
  determine which page to snapshot.

* Fix hardcoded Twitter URL in `oauth1` package. This fixes a regression
  in 0.8.0.1 that broke Atmosphere packages that do OAuth1
  logins. [#2154](https://github.com/meteor/meteor/issues/2154).

* Add `credentialSecret` argument to `Google.retrieveCredential`, which
  was forgotten in a previous release.

* Remove nonexistent `-a` and `-r` aliases for `--add` and `--remove` in
  `meteor help authorized`. [#2155](https://github.com/meteor/meteor/issues/2155)

* Add missing `underscore` dependency in the `oauth-encryption` package. [#2165](https://github.com/meteor/meteor/issues/2165)

* Work around IE8 bug that caused some apps to fail to render when
  minified. [#2037](https://github.com/meteor/meteor/issues/2037).


## v0.8.1.2, 2014-05-12

* Fix memory leak (introduced in 0.8.1) by making sure to unregister
  sessions at the server when they are closed due to heartbeat timeout.

* Add `credentialSecret` argument to `Google.retrieveCredential`,
  `Facebook.retrieveCredential`, etc., which is needed to use them as of
  0.8.1. [#2118](https://github.com/meteor/meteor/issues/2118)

* Fix 0.8.1 regression that broke apps using a `ROOT_URL` with a path
  prefix. [#2109](https://github.com/meteor/meteor/issues/2109)


## v0.8.1.1, 2014-05-01

* Fix 0.8.1 regression preventing clients from specifying `_id` on insert. [#2097](https://github.com/meteor/meteor/issues/2097)

* Fix handling of malformed URLs when merging CSS files. [#2103](https://github.com/meteor/meteor/issues/2103), [#2093](https://github.com/meteor/meteor/issues/2093)

* Loosen the checks on the `options` argument to `Collection.find` to
  allow undefined values.


## v0.8.1, 2014-04-30

#### Meteor Accounts

* Fix a security flaw in OAuth1 and OAuth2 implementations. If you are
  using any OAuth accounts packages (such as `accounts-google` or
  `accounts-twitter`), we recommend that you update immediately and log
  out your users' current sessions with the following MongoDB command:

    $ db.users.update({}, { $set: { 'services.resume.loginTokens': [] } }, { multi: true });

* OAuth redirect URLs are now required to be on the same origin as your app.

* Log out a user's other sessions when they change their password.

* Store pending OAuth login results in the database instead of
  in-memory, so that an OAuth flow succeeds even if different requests
  go to different server processes.

* When validateLoginAttempt callbacks return false, don't override a more
  specific error message.

* Add `Random.secret()` for generating security-critical secrets like
  login tokens.

* `Meteor.logoutOtherClients` now calls the user callback when other
  login tokens have actually been removed from the database, not when
  they have been marked for eventual removal.  [#1915](https://github.com/meteor/meteor/issues/1915)

* Rename `Oauth` to `OAuth`.  `Oauth` is now an alias for backwards
  compatibility.

* Add `oauth-encryption` package for encrypting sensitive account
  credentials in the database.

* A validate login hook can now override the exception thrown from
  `beginPasswordExchange` like it can for other login methods.

* Remove an expensive observe over all users in the `accounts-base`
  package.


#### Blaze

* Disallow `javascript:` URLs in URL attribute values by default, to
  help prevent cross-site scripting bugs. Call
  `UI._allowJavascriptUrls()` to allow them.

* Fix `UI.toHTML` on templates containing `{{#with}}`.

* Fix `{{#with}}` over a data context that is mutated.  [#2046](https://github.com/meteor/meteor/issues/2046)

* Clean up autoruns when calling `UI.toHTML`.

* Properly clean up event listeners when removing templates.

* Add support for `{{!-- block comments --}}` in Spacebars. Block comments may
  contain `}}`, so they are more useful than `{{! normal comments}}` for
  commenting out sections of Spacebars templates.

* Don't dynamically insert `<tbody>` tags in reactive tables

* When handling a custom jQuery event, additional arguments are
  no longer lost -- they now come after the template instance
  argument.  [#1988](https://github.com/meteor/meteor/issues/1988)


#### DDP and MongoDB

* Extend latency compensation to support an arbitrary sequence of
  inserts in methods.  Previously, documents created inside a method
  stub on the client would eventually be replaced by new documents
  from the server, causing the screen to flicker.  Calling `insert`
  inside a method body now generates the same ID on the client (inside
  the method stub) and on the server.  A sequence of inserts also
  generates the same sequence of IDs.  Code that wants a random stream
  that is consistent between method stub and real method execution can
  get one with `DDP.randomStream`.
  https://trello.com/c/moiiS2rP/57-pattern-for-creating-multiple-database-records-from-a-method

* The document passed to the `insert` callback of `allow` and `deny` now only
  has a `_id` field if the client explicitly specified one; this allows you to
  use `allow`/`deny` rules to prevent clients from specifying their own
  `_id`. As an exception, `allow`/`deny` rules with a `transform` always have an
  `_id`.

* DDP now has an implementation of bidirectional heartbeats which is consistent
  across SockJS and websocket transports. This enables connection keepalive and
  allows servers and clients to more consistently and efficiently detect
  disconnection.

* The DDP protocol version number has been incremented to "pre2" (adding
  randomSeed and heartbeats).

* The oplog observe driver handles errors communicating with MongoDB
  better and knows to re-poll all queries after a MongoDB failover.

* Fix bugs involving mutating DDP method arguments.


#### meteor command-line tool

* Move boilerplate HTML from tools to webapp.  Change internal
  `Webapp.addHtmlAttributeHook` API.

* Add `meteor list-sites` command for listing the sites that you have
  deployed to meteor.com with your Meteor developer account.

* Third-party template languages can request that their generated source loads
  before other JavaScript files, just like *.html files, by passing the
  isTemplate option to Plugin.registerSourceHandler.

* You can specify a particular interface for the dev mode runner to bind to with
  `meteor -p host:port`.

* Don't include proprietary tar tags in bundle tarballs.

* Convert relative URLs to absolute URLs when merging CSS files.


#### Upgraded dependencies

* Node.js from 0.10.25 to 0.10.26.
* MongoDB driver from 1.3.19 to 1.4.1
* stylus: 0.42.3 (from 0.42.2)
* showdown: 0.3.1
* css-parse: an unreleased version (from 1.7.0)
* css-stringify: an unreleased version (from 1.4.1)


Patches contributed by GitHub users aldeed, apendua, arbesfeld, awwx, dandv,
davegonzalez, emgee3, justinsb, mquandalle, Neftedollar, Pent, sdarnell,
and timhaines.


## v0.8.0.1, 2014-04-21

* Fix security flaw in OAuth1 implementation. Clients can no longer
  choose the callback_url for OAuth1 logins.


## v0.8.0, 2014-03-27

Meteor 0.8.0 introduces Blaze, a total rewrite of our live templating engine,
replacing Spark. Advantages of Blaze include:

  * Better interoperability with jQuery plugins and other techniques which
    directly manipulate the DOM
  * More fine-grained updates: only the specific elements or attributes that
    change are touched rather than the entire template
  * A fully documented templating language
  * No need for the confusing `{{#constant}}`, `{{#isolate}}`, and `preserve`
    directives
  * Uses standard jQuery delegation (`.on`) instead of our custom implementation
  * Blaze supports live SVG templates that work just like HTML templates

See
[the Using Blaze wiki page](https://github.com/meteor/meteor/wiki/Using-Blaze)
for full details on upgrading your app to 0.8.0.  This includes:

* The `Template.foo.rendered` callback is now only called once when the template
  is rendered, rather than repeatedly as it is "re-rendered", because templates
  now directly update changed data instead of fully re-rendering.

* The `accounts-ui` login buttons are now invoked as a `{{> loginButtons}}`
  rather than as `{{loginButtons}}`.

* Previous versions of Meteor used a heavily modified version of the Handlebars
  templating language. In 0.8.0, we've given it its own name: Spacebars!
  Spacebars has an
  [explicit specification](https://github.com/meteor/meteor/blob/devel/packages/spacebars/README.md)
  instead of being defined as a series of changes to Handlebars. There are some
  incompatibilities with our previous Handlebars fork, such as a
  [different way of specifying dynamic element attributes](https://github.com/meteor/meteor/blob/devel/packages/spacebars/README.md#in-attribute-values)
  and a
  [new way of defining custom block helpers](https://github.com/meteor/meteor/blob/devel/packages/spacebars/README.md#custom-block-helpers).

* Your template files must consist of
  [well-formed HTML](https://github.com/meteor/meteor/blob/devel/packages/spacebars/README.md#html-dialect). Invalid
  HTML is now a compilation failure.  (There is a current limitation in our HTML
  parser such that it does not support
  [omitting end tags](http://www.w3.org/TR/html5/syntax.html#syntax-tag-omission)
  on elements such as `<P>` and `<LI>`.)

* `Template.foo` is no longer a function. It is instead a
  "component". Components render to an intermediate representation of an HTML
  tree, not a string, so there is no longer an easy way to render a component to
  a static HTML string.

* `Meteor.render` and `Spark.render` have been removed. Use `UI.render` and
  `UI.insert` instead.

* The `<body>` tag now defines a template just like the `<template>` tag, which
  can have helpers and event handlers.  Define them directly on the object
  `UI.body`.

* Previous versions of Meteor shipped with a synthesized `tap` event,
  implementing a zero-delay click event on mobile browsers. Unfortunately, this
  event never worked very well. We're eliminating it. Instead, use one of the
  excellent third party solutions.

* The `madewith` package (which supported adding a badge to your website
  displaying its score from http://madewith.meteor.com/) has been removed, as it
  is not compatible with the new version of that site.

* The internal `spark`, `liverange`, `universal-events`, and `domutils` packages
  have been removed.

* The `Handlebars` namespace has been deprecated.  `Handlebars.SafeString` is
  now `Spacebars.SafeString`, and `Handlebars.registerHelper` is now
  `UI.registerHelper`.

Patches contributed by GitHub users cmather and mart-jansink.


## v0.7.2.3, 2014-12-09 (backport)

* Fix a security issue in allow/deny rules that could result in data
  loss. If your app uses allow/deny rules, or uses packages that use
  allow/deny rules, we recommend that you update immediately.
  Backport from 1.0.1.

## v0.7.2.2, 2014-04-21 (backport)

* Fix a security flaw in OAuth1 and OAuth2 implementations.
  Backport from 0.8.1; see its entry for recommended actions to take.

## v0.7.2.1, 2014-04-30 (backport)

* Fix security flaw in OAuth1 implementation. Clients can no longer
  choose the callback_url for OAuth1 logins.
  Backport from 0.8.0.1.

## v0.7.2, 2014-03-18

* Support oplog tailing on queries with the `limit` option. All queries
  except those containing `$near` or `$where` selectors or the `skip`
  option can now be used with the oplog driver.

* Add hooks to login process: `Accounts.onLogin`,
  `Accounts.onLoginFailure`, and `Accounts.validateLoginAttempt`. These
  functions allow for rate limiting login attempts, logging an audit
  trail, account lockout flags, and more. See:
  http://docs.meteor.com/#accounts_validateloginattempt [#1815](https://github.com/meteor/meteor/issues/1815)

* Change the `Accounts.registerLoginHandler` API for custom login
  methods. Login handlers now require a name and no longer have to deal
  with generating resume tokens. See
  https://github.com/meteor/meteor/blob/devel/packages/accounts-base/accounts_server.js
  for details. OAuth based login handlers using the
  `Oauth.registerService` packages are not affected.

* Add support for HTML email in `Accounts.emailTemplates`.  [#1785](https://github.com/meteor/meteor/issues/1785)

* minimongo: Support `{a: {$elemMatch: {x: 1, $or: [{a: 1}, {b: 1}]}}}`  [#1875](https://github.com/meteor/meteor/issues/1875)

* minimongo: Support `{a: {$regex: '', $options: 'i'}}`  [#1874](https://github.com/meteor/meteor/issues/1874)

* minimongo: Fix sort implementation with multiple sort fields which each look
  inside an array. eg, ensure that with sort key `{'a.x': 1, 'a.y': 1}`, the
  document `{a: [{x: 0, y: 4}]}` sorts before
  `{a: [{x: 0, y: 5}, {x: 1, y: 3}]}`, because the 3 should not be used as a
  tie-breaker because it is not "next to" the tied 0s.

* minimongo: Fix sort implementation when selector and sort key share a field,
  that field matches an array in the document, and only some values of the array
  match the selector. eg, ensure that with sort key `{a: 1}` and selector
  `{a: {$gt: 3}}`, the document `{a: [4, 6]}` sorts before `{a: [1, 5]}`,
  because the 1 should not be used as a sort key because it does not match the
  selector. (We only approximate the MongoDB behavior here by only supporting
  relatively selectors.)

* Use `faye-websocket` (0.7.2) npm module instead of `websocket` (1.0.8) for
  server-to-server DDP.

* Update Google OAuth package to use new `profile` and `email` scopes
  instead of deprecated URL-based scopes.  [#1887](https://github.com/meteor/meteor/issues/1887)

* Add `_throwFirstError` option to `Deps.flush`.

* Make `facts` package data available on the server as
  `Facts._factsByPackage`.

* Fix issue where `LESS` compilation error could crash the `meteor run`
  process.  [#1877](https://github.com/meteor/meteor/issues/1877)

* Fix crash caused by empty HTTP host header in `meteor run` development
  server.  [#1871](https://github.com/meteor/meteor/issues/1871)

* Fix hot code reload in private browsing mode in Safari.

* Fix appcache size calculation to avoid erronious warnings. [#1847](https://github.com/meteor/meteor/issues/1847)

* Remove unused `Deps._makeNonReactive` wrapper function. Call
  `Deps.nonreactive` directly instead.

* Avoid setting the `oplogReplay` on non-oplog collections. Doing so
  caused mongod to crash.

* Add startup message to `test-in-console` to ease automation. [#1884](https://github.com/meteor/meteor/issues/1884)

* Upgraded dependencies
  - amplify: 1.1.2 (from 1.1.0)

Patches contributed by GitHub users awwx, dandv, queso, rgould, timhaines, zol


## v0.7.1.2, 2014-02-27

* Fix bug in tool error handling that caused `meteor` to crash on Mac
  OSX when no computer name is set.

* Work around a bug that caused MongoDB to fail an assertion when using
  tailable cursors on non-oplog collections.


## v0.7.1.1, 2014-02-24

* Integrate with Meteor developer accounts, a new way of managing your
  meteor.com deployed sites. When you use `meteor deploy`, you will be
  prompted to create a developer account.
    - Once you've created a developer account, you can log in and out
      from the command line with `meteor login` and `meteor logout`.
    - You can claim legacy sites with `meteor claim`. This command will
      prompt you for your site password if you are claiming a
      password-protected site; after claiming it, you will not need to
      enter the site password again.
    - You can add or remove authorized users, and view the list of
      authorized users, for a site with `meteor authorized`.
    - You can view your current username with `meteor whoami`.
    - This release also includes the `accounts-meteor-developer` package
      for building Meteor apps that allow users to log in with their own
      developer accounts.

* Improve the oplog tailing implementation for getting real-time database
  updates from MongoDB.
    - Add support for all operators except `$where` and `$near`. Limit and
      skip are not supported yet.
    - Add optimizations to avoid needless data fetches from MongoDB.
    - Fix an error ("Cannot call method 'has' of null") in an oplog
      callback. [#1767](https://github.com/meteor/meteor/issues/1767)

* Add and improve support for minimongo operators.
  - Support `$comment`.
  - Support `obj` name in `$where`.
  - `$regex` matches actual regexps properly.
  - Improve support for `$nin`, `$ne`, `$not`.
  - Support using `{ $in: [/foo/, /bar/] }`. [#1707](https://github.com/meteor/meteor/issues/1707)
  - Support `{$exists: false}`.
  - Improve type-checking for selectors.
  - Support `{x: {$elemMatch: {$gt: 5}}}`.
  - Match Mongo's behavior better when there are arrays in the document.
  - Support `$near` with sort.
  - Implement updates with `{ $set: { 'a.$.b': 5 } }`.
  - Support `{$type: 4}` queries.
  - Optimize `remove({})` when observers are paused.
  - Make update-by-id constant time.
  - Allow `{$set: {'x._id': 1}}`.  [#1794](https://github.com/meteor/meteor/issues/1794)

* Upgraded dependencies
  - node: 0.10.25 (from 0.10.22). The workaround for specific Node
    versions from 0.7.0 is now removed; 0.10.25+ is supported.
  - jquery: 1.11.0 (from 1.8.2). See
    http://jquery.com/upgrade-guide/1.9/ for upgrade instructions.
  - jquery-waypoints: 2.0.4 (from 1.1.7). Contains
    backwards-incompatible changes.
  - source-map: 0.3.2 (from 0.3.30) [#1782](https://github.com/meteor/meteor/issues/1782)
  - websocket-driver: 0.3.2 (from 0.3.1)
  - http-proxy: 1.0.2 (from a pre-release fork of 1.0)
  - semver: 2.2.1 (from 2.1.0)
  - request: 2.33.0 (from 2.27.0)
  - fstream: 0.1.25 (from 0.1.24)
  - tar: 0.1.19 (from 0.1.18)
  - eachline: a fork of 2.4.0 (from 2.3.3)
  - source-map: 0.1.31 (from 0.1.30)
  - source-map-support: 0.2.5 (from 0.2.3)
  - mongo: 2.4.9 (from 2.4.8)
  - openssl in mongo: 1.0.1f (from 1.0.1e)
  - kexec: 0.2.0 (from 0.1.1)
  - less: 1.6.1 (from 1.3.3)
  - stylus: 0.42.2 (from 0.37.0)
  - nib: 1.0.2 (from 1.0.0)
  - coffeescript: 1.7.1 (from 1.6.3)

* CSS preprocessing and sourcemaps:
  - Add sourcemap support for CSS stylesheet preprocessors. Use
    sourcemaps for stylesheets compiled with LESS.
  - Improve CSS minification to deal with `@import` statements correctly.
  - Lint CSS files for invalid `@` directives.
  - Change the recommended suffix for imported LESS files from
    `.lessimport` to `.import.less`. Add `.import.styl` to allow
    `stylus` imports. `.lessimport` continues to work but is deprecated.

* Add `clientAddress` and `httpHeaders` to `this.connection` in method
  calls and publish functions.

* Hash login tokens before storing them in the database. Legacy unhashed
  tokens are upgraded to hashed tokens in the database as they are used
  in login requests.

* Change default accounts-ui styling and add more CSS classes.

* Refactor command-line tool. Add test harness and better tests. Run
  `meteor self-test --help` for info on running the tools test suite.

* Speed up application re-build in development mode by re-using file
  hash computation between file change watching code and application
  build code..

* Fix issues with documents containing a key named `length` with a
  numeric value. Underscore treated these as arrays instead of objects,
  leading to exceptions when . Patch Underscore to not treat plain
  objects (`x.constructor === Object`) with numeric `length` fields as
  arrays. [#594](https://github.com/meteor/meteor/issues/594) [#1737](https://github.com/meteor/meteor/issues/1737)

* Deprecate `Accounts.loginServiceConfiguration` in favor of
  `ServiceConfiguration.configurations`, exported by the
  `service-configuration` package. `Accounts.loginServiceConfiguration`
  is maintained for backwards-compatibility, but it is defined in a
  `Meteor.startup` block and so cannot be used from top-level code.

* Cursors with a field specifier containing `{_id: 0}` can no longer be
  used with `observeChanges` or `observe`. This includes the implicit
  calls to these functions that are done when returning a cursor from a
  publish function or using `{{#each}}`.

* Transform functions must return objects and may not change the `_id`
  field, though they may leave it out.

* Remove broken IE7 support from the `localstorage` package. Meteor
  accounts logins no longer persist in IE7.

* Fix the `localstorage` package when used with Safari in private
  browsing mode. This fixes a problem with login token storage and
  account login. [#1291](https://github.com/meteor/meteor/issues/1291)

* Types added with `EJSON.addType` now have default `clone` and `equals`
  implementations. Users may still specify `clone` or `equals` functions
  to override the default behavior.  [#1745](https://github.com/meteor/meteor/issues/1745)

* Add `frame-src` to `browser-policy-content` and account for
  cross-browser CSP disparities.

* Deprecate `Oauth.initiateLogin` in favor of `Oauth.showPopup`.

* Add `WebApp.rawConnectHandlers` for adding connect handlers that run
  before any other Meteor handlers, except `connect.compress()`. Raw
  connect handlers see the URL's full path (even if ROOT_URL contains a
  non-empty path) and they run before static assets are served.

* Add `Accounts.connection` to allow using Meteor accounts packages with
  a non-default DDP connection.

* Detect and reload if minified CSS files fail to load at startup. This
  prevents the application from running unstyled if the page load occurs
  while the server is switching versions.

* Allow Npm.depends to specify any http or https URL containing a full
  40-hex-digit SHA.  [#1686](https://github.com/meteor/meteor/issues/1686)

* Add `retry` package for connection retry with exponential backoff.

* Pass `update` and `remove` return values correctly when using
  collections validated with `allow` and `deny` rules. [#1759](https://github.com/meteor/meteor/issues/1759)

* If you're using Deps on the server, computations and invalidation
  functions are not allowed to yield. Throw an error instead of behaving
  unpredictably.

* Fix namespacing in coffeescript files added to a package with the
  `bare: true` option. [#1668](https://github.com/meteor/meteor/issues/1668)

* Fix races when calling login and/or logoutOtherClients from multiple
  tabs. [#1616](https://github.com/meteor/meteor/issues/1616)

* Include oauth_verifier as a header rather than a parameter in
  the `oauth1` package. [#1825](https://github.com/meteor/meteor/issues/1825)

* Fix `force-ssl` to allow local development with `meteor run` in IPv6
  environments. [#1751](https://github.com/meteor/meteor/issues/1751)`

* Allow cursors on named local collections to be returned from a publish
  function in an array.  [#1820](https://github.com/meteor/meteor/issues/1820)

* Fix build failure caused by a directory in `programs/` without a
  package.js file.

* Do a better job of handling shrinkwrap files when an npm module
  depends on something that isn't a semver. [#1684](https://github.com/meteor/meteor/issues/1684)

* Fix failures updating npm dependencies when a node_modules directory
  exists above the project directory.  [#1761](https://github.com/meteor/meteor/issues/1761)

* Preserve permissions (eg, executable bit) on npm files.  [#1808](https://github.com/meteor/meteor/issues/1808)

* SockJS tweak to support relative base URLs.

* Don't leak sockets on error in dev-mode proxy.

* Clone arguments to `added` and `changed` methods in publish
  functions. This allows callers to reuse objects and prevents already
  published data from changing after the fact.  [#1750](https://github.com/meteor/meteor/issues/1750)

* Ensure springboarding to a different meteor tools version always uses
  `exec` to run the old version. This simplifies process management for
  wrapper scripts.

Patches contributed by GitHub users DenisGorbachev, EOT, OyoKooN, awwx,
dandv, icellan, jfhamlin, marcandre, michaelbishop, mitar, mizzao,
mquandalle, paulswartz, rdickert, rzymek, timhaines, and yeputons.


## v0.7.0.1, 2013-12-20

* Two fixes to `meteor run` Mongo startup bugs that could lead to hangs with the
  message "Initializing mongo database... this may take a moment.".  [#1696](https://github.com/meteor/meteor/issues/1696)

* Apply the Node patch to 0.10.24 as well (see the 0.7.0 section for details).

* Fix gratuitous IE7 incompatibility.  [#1690](https://github.com/meteor/meteor/issues/1690)


## v0.7.0, 2013-12-17

This version of Meteor contains a patch for a bug in Node 0.10 which
most commonly affects websockets. The patch is against Node version
0.10.22 and 0.10.23. We strongly recommend using one of these precise
versions of Node in production so that the patch will be applied. If you
use a newer version of Node with this version of Meteor, Meteor will not
apply the patch and will instead disable websockets.

* Rework how Meteor gets realtime database updates from MongoDB. Meteor
  now reads the MongoDB "oplog" -- a special collection that records all
  the write operations as they are applied to your database. This means
  changes to the database are instantly noticed and reflected in Meteor,
  whether they originated from Meteor or from an external database
  client. Oplog tailing is automatically enabled in development mode
  with `meteor run`, and can be enabled in production with the
  `MONGO_OPLOG_URL` environment variable. Currently the only supported
  selectors are equality checks; `$`-operators, `limit` and `skip`
  queries fall back to the original poll-and-diff algorithm. See
  https://github.com/meteor/meteor/wiki/Oplog-Observe-Driver
  for details.

* Add `Meteor.onConnection` and add `this.connection` to method
  invocations and publish functions. These can be used to store data
  associated with individual clients between subscriptions and method
  calls. See http://docs.meteor.com/#meteor_onconnection for details. [#1611](https://github.com/meteor/meteor/issues/1611)

* Bundler failures cause non-zero exit code in `meteor run`.  [#1515](https://github.com/meteor/meteor/issues/1515)

* Fix error when publish function callbacks are called during session shutdown.

* Rework hot code push. The new `autoupdate` package drives automatic
  reloads on update using standard DDP messages instead of a hardcoded
  message at DDP startup. Now the hot code push only triggers when
  client code changes; server-only code changes will not cause the page
  to reload.

* New `facts` package publishes internal statistics about Meteor.

* Add an explicit check that publish functions return a cursor, an array
  of cursors, or a falsey value. This is a safety check to to prevent
  users from accidentally returning Collection.findOne() or some other
  value and expecting it to be published.

* Implement `$each`, `$sort`, and `$slice` options for minimongo's `$push`
  modifier.  [#1492](https://github.com/meteor/meteor/issues/1492)

* Introduce `--raw-logs` option to `meteor run` to disable log
  coloring and timestamps.

* Add `WebAppInternals.setBundledJsCssPrefix()` to control where the
  client loads bundled JavaScript and CSS files. This allows serving
  files from a CDN to decrease page load times and reduce server load.

* Attempt to exit cleanly on `SIGHUP`. Stop accepting incoming
  connections, kill DDP connections, and finish all outstanding requests
  for static assets.

* In the HTTP server, only keep sockets with no active HTTP requests alive for 5
  seconds.

* Fix handling of `fields` option in minimongo when only `_id` is present. [#1651](https://github.com/meteor/meteor/issues/1651)

* Fix issue where setting `process.env.MAIL_URL` in app code would not
  alter where mail was sent. This was a regression in 0.6.6 from 0.6.5. [#1649](https://github.com/meteor/meteor/issues/1649)

* Use stderr instead of stdout (for easier automation in shell scripts) when
  prompting for passwords and when downloading the dev bundle. [#1600](https://github.com/meteor/meteor/issues/1600)

* Ensure more downtime during file watching.  [#1506](https://github.com/meteor/meteor/issues/1506)

* Fix `meteor run` with settings files containing non-ASCII characters.  [#1497](https://github.com/meteor/meteor/issues/1497)

* Support `EJSON.clone` for `Meteor.Error`. As a result, they are properly
  stringified in DDP even if thrown through a `Future`.  [#1482](https://github.com/meteor/meteor/issues/1482)

* Fix passing `transform: null` option to `collection.allow()` to disable
  transformation in validators.  [#1659](https://github.com/meteor/meteor/issues/1659)

* Fix livedata error on `this.removed` during session shutdown. [#1540](https://github.com/meteor/meteor/issues/1540) [#1553](https://github.com/meteor/meteor/issues/1553)

* Fix incompatibility with Phusion Passenger by removing an unused line. [#1613](https://github.com/meteor/meteor/issues/1613)

* Ensure install script creates /usr/local on machines where it does not
  exist (eg. fresh install of OSX Mavericks).

* Set x-forwarded-* headers in `meteor run`.

* Clean up package dirs containing only ".build".

* Check for matching hostname before doing end-of-oauth redirect.

* Only count files that actually go in the cache towards the `appcache`
  size check. [#1653](https://github.com/meteor/meteor/issues/1653).

* Increase the maximum size spiderable will return for a page from 200kB
  to 5MB.

* Upgraded dependencies:
  * SockJS server from 0.3.7 to 0.3.8, including new faye-websocket module.
  * Node from 0.10.21 to 0.10.22
  * MongoDB from 2.4.6 to 2.4.8
  * clean-css from 1.1.2 to 2.0.2
  * uglify-js from a fork of 2.4.0 to 2.4.7
  * handlebars npm module no longer available outside of handlebars package

Patches contributed by GitHub users AlexeyMK, awwx, dandv, DenisGorbachev,
emgee3, FooBarWidget, mitar, mcbain, rzymek, and sdarnell.


## v0.6.6.3, 2013-11-04

* Fix error when publish function callbacks are called during session
  shutdown.  [#1540](https://github.com/meteor/meteor/issues/1540) [#1553](https://github.com/meteor/meteor/issues/1553)

* Improve `meteor run` CPU usage in projects with many
  directories.  [#1506](https://github.com/meteor/meteor/issues/1506)


## v0.6.6.2, 2013-10-21

* Upgrade Node from 0.10.20 to 0.10.21 (security update).


## v0.6.6.1, 2013-10-12

* Fix file watching on OSX. Work around Node issue [#6251](https://github.com/meteor/meteor/issues/6251) by not using
  fs.watch. [#1483](https://github.com/meteor/meteor/issues/1483)


## v0.6.6, 2013-10-10


#### Security

* Add `browser-policy` package for configuring and sending
  Content-Security-Policy and X-Frame-Options HTTP headers.
  [See the docs](http://docs.meteor.com/#browserpolicy) for more.

* Use cryptographically strong pseudorandom number generators when available.

#### MongoDB

* Add upsert support. `Collection.update` now supports the `{upsert:
  true}` option. Additionally, add a `Collection.upsert` method which
  returns the newly inserted object id if applicable.

* `update` and `remove` now return the number of documents affected.  [#1046](https://github.com/meteor/meteor/issues/1046)

* `$near` operator for `2d` and `2dsphere` indices.

* The `fields` option to the collection methods `find` and `findOne` now works
  on the client as well.  (Operators such as `$elemMatch` and `$` are not yet
  supported in `fields` projections.) [#1287](https://github.com/meteor/meteor/issues/1287)

* Pass an index and the cursor itself to the callbacks in `cursor.forEach` and
  `cursor.map`, just like the corresponding `Array` methods.  [#63](https://github.com/meteor/meteor/issues/63)

* Support `c.find(query, {limit: N}).count()` on the client.  [#654](https://github.com/meteor/meteor/issues/654)

* Improve behavior of `$ne`, `$nin`, and `$not` selectors with objects containing
  arrays.  [#1451](https://github.com/meteor/meteor/issues/1451)

* Fix various bugs if you had two documents with the same _id field in
  String and ObjectID form.

#### Accounts

* [Behavior Change] Expire login tokens periodically. Defaults to 90
  days. Use `Accounts.config({loginExpirationInDays: null})` to disable
  token expiration.

* [Behavior Change] Write dates generated by Meteor Accounts to Mongo as
  Date instead of number; existing data can be converted by passing it
  through `new Date()`. [#1228](https://github.com/meteor/meteor/issues/1228)

* Log out and close connections for users if they are deleted from the
  database.

* Add Meteor.logoutOtherClients() for logging out other connections
  logged in as the current user.

* `restrictCreationByEmailDomain` option in `Accounts.config` to restrict new
  users to emails of specific domain (eg. only users with @meteor.com emails) or
  a custom validator. [#1332](https://github.com/meteor/meteor/issues/1332)

* Support OAuth1 services that require request token secrets as well as
  authentication token secrets.  [#1253](https://github.com/meteor/meteor/issues/1253)

* Warn if `Accounts.config` is only called on the client.  [#828](https://github.com/meteor/meteor/issues/828)

* Fix bug where callbacks to login functions could be called multiple
  times when the client reconnects.

#### DDP

* Fix infinite loop if a client disconnects while a long yielding method is
  running.

* Unfinished code to support DDP session resumption has been removed. Meteor
  servers now stop processing messages from clients and reclaim memory
  associated with them as soon as they are disconnected instead of a few minutes
  later.

#### Tools

* The pre-0.6.5 `Package.register_extension` API has been removed. Use
  `Package._transitional_registerBuildPlugin` instead, which was introduced in
  0.6.5. (A bug prevented the 0.6.5 reimplementation of `register_extension`
  from working properly anyway.)

* Support using an HTTP proxy in the `meteor` command line tool. This
  allows the `update`, `deploy`, `logs`, and `mongo` commands to work
  behind a proxy. Use the standard `http_proxy` environment variable to
  specify your proxy endpoint.  [#429](https://github.com/meteor/meteor/issues/429), [#689](https://github.com/meteor/meteor/issues/689), [#1338](https://github.com/meteor/meteor/issues/1338)

* Build Linux binaries on an older Linux machine. Meteor now supports
  running on Linux machines with glibc 2.9 or newer (Ubuntu 10.04+, RHEL
  and CentOS 6+, Fedora 10+, Debian 6+). Improve error message when running
  on Linux with unsupported glibc, and include Mongo stderr if it fails
  to start.

* Install NPM modules with `--force` to avoid corrupted local caches.

* Rebuild NPM modules in packages when upgrading to a version of Meteor that
  uses a different version of Node.

* Disable the Mongo http interface. This lets you run meteor on two ports
  differing by 1000 at the same time.

#### Misc

* [Known issue] Breaks support for pre-release OSX 10.9 'Mavericks'.
  Will be addressed shortly. See issues:
  https://github.com/joyent/node/issues/6251
  https://github.com/joyent/node/issues/6296

* `EJSON.stringify` now takes options:
  - `canonical` causes objects keys to be stringified in sorted order
  - `indent` allows formatting control over the EJSON stringification

* EJSON now supports `Infinity`, `-Infinity` and `NaN`.

* Check that the argument to `EJSON.parse` is a string.  [#1401](https://github.com/meteor/meteor/issues/1401)

* Better error from functions that use `Meteor._wrapAsync` (eg collection write
  methods and `HTTP` methods) and in DDP server message processing.  [#1387](https://github.com/meteor/meteor/issues/1387)

* Support `appcache` on Chrome for iOS.

* Support literate CoffeeScript files with the extension `.coffee.md` (in
  addition to the already-supported `.litcoffee` extension). [#1407](https://github.com/meteor/meteor/issues/1407)

* Make `madewith` package work again (broken in 0.6.5).  [#1448](https://github.com/meteor/meteor/issues/1448)

* Better error when passing a string to `{{#each}}`. [#722](https://github.com/meteor/meteor/issues/722)

* Add support for JSESSIONID cookies for sticky sessions. Set the
  `USE_JSESSIONID` environment variable to enable placing a JSESSIONID
  cookie on sockjs requests.

* Simplify the static analysis used to detect package-scope variables.

* Upgraded dependencies:
  * Node from 0.8.24 to 0.10.20
  * MongoDB from 2.4.4 to 2.4.6
  * MongoDB driver from 1.3.17 to 1.3.19
  * http-proxy from 0.10.1 to a pre-release of 1.0.0
  * stylus from 0.30.1 to 0.37.0
  * nib from 0.8.2 to 1.0.0
  * optimist from 0.3.5 to 0.6.0
  * semver from 1.1.0 to 2.1.0
  * request from 2.12.0 to 2.27.0
  * keypress from 0.1.0 to 0.2.1
  * underscore from 1.5.1 to 1.5.2
  * fstream from 0.1.21 to 0.1.24
  * tar from 0.1.14 to 0.1.18
  * source-map from 0.1.26 to 0.1.30
  * source-map-support from a fork of 0.1.8 to 0.2.3
  * escope from a fork of 0.0.15 to 1.0.0
  * estraverse from 1.1.2-1 to 1.3.1
  * simplesmtp from 0.1.25 to 0.3.10
  * stream-buffers from 0.2.3 to 0.2.5
  * websocket from 1.0.7 to 1.0.8
  * cli-color from 0.2.2 to 0.2.3
  * clean-css from 1.0.11 to 1.1.2
  * UglifyJS2 from a fork of 2.3.6 to a different fork of 2.4.0
  * connect from 2.7.10 to 2.9.0
  * send from 0.1.0 to 0.1.4
  * useragent from 2.0.1 to 2.0.7
  * replaced byline with eachline 2.3.3

Patches contributed by GitHub users ansman, awwx, codeinthehole, jacott,
Maxhodges, meawoppl, mitar, mizzao, mquandalle, nathan-muir, RobertLowe, ryw,
sdarnell, and timhaines.


## v0.6.5.3, 2014-12-09 (backport)

* Fix a security issue in allow/deny rules that could result in data
  loss. If your app uses allow/deny rules, or uses packages that use
  allow/deny rules, we recommend that you update immediately.
  Backport from 1.0.1.


## v0.6.5.2, 2013-10-21

* Upgrade Node from 0.8.24 to 0.8.26 (security patch)


## v0.6.5.1, 2013-08-28

* Fix syntax errors on lines that end with a backslash. [#1326](https://github.com/meteor/meteor/issues/1326)

* Fix serving static files with special characters in their name. [#1339](https://github.com/meteor/meteor/issues/1339)

* Upgrade `esprima` JavaScript parser to fix bug parsing complex regexps.

* Export `Spiderable` from `spiderable` package to allow users to set
  `Spiderable.userAgentRegExps` to control what user agents are treated
  as spiders.

* Add EJSON to standard-app-packages. [#1343](https://github.com/meteor/meteor/issues/1343)

* Fix bug in d3 tab character parsing.

* Fix regression when using Mongo ObjectIDs in Spark templates.


## v0.6.5, 2013-08-14

* New package system with package compiler and linker:

  * Each package now has it own namespace for variable
    declarations. Global variables used in a package are limited to
    package scope.

  * Packages must explicitly declare which symbols they export with
    `api.export` in `package.js`.

  * Apps and packages only see the exported symbols from packages they
    explicitly use. For example, if your app uses package A which in
    turn depends on package B, only package A's symbols will be
    available in the app.

  * Package names can only contain alphanumeric characters, dashes, and
    dots. Packages with spaces and underscores must be renamed.

  * Remove hardcoded list of required packages. New default
    `standard-app-packages` package adds dependencies on the core Meteor
    stack. This package can be removed to make an app with only parts of
    the Meteor stack. `standard-app-packages` will be automatically
    added to a project when it is updated to Meteor 0.6.5.

  * Custom app packages in the `packages` directory are no longer
    automatically used. They must be explicitly added to the app with
    `meteor add <packagename>`. To help with the transition, all
    packages in the `packages` directory will be automatically added to
    the project when it is updated to Meteor 0.6.5.

  * New "unipackage" on-disk format for built packages. Compiled packages are
    cached and rebuilt only when their source or dependencies change.

  * Add "unordered" and "weak" package dependency modes to allow
    circular package dependencies and conditional code inclusion.

  * New API (`_transitional_registerBuildPlugin`) for declaring
    compilers, preprocessors, and file extension handlers. These new
    build plugins are full compilation targets in their own right, and
    have their own namespace, source files, NPM requirements, and package
    dependencies. The old `register_extension` API is deprecated. Please
    note that the `package.js` format and especially
    `_transitional_registerBuildPlugin` are not frozen interfaces and
    are subject to change in future releases.

  * Add `api.imply`, which allows one package to "imply" another. If
    package A implies package B, then anything that depends on package
    A automatically depends on package B as well (and receives package
    B's imports). This is useful for creating umbrella packages
    (`standard-app-packages`) or sometimes for factoring common code
    out of related packages (`accounts-base`).

* Move HTTP serving out of the server bootstrap and into the `webapp`
  package. This allows building Meteor apps that are not web servers
  (eg. command line tools, DDP clients, etc.). Connect middlewares can
  now be registered on the new `WebApp.connectHandlers` instead of the
  old `__meteor_bootstrap__.app`.

* The entire Meteor build process now has first-class source map
  support. A source map is maintained for every source file as it
  passes through the build pipeline. Currently, the source maps are
  only served in development mode. Not all web browsers support source
  maps yet and for those that do, you may have to turn on an option to
  enable them. Source maps will always be used when reporting
  exceptions on the server.

* Update the `coffeescript` package to generate source maps.

* Add new `Assets` API and `private` subdirectory for including and
  accessing static assets on the server. http://docs.meteor.com/#assets

* Add `Meteor.disconnect`. Call this to disconnect from the
  server and stop all live data updates. [#1151](https://github.com/meteor/meteor/issues/1151)

* Add `Match.Integer` to `check` for 32-bit signed integers.

* `Meteor.connect` has been renamed to `DDP.connect` and is now fully
  supported on the server. Server-to-server DDP connections use
  websockets, and can be used for both method calls and subscriptions.

* Rename `Meteor.default_connection` to `Meteor.connection` and
  `Meteor.default_server` to `Meteor.server`.

* Rename `Meteor.http` to `HTTP`.

* `ROOT_URL` may now have a path part. This allows serving multiple
  Meteor apps on the same domain.

* Support creating named unmanaged collections with
  `new Meteor.Collection("name", {connection: null})`.

* New `Log` function in the `logging` package which prints with
  timestamps, color, filenames and linenumbers.

* Include http response in errors from oauth providers. [#1246](https://github.com/meteor/meteor/issues/1246)

* The `observe` callback `movedTo` now has a fourth argument `before`.

* Move NPM control files for packages from `.npm` to
  `.npm/package`. This is to allow build plugins such as `coffeescript`
  to depend on NPM packages. Also, when removing the last NPM
  dependency, clean up the `.npm` dir.

* Remove deprecated `Meteor.is_client` and `Meteor.is_server` variables.

* Implement "meteor bundle --debug" [#748](https://github.com/meteor/meteor/issues/748)

* Add `forceApprovalPrompt` option to `Meteor.loginWithGoogle`. [#1226](https://github.com/meteor/meteor/issues/1226)

* Make server-side Mongo `insert`s, `update`s, and `remove`s run
  asynchronously when a callback is passed.

* Improve memory usage when calling `findOne()` on the server.

* Delete login tokens from server when user logs out.

* Rename package compatibility mode option to `add_files` from `raw` to
  `bare`.

* Fix Mongo selectors of the form: {$regex: /foo/}.

* Fix Spark memory leak.  [#1157](https://github.com/meteor/meteor/issues/1157)

* Fix EPIPEs during dev mode hot code reload.

* Fix bug where we would never quiesce if we tried to revive subs that errored
  out (5e7138d)

* Fix bug where `this.fieldname` in handlebars template might refer to a
  helper instead of a property of the current data context. [#1143](https://github.com/meteor/meteor/issues/1143)

* Fix submit events on IE8. [#1191](https://github.com/meteor/meteor/issues/1191)

* Handle `Meteor.loginWithX` being called with a callback but no options. [#1181](https://github.com/meteor/meteor/issues/1181)

* Work around a Chrome bug where hitting reload could cause a tab to
  lose the DDP connection and never recover. [#1244](https://github.com/meteor/meteor/issues/1244)

* Upgraded dependencies:
  * Node from 0.8.18 to 0.8.24
  * MongoDB from 2.4.3 to 2.4.4, now with SSL support
  * CleanCSS from 0.8.3 to 1.0.11
  * Underscore from 1.4.4 to 1.5.1
  * Fibers from 1.0.0 to 1.0.1
  * MongoDB Driver from 1.3.7 to 1.3.17

Patches contributed by GitHub users btipling, mizzao, timhaines and zol.


## v0.6.4.1, 2013-07-19

* Update mongodb driver to use version 0.2.1 of the bson module.


## v0.6.4, 2013-06-10

* Separate OAuth flow logic from Accounts into separate packages. The
  `facebook`, `github`, `google`, `meetup`, `twitter`, and `weibo`
  packages can be used to perform an OAuth exchange without creating an
  account and logging in.  [#1024](https://github.com/meteor/meteor/issues/1024)

* If you set the `DISABLE_WEBSOCKETS` environment variable, browsers will not
  attempt to connect to your app using Websockets. Use this if you know your
  server environment does not properly proxy Websockets to reduce connection
  startup time.

* Make `Meteor.defer` work in an inactive tab in iOS.  [#1023](https://github.com/meteor/meteor/issues/1023)

* Allow new `Random` instances to be constructed with specified seed. This
  can be used to create repeatable test cases for code that picks random
  values.  [#1033](https://github.com/meteor/meteor/issues/1033)

* Fix CoffeeScript error reporting to include source file and line
  number again.  [#1052](https://github.com/meteor/meteor/issues/1052)

* Fix Mongo queries which nested JavaScript RegExp objects inside `$or`.  [#1089](https://github.com/meteor/meteor/issues/1089)

* Upgraded dependencies:
  * Underscore from 1.4.2 to 1.4.4  [#776](https://github.com/meteor/meteor/issues/776)
  * http-proxy from 0.8.5 to 0.10.1  [#513](https://github.com/meteor/meteor/issues/513)
  * connect from 1.9.2 to 2.7.10
  * Node mongodb client from 1.2.13 to 1.3.7  [#1060](https://github.com/meteor/meteor/issues/1060)

Patches contributed by GitHub users awwx, johnston, and timhaines.


## v0.6.3, 2013-05-15

* Add new `check` package for ensuring that a value matches a required
  type and structure. This is used to validate untrusted input from the
  client. See http://docs.meteor.com/#match for details.

* Use Websockets by default on supported browsers. This reduces latency
  and eliminates the constant network spinner on iOS devices.

* With `autopublish` on, publish many useful fields on `Meteor.users`.

* Files in the `client/compatibility/` subdirectory of a Meteor app do
  not get wrapped in a new variable scope. This is useful for
  third-party libraries which expect `var` statements at the outermost
  level to be global.

* Add synthetic `tap` event for use on touch enabled devices. This is a
  replacement for `click` that fires immediately.

* When using the `http` package synchronously on the server, errors
  are thrown rather than passed in `result.error`

* The `manager` option to the `Meteor.Collection` constructor is now called
  `connection`. The old name still works for now.  [#987](https://github.com/meteor/meteor/issues/987)

* The `localstorage-polyfill` smart package has been replaced by a
  `localstorage` package, which defines a `Meteor._localStorage` API instead of
  trying to replace the DOM `window.localStorage` facility. (Now, apps can use
  the existence of `window.localStorage` to detect if the full localStorage API
  is supported.)  [#979](https://github.com/meteor/meteor/issues/979)

* Upgrade MongoDB from 2.2.1 to 2.4.3.

* Upgrade CoffeeScript from 1.5.0 to 1.6.2.  [#972](https://github.com/meteor/meteor/issues/972)

* Faster reconnects when regaining connectivity.  [#696](https://github.com/meteor/meteor/issues/696)

* `Email.send` has a new `headers` option to set arbitrary headers.  [#963](https://github.com/meteor/meteor/issues/963)

* Cursor transform functions on the server no longer are required to return
  objects with correct `_id` fields.  [#974](https://github.com/meteor/meteor/issues/974)

* Rework `observe()` callback ordering in minimongo to improve fiber
  safety on the server. This makes subscriptions on server to server DDP
  more usable.

* Use binary search in minimongo when updating ordered queries.  [#969](https://github.com/meteor/meteor/issues/969)

* Fix EJSON base64 decoding bug.  [#1001](https://github.com/meteor/meteor/issues/1001)

* Support `appcache` on Chromium.  [#958](https://github.com/meteor/meteor/issues/958)

Patches contributed by GitHub users awwx, jagill, spang, and timhaines.


## v0.6.2.1, 2013-04-24

* When authenticating with GitHub, include a user agent string. This
  unbreaks "Sign in with GitHub"

Patch contributed by GitHub user pmark.


## v0.6.2, 2013-04-16

* Better error reporting:
  * Capture real stack traces for `Meteor.Error`.
  * Report better errors with misconfigured OAuth services.

* Add per-package upgrade notices to `meteor update`.

* Experimental server-to-server DDP support: `Meteor.connect` on the
  server will connect to a remote DDP endpoint via WebSockets. Method
  calls should work fine, but subscriptions and minimongo on the server
  are still a work in progress.

* Upgrade d3 from 2.x to 3.1.4. See
  https://github.com/mbostock/d3/wiki/Upgrading-to-3.0 for compatibility notes.

* Allow CoffeeScript to set global variables when using `use strict`. [#933](https://github.com/meteor/meteor/issues/933)

* Return the inserted documented ID from `LocalCollection.insert`. [#908](https://github.com/meteor/meteor/issues/908)

* Add Weibo token expiration time to `services.weibo.expiresAt`.

* `Spiderable.userAgentRegExps` can now be modified to change what user agents
  are treated as spiders by the `spiderable` package.

* Prevent observe callbacks from affecting the arguments to identical
  observes. [#855](https://github.com/meteor/meteor/issues/855)

* Fix meteor command line tool when run from a home directory with
  spaces in its name. If you previously installed meteor release 0.6.0
  or 0.6.1 you'll need to uninstall and reinstall meteor to support
  users with spaces in their usernames (see
  https://github.com/meteor/meteor/blob/master/README.md#uninstalling-meteor)

Patches contributed by GitHub users andreas-karlsson, awwx, jacott,
joshuaconner, and timhaines.


## v0.6.1, 2013-04-08

* Correct NPM behavior in packages in case there is a `node_modules` directory
  somewhere above the app directory. [#927](https://github.com/meteor/meteor/issues/927)

* Small bug fix in the low-level `routepolicy` package.

Patches contributed by GitHub users andreas-karlsson and awwx.


## v0.6.0, 2013-04-04

* Meteor has a brand new distribution system! In this new system, code-named
  Engine, packages are downloaded individually and on demand. All of the
  packages in each official Meteor release are prefetched and cached so you can
  still use Meteor while offline. You can have multiple releases of Meteor
  installed simultaneously; apps are pinned to specific Meteor releases.
  All `meteor` commands accept a `--release` argument to specify which release
  to use; `meteor update` changes what release the app is pinned to.
  Inside an app, the name of the release is available at `Meteor.release`.
  When running Meteor directly from a git checkout, the release is ignored.

* Variables declared with `var` at the outermost level of a JavaScript
  source file are now private to that file. Remove the `var` to share
  a value between files.

* Meteor now supports any x86 (32- or 64-bit) Linux system, not just those which
  use Debian or RedHat package management.

* Apps may contain packages inside a top-level directory named `packages`.

* Packages may depend on [NPM modules](https://npmjs.org), using the new
  `Npm.depends` directive in their `package.js` file. (Note: if the NPM module
  has architecture-specific binary components, bundles built with `meteor
  bundle` or `meteor deploy` will contain the components as built for the
  developer's platform and may not run on other platforms.)

* Meteor's internal package tests (as well as tests you add to your app's
  packages with the unsupported `Tinytest` framework) are now run with the new
  command `meteor test-packages`.

* `{{#each}}` helper can now iterate over falsey values without throwing an
  exception. [#815](https://github.com/meteor/meteor/issues/815), [#801](https://github.com/meteor/meteor/issues/801)

* `{{#with}}` helper now only includes its block if its argument is not falsey,
  and runs an `{{else}}` block if provided if the argument is falsey. [#770](https://github.com/meteor/meteor/issues/770), [#866](https://github.com/meteor/meteor/issues/866)

* Twitter login now stores `profile_image_url` and `profile_image_url_https`
  attributes in the `user.services.twitter` namespace. [#788](https://github.com/meteor/meteor/issues/788)

* Allow packages to register file extensions with dots in the filename.

* When calling `this.changed` in a publish function, it is no longer an error to
  clear a field which was never set. [#850](https://github.com/meteor/meteor/issues/850)

* Deps API
  * Add `dep.depend()`, deprecate `Deps.depend(dep)` and
    `dep.addDependent()`.
  * If first run of `Deps.autorun` throws an exception, stop it and don't
    rerun.  This prevents a Spark exception when template rendering fails
    ("Can't call 'firstNode' of undefined").
  * If an exception is thrown during `Deps.flush` with no stack, the
    message is logged instead. [#822](https://github.com/meteor/meteor/issues/822)

* When connecting to MongoDB, use the JavaScript BSON parser unless specifically
  requested in `MONGO_URL`; the native BSON parser sometimes segfaults. (Meteor
  only started using the native parser in 0.5.8.)

* Calls to the `update` collection function in untrusted code may only use a
  whitelisted list of modifier operators.

Patches contributed by GitHub users awwx, blackcoat, cmather, estark37,
mquandalle, Primigenus, raix, reustle, and timhaines.


## v0.5.9, 2013-03-14

* Fix regression in 0.5.8 that prevented users from editing their own
  profile. [#809](https://github.com/meteor/meteor/issues/809)

* Fix regression in 0.5.8 where `Meteor.loggingIn()` would not update
  reactively. [#811](https://github.com/meteor/meteor/issues/811)


## v0.5.8, 2013-03-13

* Calls to the `update` and `remove` collection functions in untrusted code may
  no longer use arbitrary selectors. You must specify a single document ID when
  invoking these functions from the client (other than in a method stub).

  You may still use other selectors when calling `update` and `remove` on the
  server and from client method stubs, so you can replace calls that are no
  longer supported (eg, in event handlers) with custom method calls.

  The corresponding `update` and `remove` callbacks passed to `allow` and `deny`
  now take a single document instead of an array.

* Add new `appcache` package. Add this package to your project to speed
  up page load and make hot code reload smoother using the HTML5
  AppCache API. See http://docs.meteor.com/#appcache for details.

* Rewrite reactivity library. `Meteor.deps` is now `Deps` and has a new
  API. `Meteor.autorun` and `Meteor.flush` are now called `Deps.autorun` and
  `Deps.flush` (the old names still work for now). The other names under
  `Meteor.deps` such as `Context` no longer exist. The new API is documented at
  http://docs.meteor.com/#deps

* You can now provide a `transform` option to collections, which is a
  function that documents coming out of that collection are passed
  through. `find`, `findOne`, `allow`, and `deny` now take `transform` options,
  which may override the Collection's `transform`.  Specifying a `transform`
  of `null` causes you to receive the documents unmodified.

* Publish functions may now return an array of cursors to publish. Currently,
  the cursors must all be from different collections. [#716](https://github.com/meteor/meteor/issues/716)

* User documents have id's when `onCreateUser` and `validateNewUser` hooks run.

* Encode and store custom EJSON types in MongoDB.

* Support literate CoffeeScript files with the extension `.litcoffee`. [#766](https://github.com/meteor/meteor/issues/766)

* Add new login service provider for Meetup.com in `accounts-meetup` package.

* If you call `observe` or `observeChanges` on a cursor created with the
  `reactive: false` option, it now only calls initial add callbacks and
  does not continue watching the query. [#771](https://github.com/meteor/meteor/issues/771)

* In an event handler, if the data context is falsey, default it to `{}`
  rather than to the global object. [#777](https://github.com/meteor/meteor/issues/777)

* Allow specifying multiple event handlers for the same selector. [#753](https://github.com/meteor/meteor/issues/753)

* Revert caching header change from 0.5.5. This fixes image flicker on redraw.

* Stop making `Session` available on the server; it's not useful there. [#751](https://github.com/meteor/meteor/issues/751)

* Force URLs in stack traces in browser consoles to be hyperlinks. [#725](https://github.com/meteor/meteor/issues/725)

* Suppress spurious `changed` callbacks with empty `fields` from
  `Cursor.observeChanges`.

* Fix logic bug in template branch matching. [#724](https://github.com/meteor/meteor/issues/724)

* Make `spiderable` user-agent test case insensitive. [#721](https://github.com/meteor/meteor/issues/721)

* Fix several bugs in EJSON type support:
  * Fix `{$type: 5}` selectors for binary values on browsers that do
    not support `Uint8Array`.
  * Fix EJSON equality on falsey values.
  * Fix for returning a scalar EJSON type from a method. [#731](https://github.com/meteor/meteor/issues/731)

* Upgraded dependencies:
  * mongodb driver to version 1.2.13 (from 0.1.11)
  * mime module removed (it was unused)


Patches contributed by GitHub users awwx, cmather, graemian, jagill,
jmhredsox, kevinxucs, krizka, mitar, raix, and rasmuserik.


## v0.5.7, 2013-02-21

* The DDP wire protocol has been redesigned.

  * The handshake message is now versioned. This breaks backwards
    compatibility between sites with `Meteor.connect()`. Older meteor
    apps can not talk to new apps and vice versa. This includes the
    `madewith` package, apps using `madewith` must upgrade.

  * New [EJSON](http://docs.meteor.com/#ejson) package allows you to use
    Dates, Mongo ObjectIDs, and binary data in your collections and
    Session variables.  You can also add your own custom datatypes.

  * Meteor now correctly represents empty documents in Collections.

  * There is an informal specification in `packages/livedata/DDP.md`.


* Breaking API changes

  * Changed the API for `observe`.  Observing with `added`, `changed`
    and `removed` callbacks is now unordered; for ordering information
    use `addedAt`, `changedAt`, `removedAt`, and `movedTo`. Full
    documentation is in the [`observe` docs](http://docs.meteor.com/#observe).
    All callers of `observe` need to be updated.

  * Changed the API for publish functions that do not return a cursor
    (ie functions that call `this.set` and `this.unset`). See the
    [`publish` docs](http://docs.meteor.com/#meteor_publish) for the new
    API.


* New Features

  * Added new [`observeChanges`](http://docs.meteor.com/#observe_changes)
    API for keeping track of the contents of a cursor more efficiently.

  * There is a new reactive function on subscription handles: `ready()`
    returns true when the subscription has received all of its initial
    documents.

  * Added `Session.setDefault(key, value)` so you can easily provide
    initial values for session variables that will not be clobbered on
    hot code push.

  * You can specify that a collection should use MongoDB ObjectIDs as
    its `_id` fields for inserts instead of strings. This allows you to
    use Meteor with existing MongoDB databases that have ObjectID
    `_id`s. If you do this, you must use `EJSON.equals()` for comparing
    equality instead of `===`. See http://docs.meteor.com/#meteor_collection.

  * New [`random` package](http://docs.meteor.com/#random) provides
    several functions for generating random values. The new
    `Random.id()` function is used to provide shorter string IDs for
    MongoDB documents. `Meteor.uuid()` is deprecated.

  * `Meteor.status()` can return the status `failed` if DDP version
    negotiation fails.


* Major Performance Enhancements

  * Rewrote subscription duplication detection logic to use a more
    efficient algorithm. This significantly reduces CPU usage on the
    server during initial page load and when dealing with large amounts
    of data.

  * Reduced unnecessary MongoDB re-polling of live queries. Meteor no
    longer polls for changes on queries that specify `_id` when
    updates for a different specific `_id` are processed. This
    drastically improves performance when dealing with many
    subscriptions and updates to individual objects, such as those
    generated by the `accounts-base` package on the `Meteor.users`
    collection.


* Upgraded UglifyJS2 to version 2.2.5


Patches contributed by GitHub users awwx and michaelglenadams.


## v0.5.6, 2013-02-15

* Fix 0.5.5 regression: Minimongo selectors matching subdocuments under arrays
  did not work correctly.

* Some Bootstrap icons should have appeared white.

Patches contributed by GitHub user benjaminchelli.

## v0.5.5, 2013-02-13

* Deprecate `Meteor.autosubscribe`. `Meteor.subscribe` now works within
  `Meteor.autorun`.

* Allow access to `Meteor.settings.public` on the client. If the JSON
  file you gave to `meteor --settings` includes a field called `public`,
  that field will be available on the client as well as the server.

* `@import` works in `less`. Use the `.lessimport` file extension to
  make a less file that is ignored by preprocessor so as to avoid double
  processing. [#203](https://github.com/meteor/meteor/issues/203)

* Upgrade Fibers to version 1.0.0. The `Fiber` and `Future` symbols are
  no longer exposed globally. To use fibers directly you can use:
   `var Fiber = __meteor_bootstrap__.require('fibers');` and
   `var Future = __meteor_bootstrap__.require('fibers/future');`

* Call version 1.1 of the Twitter API when authenticating with
  OAuth. `accounts-twitter` users have until March 5th, 2013 to
  upgrade before Twitter disables the old API. [#527](https://github.com/meteor/meteor/issues/527)

* Treat Twitter ids as strings, not numbers, as recommended by
  Twitter. [#629](https://github.com/meteor/meteor/issues/629)

* You can now specify the `_id` field of a document passed to `insert`.
  Meteor still auto-generates `_id` if it is not present.

* Expose an `invalidated` flag on `Meteor.deps.Context`.

* Populate user record with additional data from Facebook and Google. [#664](https://github.com/meteor/meteor/issues/664)

* Add Facebook token expiration time to `services.facebook.expiresAt`. [#576](https://github.com/meteor/meteor/issues/576)

* Allow piping a password to `meteor deploy` on `stdin`. [#623](https://github.com/meteor/meteor/issues/623)

* Correctly type cast arguments to handlebars helper. [#617](https://github.com/meteor/meteor/issues/617)

* Fix leaked global `userId` symbol.

* Terminate `phantomjs` properly on error when using the `spiderable`
  package. [#571](https://github.com/meteor/meteor/issues/571)

* Stop serving non-cachable files with caching headers. [#631](https://github.com/meteor/meteor/issues/631)

* Fix race condition if server restarted between page load and initial
  DDP connection. [#653](https://github.com/meteor/meteor/issues/653)

* Resolve issue where login methods sometimes blocked future methods. [#555](https://github.com/meteor/meteor/issues/555)

* Fix `Meteor.http` parsing of JSON responses on Firefox. [#553](https://github.com/meteor/meteor/issues/553)

* Minimongo no longer uses `eval`. [#480](https://github.com/meteor/meteor/issues/480)

* Serve 404 for `/app.manifest`. This allows experimenting with the
  upcoming `appcache` smart package. [#628](https://github.com/meteor/meteor/issues/628)

* Upgraded many dependencies, including:
  * node.js to version 0.8.18
  * jquery-layout to version 1.3.0RC
  * Twitter Bootstrap to version 2.3.0
  * Less to version 1.3.3
  * Uglify to version 2.2.3
  * useragent to version 2.0.1

Patches contributed by GitHub users awwx, bminer, bramp, crunchie84,
danawoodman, dbimmler, Ed-von-Schleck, geoffd123, jperl, kevee,
milesmatthias, Primigenus, raix, timhaines, and xenolf.


## v0.5.4, 2013-01-08

* Fix 0.5.3 regression: `meteor run` could fail on OSX 10.8 if environment
  variables such as `DYLD_LIBRARY_PATH` are set.


## v0.5.3, 2013-01-07

* Add `--settings` argument to `meteor deploy` and `meteor run`. This
  allows you to specify deployment-specific information made available
  to server code in the variable `Meteor.settings`.

* Support unlimited open tabs in a single browser. Work around the
  browser per-hostname connection limit by using randomized hostnames
  for deployed apps. [#131](https://github.com/meteor/meteor/issues/131)

* minimongo improvements:
  * Allow observing cursors with `skip` or `limit`.  [#528](https://github.com/meteor/meteor/issues/528)
  * Allow sorting on `dotted.sub.keys`.  [#533](https://github.com/meteor/meteor/issues/533)
  * Allow querying specific array elements (`foo.1.bar`).
  * `$and`, `$or`, and `$nor` no longer accept empty arrays (for consistency
    with Mongo)

* Re-rendering a template with Spark no longer reverts changes made by
  users to a `preserve`d form element. Instead, the newly rendered value
  is only applied if it is different from the previously rendered value.
  Additionally, `<INPUT>` elements with type other than TEXT can now have
  reactive values (eg, the labels on submit buttons can now be
  reactive).  [#510](https://github.com/meteor/meteor/issues/510) [#514](https://github.com/meteor/meteor/issues/514) [#523](https://github.com/meteor/meteor/issues/523) [#537](https://github.com/meteor/meteor/issues/537) [#558](https://github.com/meteor/meteor/issues/558)

* Support JavaScript RegExp objects in selectors in Collection write
  methods on the client, eg `myCollection.remove({foo: /bar/})`.  [#346](https://github.com/meteor/meteor/issues/346)

* `meteor` command-line improvements:
  * Improve error message when mongod fails to start.
  * The `NODE_OPTIONS` environment variable can be used to pass command-line
    flags to node (eg, `--debug` or `--debug-brk` to enable the debugger).
  * Die with error if an app name is mistakenly passed to `meteor reset`.

* Add support for "offline" access tokens with Google login. [#464](https://github.com/meteor/meteor/issues/464) [#525](https://github.com/meteor/meteor/issues/525)

* Don't remove `serviceData` fields from previous logins when logging in
  with an external service.

* Improve `OAuth1Binding` to allow making authenticated API calls to
  OAuth1 providers (eg Twitter).  [#539](https://github.com/meteor/meteor/issues/539)

* New login providers automatically work with `{{loginButtons}}` without
  needing to edit the `accounts-ui-unstyled` package.  [#572](https://github.com/meteor/meteor/issues/572)

* Use `Content-Type: application/json` by default when sending JSON data
  with `Meteor.http`.

* Improvements to `jsparse`: hex literals, keywords as property names, ES5 line
  continuations, trailing commas in object literals, line numbers in error
  messages, decimal literals starting with `.`, regex character classes with
  slashes.

* Spark improvements:
  * Improve rendering of `<SELECT>` elements on IE.  [#496](https://github.com/meteor/meteor/issues/496)
  * Don't lose nested data contexts in IE9/10 after two seconds.  [#458](https://github.com/meteor/meteor/issues/458)
  * Don't print a stack trace if DOM nodes are manually removed
    from the document without calling `Spark.finalize`.  [#392](https://github.com/meteor/meteor/issues/392)

* Always use the `autoReconnect` flag when connecting to Mongo.  [#425](https://github.com/meteor/meteor/issues/425)

* Fix server-side `observe` with no `added` callback.  [#589](https://github.com/meteor/meteor/issues/589)

* Fix re-sending method calls on reconnect.  [#538](https://github.com/meteor/meteor/issues/538)

* Remove deprecated `/sockjs` URL support from `Meteor.connect`.

* Avoid losing a few bits of randomness in UUID v4 creation.  [#519](https://github.com/meteor/meteor/issues/519)

* Update clean-css package from 0.8.2 to 0.8.3, fixing minification of `0%`
  values in `hsl` colors.  [#515](https://github.com/meteor/meteor/issues/515)

Patches contributed by GitHub users Ed-von-Schleck, egtann, jwulf, lvbreda,
martin-naumann, meawoppl, nwmartin, timhaines, and zealoushacker.


## v0.5.2, 2012-11-27

* Fix 0.5.1 regression: Cursor `observe` works during server startup.  [#507](https://github.com/meteor/meteor/issues/507)

## v0.5.1, 2012-11-20

* Speed up server-side subscription handling by avoiding redundant work
  when the same Mongo query is observed multiple times concurrently (eg,
  by multiple users subscribing to the same subscription), and by using
  a simpler "unordered" algorithm.

* Meteor now waits to invoke method callbacks until all the data written by the
  method is available in the local cache. This way, method callbacks can see the
  full effects of their writes. This includes the callbacks passed to
  `Meteor.call` and `Meteor.apply`, as well as to the `Meteor.Collection`
  `insert`/`update`/`remove` methods.

  If you want to process the method's result as soon as it arrives from the
  server, even if the method's writes are not available yet, you can now specify
  an `onResultReceived` callback to `Meteor.apply`.

* Rework latency compensation to show server data changes sooner. Previously, as
  long as any method calls were in progress, Meteor would buffer all data
  changes sent from the server until all methods finished. Meteor now only
  buffers writes to documents written by client stubs, and applies the writes as
  soon as all methods that wrote that document have finished.

* `Meteor.userLoaded()` and `{{currentUserLoaded}}` have been removed.
  Previously, during the login process on the client, `Meteor.userId()` could be
  set but the document at `Meteor.user()` could be incomplete. Meteor provided
  the function `Meteor.userLoaded()` to differentiate between these states. Now,
  this in-between state does not occur: when a user logs in, `Meteor.userId()`
  only is set once `Meteor.user()` is fully loaded.

* New reactive function `Meteor.loggingIn()` and template helper
  `{{loggingIn}}`; they are true whenever some login method is in progress.
  `accounts-ui` now uses this to show an animation during login.

* The `sass` CSS preprocessor package has been removed. It was based on an
  unmaintained NPM module which did not implement recent versions of the Sass
  language and had no error handling.  Consider using the `less` or `stylus`
  packages instead.  [#143](https://github.com/meteor/meteor/issues/143)

* `Meteor.setPassword` is now called `Accounts.setPassword`, matching the
  documentation and original intention.  [#454](https://github.com/meteor/meteor/issues/454)

* Passing the `wait` option to `Meteor.apply` now waits for all in-progress
  method calls to finish before sending the method, instead of only guaranteeing
  that its callback occurs after the callbacks of in-progress methods.

* New function `Accounts.callLoginMethod` which should be used to call custom
  login handlers (such as those registered with
  `Accounts.registerLoginHandler`).

* The callbacks for `Meteor.loginWithToken` and `Accounts.createUser` now match
  the other login callbacks: they are called with error on error or with no
  arguments on success.

* Fix bug where method calls could be dropped during a brief disconnection. [#339](https://github.com/meteor/meteor/issues/339)

* Prevent running the `meteor` command-line tool and server on unsupported Node
  versions.

* Fix Minimongo query bug with nested objects.  [#455](https://github.com/meteor/meteor/issues/455)

* In `accounts-ui`, stop page layout from changing during login.

* Use `path.join` instead of `/` in paths (helpful for the unofficial Windows
  port) [#303](https://github.com/meteor/meteor/issues/303)

* The `spiderable` package serves pages to
  [`facebookexternalhit`](https://www.facebook.com/externalhit_uatext.php) [#411](https://github.com/meteor/meteor/issues/411)

* Fix error on Firefox with DOM Storage disabled.

* Avoid invalidating listeners if setUserId is called with current value.

* Upgrade many dependencies, including:
  * MongoDB 2.2.1 (from 2.2.0)
  * underscore 1.4.2 (from 1.3.3)
  * bootstrap 2.2.1 (from 2.1.1)
  * jQuery 1.8.2 (from 1.7.2)
  * less 1.3.1 (from 1.3.0)
  * stylus 0.30.1 (from 0.29.0)
  * coffee-script 1.4.0 (from 1.3.3)

Patches contributed by GitHub users ayal, dandv, possibilities, TomWij,
tmeasday, and workmad3.

## v0.5.0, 2012-10-17

* This release introduces Meteor Accounts, a full-featured auth system that supports
  - fine-grained user-based control over database reads and writes
  - federated login with any OAuth provider (with built-in support for
    Facebook, GitHub, Google, Twitter, and Weibo)
  - secure password login
  - email validation and password recovery
  - an optional set of UI widgets implementing standard login/signup/password
    change/logout flows

  When you upgrade to Meteor 0.5.0, existing apps will lose the ability to write
  to the database from the client. To restore this, either:
  - configure each of your collections with
    [`collection.allow`](http://docs.meteor.com/#allow) and
    [`collection.deny`](http://docs.meteor.com/#deny) calls to specify which
    users can perform which write operations, or
  - add the `insecure` smart package (which is included in new apps by default)
    to restore the old behavior where anyone can write to any collection which
    has not been configured with `allow` or `deny`

  For more information on Meteor Accounts, see
  http://docs.meteor.com/#dataandsecurity and
  http://docs.meteor.com/#accounts_api

* The new function `Meteor.autorun` allows you run any code in a reactive
  context. See http://docs.meteor.com/#meteor_autorun

* Arrays and objects can now be stored in the `Session`; mutating the value you
  retrieve with `Session.get` does not affect the value in the session.

* On the client, `Meteor.apply` takes a new `wait` option, which ensures that no
  further method calls are sent to the server until this method is finished; it
  is used for login and logout methods in order to keep the user ID
  well-defined. You can also specifiy an `onReconnect` handler which is run when
  re-establishing a connection; Meteor Accounts uses this to log back in on
  reconnect.

* Meteor now provides a compatible replacement for the DOM `localStorage`
  facility that works in IE7, in the `localstorage-polyfill` smart package.

* Meteor now packages the D3 library for manipulating documents based on data in
  a smart package called `d3`.

* `Meteor.Collection` now takes its optional `manager` argument (used to
  associate a collection with a server you've connected to with
  `Meteor.connect`) as a named option. (The old call syntax continues to work
  for now.)

* Fix a bug where trying to immediately resubscribe to a record set after
  unsubscribing could fail silently.

* Better error handling for failed Mongo writes from inside methods; previously,
  errors here could cause clients to stop processing data from the server.


Patches contributed by GitHub users bradens, dandv, dybskiy, possibilities,
zhangcheng, and 75lb.


## v0.4.2, 2012-10-02

* Fix connection failure on iOS6. SockJS 0.3.3 includes this fix.

* The new `preserve-inputs` package, included by default in new Meteor apps,
  restores the pre-v0.4.0 behavior of "preserving" all form input elements by ID
  and name during re-rendering; users who want more precise control over
  preservation can still use the APIs added in v0.4.0.

* A few changes to the `Meteor.absoluteUrl` function:
  - Added a `replaceLocalhost` option.
  - The `ROOT_URL` environment variable is respected by `meteor run`.
  - It is now included in all apps via the `meteor` package. Apps that
    explicitly added the now-deprecated `absolute-url` smart package will log a
    deprecation warning.

* Upgrade Node from 0.8.8 to 0.8.11.

* If a Handlebars helper function `foo` returns null, you can now run do
  `{{foo.bar}}` without error, just like when `foo` is a non-existent property.

* If you pass a non-scalar object to `Session.set`, an error will now be thrown
  (matching the behavior of `Session.equals`). [#215](https://github.com/meteor/meteor/issues/215)

* HTML pages are now served with a `charset=utf-8` Content-Type header. [#264](https://github.com/meteor/meteor/issues/264)

* The contents of `<select>` tags can now be reactive even in IE 7 and 8.

* The `meteor` tool no longer gets confused if a parent directory of your
  project is named `public`. [#352](https://github.com/meteor/meteor/issues/352)

* Fix a race condition in the `spiderable` package which could include garbage
  in the spidered page.

* The REPL run by `admin/node.sh` no longer crashes Emacs M-x shell on exit.

* Refactor internal `reload` API.

* New internal `jsparse` smart package. Not yet exposed publicly.


Patch contributed by GitHub user yanivoliver.


## v0.4.1, 2012-09-24

* New `email` smart package, with [`Email.send`](http://docs.meteor.com/#email)
  API.

* Upgrade Node from 0.6.17 to 0.8.8, as well as many Node modules in the dev
  bundle; those that are user-exposed are:
  * coffee-script: 1.3.3 (from 1.3.1)
  * stylus: 0.29.0 (from 0.28.1)
  * nib: 0.8.2 (from 0.7.0)

* All publicly documented APIs now use `camelCase` rather than
  `under_scores`. The old spellings continue to work for now. New names are:
  - `Meteor.isClient`/`isServer`
  - `this.isSimulation` inside a method invocation
  - `Meteor.deps.Context.onInvalidate`
  - `Meteor.status().retryCount`/`retryTime`

* Spark improvements
  * Optimize selector matching for event maps.
  * Fix `Spark._currentRenderer` behavior in timer callbacks.
  * Fix bug caused by interaction between `Template.foo.preserve` and
    `{{#constant}}`. [#323](https://github.com/meteor/meteor/issues/323)
  * Allow `{{#each}}` over a collection of objects without `_id`. [#281](https://github.com/meteor/meteor/issues/281)
  * Spark now supports Firefox 3.6.
  * Added a script to build a standalone spark.js that does not depend on
    Meteor (it depends on jQuery or Sizzle if you need IE7 support,
    and otherwise is fully standalone).

* Database writes from within `Meteor.setTimeout`/`setInterval`/`defer` will be
  batched with other writes from the current method invocation if they start
  before the method completes.

* Make `Meteor.Cursor.forEach` fully synchronous even if the user's callback
  yields. [#321](https://github.com/meteor/meteor/issues/321).

* Recover from exceptions thrown in `Meteor.publish` handlers.

* Upgrade bootstrap to version 2.1.1. [#336](https://github.com/meteor/meteor/issues/336), [#337](https://github.com/meteor/meteor/issues/337), [#288](https://github.com/meteor/meteor/issues/288), [#293](https://github.com/meteor/meteor/issues/293)

* Change the implementation of the `meteor deploy` password prompt to not crash
  Emacs M-x shell.

* Optimize `LocalCollection.remove(id)` to be O(1) rather than O(n).

* Optimize client-side database performance when receiving updated data from the
  server outside of method calls.

* Better error reporting when a package in `.meteor/packages` does not exist.

* Better error reporting for coffeescript. [#331](https://github.com/meteor/meteor/issues/331)

* Better error handling in `Handlebars.Exception`.


Patches contributed by GitHub users fivethirty, tmeasday, and xenolf.


## v0.4.0, 2012-08-30

* Merge Spark, a new live page update engine
  * Breaking API changes
     * Input elements no longer preserved based on `id` and `name`
       attributes. Use [`preserve`](http://docs.meteor.com/#template_preserve)
       instead.
     * All `Meteor.ui` functions removed. Use `Meteor.render`,
       `Meteor.renderList`, and
       [Spark](https://github.com/meteor/meteor/wiki/Spark) functions instead.
     * New template functions (eg. `created`, `rendered`, etc) may collide with
       existing helpers. Use `Template.foo.helpers()` to avoid conflicts.
     * New syntax for declaring event maps. Use
       `Template.foo.events({...})`. For backwards compatibility, both syntaxes
       are allowed for now.
  * New Template features
     * Allow embedding non-Meteor widgets (eg. Google Maps) using
       [`{{#constant}}`](http://docs.meteor.com/#constant)
     * Callbacks when templates are rendered. See
       http://docs.meteor.com/#template_rendered
     * Explicit control of which nodes are preserved during re-rendering. See
       http://docs.meteor.com/#template_preserve
     * Easily find nodes within a template in event handlers and callbacks. See
       http://docs.meteor.com/#template_find
     * Allow parts of a template to be independently reactive with the
       [`{{#isolate}}`](http://docs.meteor.com/#isolate) block helper.

* Use PACKAGE_DIRS environment variable to override package location. [#227](https://github.com/meteor/meteor/issues/227)

* Add `absolute-url` package to construct URLs pointing to the application.

* Allow modifying documents returned by `observe` callbacks. [#209](https://github.com/meteor/meteor/issues/209)

* Fix periodic crash after client disconnect. [#212](https://github.com/meteor/meteor/issues/212)

* Fix minimingo crash on dotted queries with undefined keys. [#126](https://github.com/meteor/meteor/issues/126)


## v0.3.9, 2012-08-07

* Add `spiderable` package to allow web crawlers to index Meteor apps.

* `meteor deploy` uses SSL to protect application deployment.

* Fix `stopImmediatePropagation()`. [#205](https://github.com/meteor/meteor/issues/205)


## v0.3.8, 2012-07-12

* HTTPS support
  * Add `force-ssl` package to require site to load over HTTPS.
  * Use HTTPS for install script and `meteor update`.
  * Allow runtime configuration of default DDP endpoint.

* Handlebars improvements
  * Implement dotted path traversal for helpers and methods.
  * Allow functions in helper arguments.
  * Change helper nesting rules to allow functions as arguments.
  * Fix `{{this.foo}}` to never invoke helper `foo`.
  * Make event handler `this` reflect the node that matched the selector instead
    of the event target node.
  * Fix keyword arguments to helpers.

* Add `nib` support to stylus package. [#175](https://github.com/meteor/meteor/issues/175)

* Upgrade bootstrap to version 2.0.4. [#173](https://github.com/meteor/meteor/issues/173)

* Print changelog after `meteor update`.

* Fix mouseenter and mouseleave events. [#224](https://github.com/meteor/meteor/issues/224)

* Fix issue with spurious heartbeat failures on busy connections.

* Fix exception in minimongo when matching non-arrays using `$all`. [#183](https://github.com/meteor/meteor/issues/183)

* Fix serving an empty file when no cacheable assets exist. [#179](https://github.com/meteor/meteor/issues/179)


## v0.3.7, 2012-06-06

* Better parsing of `.html` template files
  * Allow HTML comments (`<!-- -->`) at top level
  * Allow whitespace anywhere in open/close tag
  * Provide names and line numbers on error
  * More helpful error messages

* Form control improvements
  * Fix reactive radio buttons in Internet Explorer.
  * Fix reactive textareas to update consistently across browsers, matching text
    field behavior.

* `http` package bug fixes:
  * Send correct Content-Type when POSTing `params` from the server. [#172](https://github.com/meteor/meteor/issues/172)
  * Correctly detect JSON response Content-Type when a charset is present.

* Support `Handlebars.SafeString`. [#160](https://github.com/meteor/meteor/issues/160)

* Fix intermittent "Cursor is closed" mongo error.

* Fix "Cannot read property 'nextSibling' of null" error in certain nested
  templates. [#142](https://github.com/meteor/meteor/issues/142)

* Add heartbeat timer on the client to notice when the server silently goes
  away.


## v0.3.6, 2012-05-16

* Rewrite event handling. `this` in event handlers now refers to the data
  context of the element that generated the event, *not* the top-level data
  context of the template where the event is declared.

* Add /websocket endpoint for raw websockets. Pass websockets through
  development mode proxy.

* Simplified API for Meteor.connect, which now receives a URL to a Meteor app
  rather than to a sockjs endpoint.

* Fix livedata to support subscriptions with overlapping documents.

* Update node.js to 0.6.17 to fix potential security issue.


## v0.3.5, 2012-04-28

* Fix 0.3.4 regression: Call event map handlers on bubbled events. [#107](https://github.com/meteor/meteor/issues/107)


## v0.3.4, 2012-04-27

* Add Twitter `bootstrap` package. [#84](https://github.com/meteor/meteor/issues/84)

* Add packages for `sass` and `stylus` CSS pre-processors. [#40](https://github.com/meteor/meteor/issues/40), [#50](https://github.com/meteor/meteor/issues/50)

* Bind events correctly on top level elements in a template.

* Fix dotted path selectors in minimongo. [#88](https://github.com/meteor/meteor/issues/88)

* Make `backbone` package also run on the server.

* Add `bare` option to coffee-script compilation so variables can be shared
  between multiple coffee-script file. [#85](https://github.com/meteor/meteor/issues/85)

* Upgrade many dependency versions. User visible highlights:
 * node.js 0.6.15
 * coffee-script 1.3.1
 * less 1.3.0
 * sockjs 0.3.1
 * underscore 1.3.3
 * backbone 0.9.2

* Several documentation fixes and test coverage improvements.


## v0.3.3, 2012-04-20

* Add `http` package for making HTTP requests to remote servers.

* Add `madewith` package to put a live-updating Made with Meteor badge on apps.

* Reduce size of mongo database on disk (--smallfiles).

* Prevent unnecessary hot-code pushes on deployed apps during server migration.

* Fix issue with spaces in directory names. [#39](https://github.com/meteor/meteor/issues/39)

* Workaround browser caching issues in development mode by using query
  parameters on all JavaScript and CSS requests.

* Many documentation and test fixups.


## v0.3.2, 2012-04-10

* Initial public launch<|MERGE_RESOLUTION|>--- conflicted
+++ resolved
@@ -1,6 +1,5 @@
 ## v.NEXT
 
-<<<<<<< HEAD
 * Node has been upgraded to version 8.1.4.
 
 * The `npm` npm package has been upgraded to version 5.2.0, a major
@@ -19,12 +18,13 @@
 
 * The `fibers` npm package has been upgraded to version 2.0.0.
 
-* The `meteor-babel` package has been upgraded to version 0.23.0.
-=======
+* The `pathwatcher` npm package has been upgraded to version 7.1.0.
+
+* The `http-proxy` npm package has been upgraded to version 1.16.2.
+
 ## v1.5.2, TBD
 
 * The `meteor-babel` package has been upgraded to version 0.23.1.
->>>>>>> c65962f7
 
 * The `reify` npm package has been upgraded to version 0.12.0, which
   includes a minor breaking
@@ -42,13 +42,6 @@
 * The `meteor-promise` package has been upgraded to version 0.8.5,
   and the `promise` polyfill package has been upgraded to 8.0.1.
 
-<<<<<<< HEAD
-* The `pathwatcher` npm package has been upgraded to version 7.1.0.
-
-* The `http-proxy` npm package has been upgraded to version 1.16.2.
-
-=======
->>>>>>> c65962f7
 ## v1.5.1, 2017-07-12
 
 * Node has been upgraded to version 4.8.4.
