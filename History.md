--- conflicted
+++ resolved
@@ -41,7 +41,6 @@
   [Issue #5121](https://github.com/meteor/meteor/issues/5121)
   [PR #8917](https://github.com/meteor/meteor/pull/8917)
 
-<<<<<<< HEAD
 * The `cordova-lib` npm package has been updated to 7.0.1, along with
   cordova-android (6.2.3) and cordova-ios (4.4.0), and various plugins.
   [PR #8919](https://github.com/meteor/meteor/pull/8919) resolves the
@@ -53,13 +52,12 @@
 
 * The `"env"` field is now supported in `.babelrc` files.
   [PR #8963](https://github.com/meteor/meteor/pull/8963)
-=======
+
 * Files contained by `client/compatibility/` directories or added with
   `api.addFiles(files, ..., { bare: true })` are now evaluated before
   importing modules with `require`, which may be a breaking change if you
   depend on the interleaving of `bare` files with eager module evaluation.
   [PR #8972](https://github.com/meteor/meteor/pull/8972)
->>>>>>> 5f554ebf
 
 ## v1.5.1, 2017-07-12
 
