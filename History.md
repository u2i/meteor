## v.NEXT

<<<<<<< HEAD
* Meteor's test runners have been updated to use headless Chrome instead for 
browser tests. Test can still be run using PhantomJS by passing --phantom 
to the self test command. 
=======
## v1.7.0.3, 2018-06-13

* Fixed [Issue #9991](https://github.com/meteor/meteor/issues/9991),
  introduced in
  [Meteor 1.7.0.2](https://github.com/meteor/meteor/pull/9990)
  by [PR #9977](https://github.com/meteor/meteor/pull/9977).

## v1.7.0.2, 2018-06-13

* Node has been updated to version
  [8.11.3](https://nodejs.org/en/blog/release/v8.11.3/), an important
  [security release](https://nodejs.org/en/blog/vulnerability/june-2018-security-releases/).

* The `meteor-babel` npm package has been updated to version
  [7.0.0-beta.51](https://github.com/babel/babel/releases/tag/v7.0.0-beta.51).

* Meteor apps created with `meteor create` or `meteor create --minimal`
  will now have a directory called `tests/` rather than `test/`, so that
  test code will not be eagerly loaded if you decide to remove the
  `meteor.mainModule` configuration from `package.json`, thanks to
  [PR #9977](https://github.com/meteor/meteor/pull/9977) by
  [@robfallows](https://github.com/robfallows).
  [Issue #9961](https://github.com/meteor/meteor/issues/9961)
>>>>>>> a1f4e94c

## v1.7.0.1, 2018-05-29

* Reverted an [optimization](https://github.com/meteor/meteor/pull/9825)
  introduced in Meteor 1.7 to stop scanning `node_modules` for files that
  might be of interest to compiler plugins, since the intended workarounds
  (creating symlinks) did not satisfy all existing use cases. We will
  revisit this optimization in Meteor 1.7.1.
  [mozfet/meteor-autoform-materialize#43](https://github.com/mozfet/meteor-autoform-materialize/issues/43)

* After updating to Meteor 1.7 or 1.7.0.1, you should update the
  `@babel/runtime` npm package (as well as other Babel-related packages)
  to their latest versions, along with the `meteor-node-stubs` package,
  by running the following command:
  ```sh
  meteor npm install @babel/runtime@latest meteor-node-stubs@latest
  ```

## v1.7, 2018-05-28

* More than 80% of internet users worldwide have access to a web browser
  that natively supports the latest ECMAScript features and keeps itself
  updated automatically, which means new features become available almost
  as soon as they ship. In other words, the future we envisioned when we
  first began [compiling code with
  Babel](https://blog.meteor.com/how-much-does-ecmascript-2015-cost-2ded41d70914)
  is finally here, yet most web frameworks and applications still compile
  a single client-side JavaScript bundle that must function simultaneously
  in the oldest and the newest browsers the application developer wishes
  to support.

  That choice is understandable, because the alternative is daunting: not
  only must you build multiple JavaScript and CSS bundles for different
  browsers, with different dependency graphs and compilation rules and
  webpack configurations, but your server must also be able to detect the
  capabilities of each visiting client, so that it can deliver the
  appropriate assets at runtime. Testing a matrix of different browsers
  and application versions gets cumbersome quickly, so it's no surprise
  that responsible web developers would rather ship a single, well-tested
  bundle, and forget about taking advantage of modern features until
  legacy browsers have disappeared completely.

  With Meteor 1.7, this awkward balancing act is no longer necessary,
  because Meteor now automatically builds two sets of client-side assets,
  one tailored to the capabilities of modern browsers, and the other
  designed to work in all supported browsers, thus keeping legacy browsers
  working exactly as they did before. Best of all, the entire Meteor
  community relies on the same system, so any bugs or differences in
  behavior can be identified and fixed quickly.

  In this system, a "modern" browser can be loosely defined as one with
  full native support for `async` functions and `await` expressions, which
  includes more than 80% of the world market, and 85% of the US market
  ([source](https://caniuse.com/#feat=async-functions)). This standard may
  seem extremely strict, since `async`/`await` was [just finalized in
  ECMAScript 2017](http://2ality.com/2016/10/async-function-tips.html),
  but the statistics clearly justify it. As another example, any modern
  browser can handle native `class` syntax, though newer syntax like class
  fields may still need to be compiled for now, whereas a legacy browser
  will need compilation for both advanced and basic `class` syntax. And of
  course you can safely assume that any modern browser has a native
  `Promise` implementation, because `async` functions must return
  `Promise`s. The list goes on and on.

  This boundary between modern and legacy browsers is designed to be tuned
  over time, not only by the Meteor framework itself but also by each
  individual Meteor application. For example, here's how the minimum
  versions for native ECMAScript `class` support might be expressed:

  ```js
  import { setMinimumBrowserVersions } from "meteor/modern-browsers";

  setMinimumBrowserVersions({
    chrome: 49,
    firefox: 45,
    edge: 12,
    ie: Infinity, // Sorry, IE11.
    mobile_safari: [9, 2], // 9.2.0+
    opera: 36,
    safari: 9,
    electron: 1,
  }, "classes");
  ```

  The minimum modern version for each browser is simply the maximum of all
  versions passed to `setMinimumBrowserVersions` for that browser. The
  Meteor development server decides which assets to deliver to each client
  based on the `User-Agent` string of the HTTP request. In production,
  different bundles are named with unique hashes, which prevents cache
  collisions, though Meteor also sets the `Vary: User-Agent` HTTP response
  header to let well-behaved clients know they should cache modern and
  legacy resources separately.

  For the most part, the modern/legacy system will transparently determine
  how your code is compiled, bundled, and delivered&mdash;and yes, it
  works with every existing part of Meteor, including dynamic `import()`
  and even [the old `appcache`
  package](https://github.com/meteor/meteor/pull/9776). However, if you're
  writing dynamic code that depends on modern features, you can use the
  boolean `Meteor.isModern` flag to detect the status of the current
  environment (Node 8 is modern, too, of course). If you're writing a
  Meteor package, you can call `api.addFiles(files, "legacy")` in your
  `package.js` configuration file to add extra files to the legacy bundle,
  or `api.addFiles(files, "client")` to add files to all client bundles,
  or `api.addFiles(files, "web.browser")` to add files only to the modern
  bundle, and the same rules apply to `api.mainModule`. Just be sure to
  call `setMinimumBrowserVersions` (in server startup code) to enforce
  your assumptions about ECMAScript feature support.

  We think this modern/legacy system is one of the most powerful features
  we've added since we first introduced the `ecmascript` package in Meteor
  1.2, and we look forward to other frameworks attempting to catch up.

  [PR #9439](https://github.com/meteor/meteor/pull/9439)

* Although Meteor does not recompile packages installed in `node_modules`
  by default, compilation of specific npm packages (for example, to
  support older browsers that the package author neglected) can now be
  enabled in one of two ways:

  * Clone the package repository into your application's `imports`
    directory, make any modifications necessary, then use `npm install` to
    link `the-package` into `node_modules`:
    ```sh
    meteor npm install imports/the-package
    ```
    Meteor will compile the contents of the package exposed via
    `imports/the-package`, and this compiled code will be used when you
    import `the-package` in any of the usual ways:
    ```js
    import stuff from "the-package"
    require("the-package") === require("/imports/the-package")
    import("the-package").then(...)
    ```
    This reuse of compiled code is the critical new feature that was added
    in Meteor 1.7.

  * Install the package normally with `meteor npm install the-package`,
    then create a symbolic link *to* the installed package elsewhere in
    your application, outside of `node_modules`:
    ```sh
    meteor npm install the-package
    cd imports
    ln -s ../node_modules/the-package .
    ```
    Again, Meteor will compile the contents of the package because they
    are exposed outside of `node_modules`, and the compiled code will be
    used whenever `the-package` is imported from `node_modules`.

    > Note: this technique also works if you create symbolic links to
      individual files, rather than linking the entire package directory.

  In both cases, Meteor will compile the exposed code as if it was part of
  your application, using whatever compiler plugins you have installed.
  You can influence this compilation using `.babelrc` files or any other
  techniques you would normally use to configure compilation of
  application code. [PR #9771](https://github.com/meteor/meteor/pull/9771)
  [Feature #6](https://github.com/meteor/meteor-feature-requests/issues/6)

  > ~Note: since compilation of npm packages can now be enabled using the
    techniques described above, Meteor will no longer automatically scan
    `node_modules` directories for modules that can be compiled by
    compiler plugins. If you have been using that functionality to import
    compiled-to-JS modules from `node_modules`, you should start using the
    symlinking strategy instead.~ **Follow-up note: this optimization was
    reverted in Meteor 1.7.0.1 (see [above](#v1701-2018-05-29)).**

* Node has been updated to version
  [8.11.2](https://nodejs.org/en/blog/release/v8.11.2/), officially fixing
  a [cause](https://github.com/nodejs/node/issues/19274) of frequent
  segmentation faults in Meteor applications that was introduced in Node
  8.10.0. Meteor 1.6.1.1 shipped with a custom build of Node that patched
  this problem, but that approach was never intended to be permanent.

* The `npm` package has been upgraded to version 5.10.0, and our
  [fork](https://github.com/meteor/pacote/tree/v7.6.1-meteor) of its
  `pacote` dependency has been rebased against version 7.6.1.

* Applications may now specify client and server entry point modules in a
  newly-supported `"meteor"` section of `package.json`:
  ```js
  "meteor": {
    "mainModule": {
      "client": "client/main.js",
      "server": "server/main.js"
    }
  }
  ```
  When specified, these entry points override Meteor's default module
  loading semantics, rendering `imports` directories unnecessary. If
  `mainModule` is left unspecified for either client or server, the
  default rules will apply for that architecture, as before. To disable
  eager loading of modules on a given architecture, simply provide a
  `mainModule` value of `false`:
  ```js
  "meteor": {
    "mainModule": {
      "client": false,
      "server": "server/main.js"
    }
  }
  ```
  [Feature #135](https://github.com/meteor/meteor-feature-requests/issues/135)
  [PR #9690](https://github.com/meteor/meteor/pull/9690)

* In addition to `meteor.mainModule`, the `"meteor"` section of
  `package.json` may also specify `meteor.testModule` to control which
  test modules are loaded by `meteor test` or `meteor test --full-app`:
  ```js
  "meteor": {
    "mainModule": {...},
    "testModule": "tests.js"
  }
  ```
  If your client and server test files are different, you can expand the
  `testModule` configuration using the same syntax as `mainModule`:
  ```js
  "meteor": {
    "testModule": {
      "client": "client/tests.js",
      "server": "server/tests.js"
    }
  }
  ```
  The same test module will be loaded whether or not you use the
  `--full-app` option. Any tests that need to detect `--full-app` should
  check `Meteor.isAppTest`. The module(s) specified by `meteor.testModule`
  can import other test modules at runtime, so you can still distribute
  test files across your codebase; just make sure you import the ones you
  want to run. [PR #9714](https://github.com/meteor/meteor/pull/9714)

* The `meteor create` command now supports a `--minimal` option, which
  creates an app with as few Meteor packages as possible, in order to
  minimize client bundle size while still demonstrating advanced features
  such as server-side rendering. This starter application is a solid
  foundation for any application that doesn't need Mongo or DDP.

* The `meteor-babel` npm package has been updated to version
  7.0.0-beta.49-1. Note: while Babel has recently implemented support for
  a new kind of `babel.config.js` configuration file (see [this
  PR](https://github.com/babel/babel/pull/7358)), and future versions of
  Meteor will no doubt embrace this functionality, Meteor 1.7 supports
  only `.babelrc` files as a means of customizing the default Babel
  configuration provided by Meteor. In other words, if your project
  contains a `babel.config.js` file, it will be ignored by Meteor 1.7.

* The `reify` npm package has been updated to version 0.16.2.

* The `meteor-node-stubs` package, which provides stub implementations for
  any Node built-in modules used by the client (such as `path` and
  `http`), has a new minor version (0.4.1) that may help with Windows
  installation problems. To install the new version, run
  ```sh
  meteor npm install meteor-node-stubs@latest
  ```

* The `optimism` npm package has been updated to version 0.6.3.

* The `minifier-js` package has been updated to use `uglify-es` 3.3.9.

* Individual Meteor `self-test`'s can now be skipped by adjusting their
  `define` call to be prefixed by `skip`. For example,
  `selftest.skip.define('some test', ...` will skip running "some test".
  [PR #9579](https://github.com/meteor/meteor/pull/9579)

* Mongo has been upgraded to version 3.6.4 for 64-bit systems, and 3.2.19
  for 32-bit systems. [PR #9632](https://github.com/meteor/meteor/pull/9632)

  **NOTE:** After upgrading an application to use Mongo 3.6.4, it has been
  observed ([#9591](https://github.com/meteor/meteor/issues/9591))
  that attempting to run that application with an older version of
  Meteor (via `meteor --release X`), that uses an older version of Mongo, can
  prevent the application from starting. This can be fixed by either
  running `meteor reset`, or by repairing the Mongo database. To repair the
  database, find the `mongod` binary on your system that lines up with the
  Meteor release you're jumping back to, and run
  `mongodb --dbpath your-apps-db --repair`. For example:
  ```sh
  ~/.meteor/packages/meteor-tool/1.6.0_1/mt-os.osx.x86_64/dev_bundle/mongodb/bin/mongod --dbpath /my-app/.meteor/local/db --repair
  ```
  [PR #9632](https://github.com/meteor/meteor/pull/9632)

* The `mongodb` driver package has been updated from version 2.2.34 to
  version 3.0.7. [PR #9790](https://github.com/meteor/meteor/pull/9790)
  [PR #9831](https://github.com/meteor/meteor/pull/9831)
  [Feature #268](https://github.com/meteor/meteor-feature-requests/issues/268)

* The `cordova-plugin-meteor-webapp` package depended on by the Meteor
  `webapp` package has been updated to version 1.6.0.
  [PR #9761](https://github.com/meteor/meteor/pull/9761)

* Any settings read from a JSON file passed with the `--settings` option
  during Cordova run/build/deploy will be exposed in `mobile-config.js`
  via the `App.settings` property, similar to `Meteor.settings`.
  [PR #9873](https://github.com/meteor/meteor/pull/9873)

* The `@babel/plugin-proposal-class-properties` plugin provided by
  `meteor-babel` now runs with the `loose:true` option, as required by
  other (optional) plugins like `@babel/plugin-proposal-decorators`.
  [Issue #9628](https://github.com/meteor/meteor/issues/9628)
  
* The `underscore` package has been removed as a dependency from `meteor-base`.
  This opens up the possibility of removing 14.4 kb from production bundles.
  Since this would be a breaking change for any apps that may have been 
  using `_` without having any packages that depend on `underscore` 
  besides `meteor-base`, we have added an upgrader that will automatically 
  add `underscore` to the `.meteor/packages` file of any project which 
  lists `meteor-base`, but not `underscore`. Apps which do not require this 
  package can safely remove it using `meteor remove underscore`.
  [PR #9596](https://github.com/meteor/meteor/pull/9596)

* Meteor's `promise` package has been updated to support
  [`Promise.prototype.finally`](https://github.com/tc39/proposal-promise-finally).
  [Issue 9639](https://github.com/meteor/meteor/issues/9639)
  [PR #9663](https://github.com/meteor/meteor/pull/9663)

* Assets made available via symlinks in the `public` and `private` directories
  of an application are now copied into Meteor application bundles when
  using `meteor build`. This means npm package assets that need to be made
  available publicly can now be symlinked from their `node_modules` location,
  in the `public` directory, and remain available in production bundles.
  [Issue #7013](https://github.com/meteor/meteor/issues/7013)
  [PR #9666](https://github.com/meteor/meteor/pull/9666)

* The `facts` package has been split into `facts-base` and `facts-ui`. The
  original `facts` package has been deprecated.
  [PR #9629](https://github.com/meteor/meteor/pull/9629)

* If the new pseudo tag `<meteor-bundled-css />` is used anywhere in the
  `<head />` of an app, it will be replaced by the `link` to Meteor's bundled
  CSS. If the new tag isn't used, the bundle will be placed at the top of
  the `<head />` section as before (for backwards compatibility).
  [Feature #24](https://github.com/meteor/meteor-feature-requests/issues/24)
  [PR #9657](https://github.com/meteor/meteor/pull/9657)

## v1.6.1.2, 2018-05-28

* Meteor 1.6.1.2 is a very small release intended to fix
  [#9863](https://github.com/meteor/meteor/issues/9863) by making
  [#9887](https://github.com/meteor/meteor/pull/9887) available to Windows
  users without forcing them to update to Meteor 1.7 (yet). Thanks very
  much to [@zodern](https://github.com/zodern) for identifying a solution
  to this problem. [PR #9910](https://github.com/meteor/meteor/pull/9910)

## v1.6.1.1, 2018-04-02

* Node has been updated to version
  [8.11.1](https://nodejs.org/en/blog/release/v8.11.1/), an important
  [security release](https://nodejs.org/en/blog/vulnerability/march-2018-security-releases/),
  with a critical [patch](https://github.com/nodejs/node/pull/19477)
  [applied](https://github.com/meteor/node/commits/v8.11.1-meteor) to
  solve a segmentation fault
  [problem](https://github.com/nodejs/node/issues/19274) that was
  introduced in Node 8.10.0.

* The `meteor-babel` npm package has been updated to version
  7.0.0-beta.42, which may require updating any custom Babel plugins
  you've enabled in a `.babelrc` file, and/or running the following
  command to update `@babel/runtime`:
  ```sh
  meteor npm install @babel/runtime@latest
  ```

## v1.6.1, 2018-01-19

* Node has been updated to version
  [8.9.4](https://nodejs.org/en/blog/release/v8.9.4/).

* The `meteor-babel` npm package (along with its Babel-related
  dependencies) has been updated to version 7.0.0-beta.38, a major
  update from Babel 6. Thanks to the strong abstraction of the
  `meteor-babel` package, the most noticeable consequence of the Babel 7
  upgrade is that the `babel-runtime` npm package has been replaced by
  `@babel/runtime`, which can be installed by running
  ```js
  meteor npm install @babel/runtime
  ```
  in your application directory. There's a good chance that the old
  `babel-runtime` package can be removed from your `package.json`
  dependencies, though there's no harm in leaving it there. Please see
  [this blog post](https://babeljs.io/blog/2017/09/12/planning-for-7.0)
  for general information about updating to Babel 7 (note especially any
  changes to plugins you've been using in any `.babelrc` files).
  [PR #9440](https://github.com/meteor/meteor/pull/9440)

* Because `babel-compiler@7.0.0` is a major version bump for a core
  package, any package that explicitly depends on `babel-compiler` with
  `api.use` or `api.imply` will need to be updated and republished in
  order to remain compatible with Meteor 1.6.1. One notable example is the
  `practicalmeteor:mocha` package. If you have been using this test-driver
  package, we strongly recommend switching to `meteortesting:mocha`
  instead. If you are the author of a package that depends on
  `babel-compiler`, we recommend publishing your updated version using a
  new major or minor version, so that you can continue releasing patch
  updates compatible with older versions of Meteor, if necessary.

* The `server-render` package now supports passing a `Stream` object to
  `ServerSink` methods that previously expected a string, which enables
  [streaming server-side rendering with React
  16](https://hackernoon.com/whats-new-with-server-side-rendering-in-react-16-9b0d78585d67):
  ```js
  import React from "react";
  import { renderToNodeStream } from "react-dom/server";
  import { onPageLoad } from "meteor/server-render";
  import App from "/imports/Server.js";

  onPageLoad(sink => {
    sink.renderIntoElementById("app", renderToNodeStream(
      <App location={sink.request.url} />
    ));
  });
  ```
  [PR #9343](https://github.com/meteor/meteor/pull/9343)

* The [`cordova-lib`](https://github.com/apache/cordova-cli) package has
  been updated to version 7.1.0,
  [`cordova-android`](https://github.com/apache/cordova-android/) has been
  updated to version 6.4.0 (plus one additional
  [commit](https://github.com/meteor/cordova-android/commit/317db7df0f7a054444197bc6d28453cf4ab23280)),
  and [`cordova-ios`](https://github.com/apache/cordova-ios/) has been
  updated to version 4.5.4. The cordova plugins `cordova-plugin-console`,
  `cordova-plugin-device-motion`, and `cordova-plugin-device-orientation`
  have been [deprecated](https://cordova.apache.org/news/2017/09/22/plugins-release.html)
  and will likely be removed in a future Meteor release.
  [Feature Request #196](https://github.com/meteor/meteor-feature-requests/issues/196)
  [PR #9213](https://github.com/meteor/meteor/pull/9213)
  [Issue #9447](https://github.com/meteor/meteor/issues/9447)
  [PR #9448](https://github.com/meteor/meteor/pull/9448)

* The previously-served `/manifest.json` application metadata file is now
  served from `/__browser/manifest.json` for web browsers, to avoid
  confusion with other kinds of `manifest.json` files. Cordova clients
  will continue to load the manifest file from `/__cordova/manifest.json`,
  as before. [Issue #6674](https://github.com/meteor/meteor/issues/6674)
  [PR #9424](https://github.com/meteor/meteor/pull/9424)

* The bundled version of MongoDB used by `meteor run` in development
  on 64-bit architectures has been updated to 3.4.10. 32-bit architectures
  will continue to use MongoDB 3.2.x versions since MongoDB is no longer
  producing 32-bit versions of MongoDB for newer release tracks.
  [PR #9396](https://github.com/meteor/meteor/pull/9396)

* Meteor's internal `minifier-css` package has been updated to use `postcss`
  for CSS parsing and minifying, instead of the abandoned `css-parse` and
  `css-stringify` packages. Changes made to the `CssTools` API exposed by the
  `minifier-css` package are mostly backwards compatible (the
  `standard-minifier-css` package that uses it didn't have to change for
  example), but now that we're using `postcss` the AST accepted and returned
  from certain functions is different. This could impact developers who are
  tying into Meteor's internal `minifier-css` package directly. The AST based
  function changes are:

  * `CssTools.parseCss` now returns a PostCSS
    [`Root`](http://api.postcss.org/Root.html) object.    
  * `CssTools.stringifyCss` expects a PostCSS `Root` object as its first
    parameter.    
  * `CssTools.mergeCssAsts` expects an array of PostCSS `Root` objects as its
    first parameter.    
  * `CssTools.rewriteCssUrls` expects a PostCSS `Root` object as its first
    parameter.

  [PR #9263](https://github.com/meteor/meteor/pull/9263)

* The `_` variable will once again remain bound to `underscore` (if
  installed) in `meteor shell`, fixing a regression introduced by Node 8.
  [PR #9406](https://github.com/meteor/meteor/pull/9406)

* Dynamically `import()`ed modules will now be fetched from the
  application server using an HTTP POST request, rather than a WebSocket
  message. This strategy has all the benefits of the previous strategy,
  except that it does not require establishing a WebSocket connection
  before fetching dynamic modules, in exchange for slightly higher latency
  per request. [PR #9384](https://github.com/meteor/meteor/pull/9384)

* To reduce the total number of HTTP requests for dynamic modules, rapid
  sequences of `import()` calls within the same tick of the event loop
  will now be automatically batched into a single HTTP request. In other
  words, the following code will result in only one HTTP request:
  ```js
  const [
    React,
    ReactDOM
  ] = await Promise.all([
    import("react"),
    import("react-dom")
  ]);
  ```

* Thanks to a feature request and pull request from
  [@CaptainN](https://github.com/CaptainN), all available dynamic modules
  will be automatically prefetched after page load and permanently cached
  in IndexedDB when the `appcache` package is in use, ensuring that
  dynamic `import()` will work for offline apps. Although the HTML5
  Application Cache was deliberately *not* used for this prefetching, the
  new behavior matches the spirit/intention of the `appcache` package.
  [Feature Request #236](https://github.com/meteor/meteor-feature-requests/issues/236)
  [PR #9482](https://github.com/meteor/meteor/pull/9482)
  [PR #9434](https://github.com/meteor/meteor/pull/9434)

* The `es5-shim` library is no longer included in the initial JavaScript
  bundle, but is instead injected using a `<script>` tag in older browsers
  that may be missing full support for ECMAScript 5. For the vast majority
  of modern browsers that do not need `es5-shim`, this change will reduce
  the bundle size by about 10KB (minified, pre-gzip). For testing
  purposes, the `<script>` tag injection can be triggered in any browser
  by appending `?force_es5_shim=1` to the application URL.
  [PR #9360](https://github.com/meteor/meteor/pull/9360)

* The `Tinytest.addAsync` API now accepts test functions that return
  `Promise` objects, making the `onComplete` callback unnecessary:
  ```js
  Tinytest.addAsync("some async stuff", async function (test) {
    test.equal(shouldReturnFoo(), "foo");
    const bar = await shouldReturnBarAsync();
    test.equal(bar, "bar");
  });
  ```
  [PR #9409](https://github.com/meteor/meteor/pull/9409)

* Line number comments are no longer added to bundled JavaScript files on
  the client or the server. Several years ago, before all major browsers
  supported source maps, we felt it was important to provide line number
  information in generated files using end-of-line comments like
  ```js
  some.code(1234); // 123
  more.code(5, 6); // 124
  ```
  Adding all these comments was always slower than leaving the code
  unmodified, but recently the comments have begun interacting badly with
  certain newer ECMAScript syntax, such as multi-line template strings.
  Since source maps are well supported in most browsers that developers
  are likely to be using for development, and the line number comments are
  now causing substantive problems beyond the performance cost, we
  concluded it was time to stop using them.
  [PR #9323](https://github.com/meteor/meteor/pull/9323)
  [Issue #9160](https://github.com/meteor/meteor/issues/9160)

* Since Meteor 1.3, Meteor has supported string-valued `"browser"` fields
  in `package.json` files, to enable alternate entry points for packages
  in client JavaScript bundles. In Meteor 1.6.1, we are expanding support
  to include object-valued `"browser"` fields, according to this
  unofficial and woefully incomplete (but widely-implemented) "[spec
  document](https://github.com/defunctzombie/package-browser-field-spec)."
  We are only supporting the "relative style" of browser replacements,
  however, and not the "package style" (as detailed in this
  [comment](https://github.com/meteor/meteor/issues/6890#issuecomment-339817703)),
  because supporting the package style would have imposed an unacceptable
  runtime cost on all imports (not just those overridden by a `"browser"`
  field).
  [PR #9311](https://github.com/meteor/meteor/pull/9311)
  [Issue #6890](https://github.com/meteor/meteor/issues/6890)

* The `Boilerplate#toHTML` method from the `boilerplate-generator` package
  has been deprecated in favor of `toHTMLAsync` (which returns a `Promise`
  that resolves to a string of HTML) or `toHTMLStream` (which returns a
  `Stream` of HTML). Although direct usage of `toHTML` is unlikely, please
  update any code that calls this method if you see deprecation warnings
  in development. [Issue #9521](https://github.com/meteor/meteor/issues/9521).

* The `npm` package has been upgraded to version 5.6.0, and our fork of
  its `pacote` dependency has been rebased against version 7.0.2.

* The `reify` npm package has been updated to version 0.13.7.

* The `minifier-js` package has been updated to use `uglify-es` 3.2.2.

* The `request` npm package used by both the `http` package and the
  `meteor` command-line tool has been upgraded to version 2.83.0.

* The `kexec` npm package has been updated to version 3.0.0.

* The `moment` npm package has been updated to version 2.20.1.

* The `rimraf` npm package has been updated to version 2.6.2.

* The `glob` npm package has been updated to version 7.1.2.

* The `ignore` npm package has been updated to version 3.3.7.

* The `escope` npm package has been updated to version 3.6.0.

* The `split2` npm package has been updated to version 2.2.0.

* The `multipipe` npm package has been updated to version 2.0.1.

* The `pathwatcher` npm package has been updated to version 7.1.1.

* The `lru-cache` npm package has been updated to version 4.1.1.

* The deprecated `Meteor.http` object has been removed. If your
  application is still using `Meteor.http`, you should now use `HTTP`
  instead:
  ```js
  import { HTTP } from "meteor/http";
  HTTP.call("GET", url, ...);
  ```

* The deprecated `Meteor.uuid` function has been removed. If your
  application is still using `Meteor.uuid`, you should run
  ```sh
  meteor npm install uuid
  ```
  to install the widely used [`uuid`](https://www.npmjs.com/package/uuid)
  package from npm. Example usage:
  ```js
  import uuid from "uuid";
  console.log(uuid());
  ```

* The log-suppressing flags on errors in `ddp-client` and `ddp-server` have been
  changed from `expected` to `_expectedByTest` in order to avoid inadvertently
  silencing errors in production.
  [Issue #6912](https://github.com/meteor/meteor/issues/6912)
  [PR #9515](https://github.com/meteor/meteor/pull/9515)

* Provide basic support for [iPhone X](https://developer.apple.com/ios/update-apps-for-iphone-x/)
  status bar and launch screens, which includes updates to
  [`cordova-plugin-statusbar@2.3.0`](https://github.com/apache/cordova-plugin-statusbar/blob/master/RELEASENOTES.md#230-nov-06-2017)
  and [`cordova-plugin-splashscreen@4.1.0`](https://github.com/apache/cordova-plugin-splashscreen/blob/master/RELEASENOTES.md#410-nov-06-2017).
  [Issue #9041](https://github.com/meteor/meteor/issues/9041)
  [PR #9375](https://github.com/meteor/meteor/pull/9375)

* Fixed an issue preventing the installation of scoped Cordova packages.
  For example,
  ```sh
  meteor add cordova:@somescope/some-cordova-plugin@1.0.0
  ```
  will now work properly.
  [Issue #7336](https://github.com/meteor/meteor/issues/7336)
  [PR #9334](https://github.com/meteor/meteor/pull/9334)

* iOS icons and launch screens have been updated to support iOS 11
  [Issue #9196](https://github.com/meteor/meteor/issues/9196)
  [PR #9198](https://github.com/meteor/meteor/pull/9198)

* Enables passing `false` to `cursor.count()` on the client to prevent skip
  and limit from having an effect on the result.
  [Issue #1201](https://github.com/meteor/meteor/issues/1201)
  [PR #9205](https://github.com/meteor/meteor/pull/9205)

* An `onExternalLogin` hook has been added to the accounts system, to allow
  the customization of OAuth user profile updates.
  [PR #9042](https://github.com/meteor/meteor/pull/9042)

* `Accounts.config` now supports a `bcryptRounds` option that
  overrides the default 10 rounds currently used to secure passwords.
  [PR #9044](https://github.com/meteor/meteor/pull/9044)

* Developers running Meteor from an interactive shell within Emacs should
  notice a substantial performance improvement thanks to automatic
  disabling of the progress spinner, which otherwise reacts slowly.
  [PR #9341](https://github.com/meteor/meteor/pull/9341)

* `Npm.depends` can now specify any `http` or `https` URL.
  [Issue #9236](https://github.com/meteor/meteor/issues/9236)
  [PR #9237](https://github.com/meteor/meteor/pull/9237)

* Byte order marks included in `--settings` files will no longer crash the
  Meteor Tool.
  [Issue #5180](https://github.com/meteor/meteor/issues/5180)
  [PR #9459](https://github.com/meteor/meteor/pull/9459)

* Meteor's Node Mongo driver is now configured with the
  [`ignoreUndefined`](http://mongodb.github.io/node-mongodb-native/2.2/api/MongoClient.html#connect)
  connection option set to `true`, to make sure fields with `undefined`
  values are not first converted to `null`, when inserted/updated. Fields
  with `undefined` values are now ignored when inserting/updating.
  [Issue #6051](https://github.com/meteor/meteor/issues/6051)
  [PR #9444](https://github.com/meteor/meteor/pull/9444)

* The `accounts-ui-unstyled` package has been updated to use `<form />` and
  `<button />` tags with its login/signup form, instead of `<div />`'s. This
  change helps browser's notice login/signup requests, allowing them to
  trigger their "remember your login/password" functionality.

  > **Note:** If your application is styling the login/signup form using a CSS
    path that includes the replaced `div` elements (e.g.
    `div.login-form { ...` or `div.login-button { ...`), your styles will
    break. You can either update your CSS to use `form.` / `button.` or
    adjust your CSS specificity by styling on `class` / `id` attributes
    only.

  [Issue #1746](https://github.com/meteor/meteor/issues/1746)
  [PR #9442](https://github.com/meteor/meteor/pull/9442)

* The `stylus` package has been deprecated and will no longer be
  supported/maintained.
  [PR #9445](https://github.com/meteor/meteor/pull/9445)

* Support for the `meteor admin get-machine` command has been removed, and
  the build farm has been discontinued. Ever since Meteor 1.4, packages
  with binary dependencies have been automatically (re)compiled when they
  are installed in an application, assuming the target machine has a basic
  compiler toolchain. To see the requirements for this compilation step,
  consult the [platform requirements for
  `node-gyp`](https://github.com/nodejs/node-gyp#installation).

* Client side `Accounts.onLogin` callbacks now receive a login details
  object, with the attempted login type (e.g. `{ type: password }` after a
  successful password based login, `{ type: resume }` after a DDP reconnect,
  etc.).
  [Issue #5127](https://github.com/meteor/meteor/issues/5127)
  [PR #9512](https://github.com/meteor/meteor/pull/9512)

## v1.6.0.1, 2017-12-08

* Node has been upgraded to version
  [8.9.3](https://nodejs.org/en/blog/release/v8.9.3/), an important
  [security release](https://nodejs.org/en/blog/vulnerability/december-2017-security-releases/).

* The `npm` package has been upgraded to version 5.5.1, which supports
  several new features, including two-factor authentication, as described
  in the [release notes](https://github.com/npm/npm/blob/latest/CHANGELOG.md#v551-2017-10-04).

## v1.6, 2017-10-30

* **Important note for package maintainers:**

  With the jump to Node 8, some packages published using Meteor 1.6 may no
  longer be compatible with older Meteor versions. In order to maintain
  compatibility with Meteor 1.5 apps when publishing your package, you can
  specify a release version with the meteor publish command:

  ```
  meteor --release 1.5.3 publish
  ```

  If you're interested in taking advantage of Meteor 1.6 while still
  supporting older Meteor versions, you can consider publishing for Meteor
  1.6 from a new branch, with your package's minor or major version bumped.
  You can then continue to publish for Meteor 1.5 from the original branch.
  Note that the 1.6 branch version bump is important so that you can continue
  publishing patch updates for Meteor 1.5 from the original branch.

  [Issue #9308](https://github.com/meteor/meteor/issues/9308)

* Node.js has been upgraded to version 8.8.1, which will be entering
  long-term support (LTS) coverage on 31 October 2017, lasting through
  December 2019 ([full schedule](https://github.com/nodejs/Release#nodejs-release-working-group)).
  This is a *major* upgrade from the previous version of Node.js used by
  Meteor, 4.8.4.

* The `npm` npm package has been upgraded to version 5.4.2, a major
  upgrade from 4.6.1. While this update should be backwards-compatible for
  existing Meteor apps and packages, if you are the maintainer of any
  Meteor packages, pay close attention to your `npm-shrinkwrap.json` files
  when first using this version of `npm`. For normal Meteor application
  development, this upgrade primarily affects the version of `npm` used by
  `meteor npm ...` commands. A functional installation of `git` may be
  required to support GitHub repository and/or tarball URLs.
  [Troubleshooting](https://docs.npmjs.com/troubleshooting/common-errors).
  [PR #8835](https://github.com/meteor/meteor/pull/8835)

* In addition to `meteor node` and `meteor npm`, which are convenient
  shorthands for `node` and `npm`, `meteor npx <command>` can be used to
  execute commands from a local `node_modules/.bin` directory or from the
  `npm` cache. Any packages necessary to run the command will be
  automatically downloaded. [Read](https://www.npmjs.com/package/npx)
  about it, or just try some commands:
  ```sh
  meteor npx cowsay mooooo
  meteor npx uuid
  meteor npx nyancat
  meteor npx yarn
  ```

* The `meteor debug` command has been superseded by the more flexible
  `--inspect` and `--inspect-brk` command-line flags, which work for any
  `run`, `test`, or `test-packages` command.

  The syntax of these flags is the same as the equivalent Node.js
  [flags](https://nodejs.org/en/docs/inspector/#command-line-options),
  with two notable differences:

  * The flags affect the server process spawned by the build process,
    rather than affecting the build process itself.

  * The `--inspect-brk` flag causes the server process to pause just after
    server code has loaded but before it begins to execute, giving the
    developer a chance to set breakpoints in server code.

  [Feature Request #194](https://github.com/meteor/meteor-feature-requests/issues/194)

* On Windows, Meteor can now be installed or reinstalled from scratch
  using the command `choco install meteor`, using the
  [Chocolatey](https://chocolatey.org/) package manager. This method of
  installation replaces the old `InstallMeteor.exe` installer, which had a
  number of shortcomings, and will no longer be supported.

* Fresh installs of Meteor 1.6 on 64-bit Windows machines will now use
  native 64-bit Node.js binaries, rather than a 32-bit version of Node.js.
  In addition to being faster, native 64-bit support will enable Windows
  developers to debug asynchronous stack traces more easily in the new
  Node.js inspector, which is only fully supported by native 64-bit
  architectures. Note that merely running `meteor update` from a 32-bit
  version of Meteor will still install a 32-bit version of Meteor 1.6, so
  you should use `choco install meteor` to get a fresh 64-bit version.
  [PR #9218](https://github.com/meteor/meteor/pull/9218)

* To support developers running on a 32-bit OS, Meteor now supports both 32-
  and 64-bit versions of Mongo. Mongo 3.2 is the last 32-bit version available
  from Mongo. Meteor running on a 32-bit OS will use a 32-bit version of Mongo
  3.2 and 64-bit platforms will receive newer Mongo versions in future releases.
  [PR #9173](https://github.com/meteor/meteor/pull/9173)

* After several reliability improvements, native file watching has been
  un-disabled on Windows. Though native file change notifications will
  probably never work with network or shared virtual file systems (e.g.,
  NTFS or Vagrant-mounted disks), Meteor uses an efficient prioritized
  polling system as a fallback for those file systems.

* Various optimizations have reduced the on-disk size of the `meteor-tool`
  package from 545MB (1.5.2.2) to 219MB.

* The `meteor-babel` package has been upgraded to version 0.24.6, to take
  better advantage of native language features in Node 8.

* The `reify` npm package has been upgraded to version 0.12.3.

* The `meteor-promise` package has been upgraded to version 0.8.6, to
  enable better handling of `UnhandledPromiseRejectionWarning`s.

* The `node-gyp` npm package has been upgraded to version 3.6.2.

* The `node-pre-gyp` npm package has been updated to version 0.6.36.

* The `fibers` npm package has been upgraded to version 2.0.0.

* The `pathwatcher` npm package has been upgraded to version 7.1.0.

* The `http-proxy` npm package has been upgraded to version 1.16.2.

* The `semver` npm package has been upgraded to version 5.4.1.

* When running Meteor tool tests (i.e. `./meteor self-test`) during the
  course of developing Meteor itself, it is no longer necessary to
  `./meteor npm install -g phantomjs-prebuilt browserstack-webdriver`.
  These will now be installed automatically upon their use.

* You can now run `meteor test --driver-package user:package` without
  first running `meteor add user:package`.

* iOS icons and launch screens have been updated to support iOS 11
  [Issue #9196](https://github.com/meteor/meteor/issues/9196)
  [PR #9198](https://github.com/meteor/meteor/pull/9198)

## v1.5.4.2, 2018-04-02

* Node has been upgraded to version
  [4.9.0](https://nodejs.org/en/blog/release/v4.9.0/), an important
  [security release](https://nodejs.org/en/blog/vulnerability/march-2018-security-releases/).

## v1.5.4.1, 2017-12-08

* Node has been upgraded to version
  [4.8.7](https://nodejs.org/en/blog/release/v4.8.7/), an important
  [security release](https://nodejs.org/en/blog/vulnerability/december-2017-security-releases/).

## v1.5.4, 2017-11-08

* Node has been updated to version 4.8.6. This release officially
  includes our fix of a faulty backport of garbage collection-related
  logic in V8 and ends Meteor's use of a custom Node with that patch.
  In addition, it includes small OpenSSL updates as announced on the
  Node blog: https://nodejs.org/en/blog/release/v4.8.6/.
  [Issue #8648](https://github.com/meteor/meteor/issues/8648)

## v1.5.3, 2017-11-04

* Node has been upgraded to version 4.8.5, a recommended security
  release: https://nodejs.org/en/blog/release/v4.8.5/. While it was
  expected that Node 4.8.5 would also include our fix of a faulty
  backport of garbage collection-related logic in V8, the timing
  of this security release has caused that to be delayed until 4.8.6.
  Therefore, this Node still includes our patch for this issue.
  [Issue #8648](https://github.com/meteor/meteor/issues/8648)

* Various backports from Meteor 1.6, as detailed in the
  [PR for Meteor 1.5.3](https://github.com/meteor/meteor/pull/9266).
  Briefly, these involve fixes for:
  * Child imports of dynamically imported modules within packages.
    [#9182](https://github.com/meteor/meteor/issues/9182)
  * Unresolved circular dependencies.
    [#9176](https://github.com/meteor/meteor/issues/9176)
  * Windows temporary directory handling.

## v1.5.2.2, 2017-10-02

* Fixes a regression in 1.5.2.1 which resulted in the macOS firewall
  repeatedly asking to "accept incoming network connections". While the
  `node` binary in 1.5.2.1 was functionally the same as 1.5.2, it had
  been recompiled on our build farm (which re-compiles all architectures
  at the same time) to ensure compatibility with older (but still
  supported) Linux distributions. Unfortunately, macOS took issue with
  the binary having a different 'signature' (but same 'identifier') as
  one it had already seen, and refused to permanently "allow" it in the
  firewall. Our macOS `node` binaries are now signed with a certificate,
  hopefully preventing this from occurring again.
  [Issue #9139](https://github.com/meteor/meteor/issues/9139)

* Fixes a regression in `accounts-base` caused by changes to the (now
  deprecated) `connection.onReconnect` function which caused users to be
  logged out shortly after logging in.
  [Issue #9140](https://github.com/meteor/meteor/issues/9140)
  [PR #](https://github.com/meteor/meteor/pull/9148)

* [`cordova-ios`](https://github.com/apache/cordova-ios) has been updated to
  version 4.5.1, to add in iOS 11 / Xcode 9 compatibility.
  [Issue #9098](https://github.com/meteor/meteor/issues/9098)
  [Issue #9126](https://github.com/meteor/meteor/issues/9126)
  [PR #9137](https://github.com/meteor/meteor/pull/9137)

* Includes a follow-up change to the (not commonly necessary)
  `Npm.require` which ensures built-in modules are loaded first, which
  was necessary after a change in 1.5.2.1 which reduced its scope.
  This resolves "Cannot find module crypto" and similar errors.
  [Issue #9136](https://github.com/meteor/meteor/issues/9136)

* A bug that prevented building some binary npm packages on Windows has
  been fixed. [Issue #9153](https://github.com/meteor/meteor/issues/9153)

## v1.5.2.1, 2017-09-26

* Updating to Meteor 1.5.2.1 will automatically patch a security
  vulnerability in the `allow-deny` package, since `meteor-tool@1.5.2_1`
  requires `allow-deny@1.0.9` or later. If for any reason you are not
  ready or able to update to Meteor 1.5.2.1 by running `meteor update`,
  please at least run
  ```sh
  meteor update allow-deny
  ```
  instead. More details about the security vulnerability can be found on
  the Meteor forums.

* The command-line `meteor` tool no longer invokes `node` with the
  `--expose-gc` flag. Although this flag allowed the build process to be
  more aggressive about collecting garbage, it was also a source of
  problems in Meteor 1.5.2 and Node 4.8.4, from increased segmentation
  faults during (the more frequent) garbage collections to occasional
  slowness in rebuilding local packages. The flag is likely to return in
  Meteor 1.6, where it has not exhibited any of the same problems.

* Meteor now supports `.meteorignore` files, which cause the build system
  to ignore certain files and directories using the same pattern syntax as
  [`.gitignore` files](https://git-scm.com/docs/gitignore). These files
  may appear in any directory of your app or package, specifying rules for
  the directory tree below them. Of course, `.meteorignore` files are also
  fully integrated with Meteor's file watching system, so they can be
  added, removed, or modified during development.
  [Feature request #5](https://github.com/meteor/meteor-feature-requests/issues/5)

* DDP's `connection.onReconnect = func` feature has been deprecated. This
  functionality was previously supported as a way to set a function to be
  called as the first step of reconnecting. This approach has proven to be
  inflexible as only one function can be defined to be called when
  reconnecting. Meteor's accounts system was already setting an
  `onReconnect` callback to be used internally, which means anyone setting
  their own `onReconnect` callback was inadvertently overwriting code used
  internally. Moving forward the `DDP.onReconnect(callback)` method should be
  used to register callbacks to call when a connection reconnects. The
  connection that is reconnecting is passed as the only argument to
  `callback`. This is used by the accounts system to re-login on reconnects
  without interfering with other code that uses `connection.onReconnect`.
  [Issue #5665](https://github.com/meteor/meteor/issues/5665)
  [PR #9092](https://github.com/meteor/meteor/pull/9092)

* `reactive-dict` now supports `destroy`. `destroy` will clear the `ReactiveDict`s
  data and unregister the `ReactiveDict` from data migration.  
  i.e. When a `ReactiveDict` is instantiated with a name on the client and the
  `reload` package is present in the project.
  [Feature Request #76](https://github.com/meteor/meteor-feature-requests/issues/76)
  [PR #9063](https://github.com/meteor/meteor/pull/9063)

* The `webapp` package has been updated to support UNIX domain sockets. If a
  `UNIX_SOCKET_PATH` environment variable is set with a valid
  UNIX socket file path (e.g. `UNIX_SOCKET_PATH=/tmp/socktest.sock`), Meteor's
  HTTP server will use that socket file for inter-process communication,
  instead of TCP. This can be useful in cases like using Nginx to proxy
  requests back to an internal Meteor application. Leveraging UNIX domain
  sockets for inter-process communication reduces the sometimes unnecessary
  overhead required by TCP based communication.
  [Issue #7392](https://github.com/meteor/meteor/issues/7392)
  [PR #8702](https://github.com/meteor/meteor/pull/8702)

* The `fastclick` package (previously included by default in Cordova
  applications through the `mobile-experience` package) has been deprecated.
  This package is no longer maintained and has years of outstanding
  unresolved issues, some of which are impacting Meteor users. Most modern
  mobile web browsers have removed the 300ms tap delay that `fastclick` worked
  around, as long as the following `<head />` `meta` element is set (which
  is generally considered a mobile best practice regardless, and which the
  Meteor boilerplate generator already sets by default for Cordova apps):
  `<meta name="viewport" content="width=device-width">`
  If anyone is still interested in using `fastclick` with their application,
  it can be installed from npm directly (`meteor npm install --save fastclick`).
  Reference:
  [Mobile Chrome](https://developers.google.com/web/updates/2013/12/300ms-tap-delay-gone-away)
  [Mobile Safari](https://bugs.webkit.org/show_bug.cgi?id=150604)
  [PR #9039](https://github.com/meteor/meteor/pull/9039)

* Minimongo cursors are now JavaScript iterable objects and can now be iterated over
  using `for...of` loops, spread operator, `yield*`, and destructuring assignments.
  [PR #8888](https://github.com/meteor/meteor/pull/8888)

## v1.5.2, 2017-09-05

* Node 4.8.4 has been patched to include
  https://github.com/nodejs/node/pull/14829, an important PR implemented
  by our own @abernix (:tada:), which fixes a faulty backport of garbage
  collection-related logic in V8 that was causing occasional segmentation
  faults during Meteor development and testing, ever since Node 4.6.2
  (Meteor 1.4.2.3). When Node 4.8.5 is officially released with these
  changes, we will immediately publish a small follow-up release.
  [Issue #8648](https://github.com/meteor/meteor/issues/8648)

* When Meteor writes to watched files during the build process, it no
  longer relies on file watchers to detect the change and invalidate the
  optimistic file system cache, which should fix a number of problems
  related by the symptom of endless rebuilding.
  [Issue #8988](https://github.com/meteor/meteor/issues/8988)
  [Issue #8942](https://github.com/meteor/meteor/issues/8942)
  [PR #9007](https://github.com/meteor/meteor/pull/9007)

* The `cordova-lib` npm package has been updated to 7.0.1, along with
  cordova-android (6.2.3) and cordova-ios (4.4.0), and various plugins.
  [PR #8919](https://github.com/meteor/meteor/pull/8919) resolves the
  umbrella [issue #8686](https://github.com/meteor/meteor/issues/8686), as
  well as several Android build issues:
  [#8408](https://github.com/meteor/meteor/issues/8408),
  [#8424](https://github.com/meteor/meteor/issues/8424), and
  [#8464](https://github.com/meteor/meteor/issues/8464).

* The [`boilerplate-generator`](https://github.com/meteor/meteor/tree/release-1.5.2/packages/boilerplate-generator)
  package responsible for generating initial HTML documents for Meteor
  apps has been refactored by @stevenhao to avoid using the
  `spacebars`-related packages, which means it is now possible to remove
  Blaze as a dependency from the server as well as the client.
  [PR #8820](https://github.com/meteor/meteor/pull/8820)

* The `meteor-babel` package has been upgraded to version 0.23.1.

* The `reify` npm package has been upgraded to version 0.12.0, which
  includes a minor breaking
  [change](https://github.com/benjamn/reify/commit/8defc645e556429283e0b522fd3afababf6525ea)
  that correctly skips exports named `default` in `export * from "module"`
  declarations. If you have any wrapper modules that re-export another
  module's exports using `export * from "./wrapped/module"`, and the
  wrapped module has a `default` export that you want to be included, you
  should now explicitly re-export `default` using a second declaration:
  ```js
  export * from "./wrapped/module";
  export { default } "./wrapped/module";
  ```

* The `meteor-promise` package has been upgraded to version 0.8.5,
  and the `promise` polyfill package has been upgraded to 8.0.1.

* The `semver` npm package has been upgraded to version 5.3.0.
  [PR #8859](https://github.com/meteor/meteor/pull/8859)

* The `faye-websocket` npm package has been upgraded to version 0.11.1,
  and its dependency `websocket-driver` has been upgraded to a version
  containing [this fix](https://github.com/faye/websocket-driver-node/issues/21),
  thanks to [@sdarnell](https://github.com/sdarnell).
  [meteor-feature-requests#160](https://github.com/meteor/meteor-feature-requests/issues/160)

* The `uglify-js` npm package has been upgraded to version 3.0.28.

* Thanks to PRs [#8960](https://github.com/meteor/meteor/pull/8960) and
  [#9018](https://github.com/meteor/meteor/pull/9018) by @GeoffreyBooth, a
  [`coffeescript-compiler`](https://github.com/meteor/meteor/tree/release-1.5.2/packages/non-core/coffeescript-compiler)
  package has been extracted from the `coffeescript` package, similar to
  how the `babel-compiler` package is separate from the `ecmascript`
  package, so that other packages (such as
  [`vue-coffee`](https://github.com/meteor-vue/vue-meteor/tree/master/packages/vue-coffee))
  can make use of `coffeescript-compiler`. All `coffeescript`-related
  packages have been moved to
  [`packages/non-core`](https://github.com/meteor/meteor/tree/release-1.5.2/packages/non-core),
  so that they can be published independently from Meteor releases.

* `meteor list --tree` can now be used to list all transitive package
  dependencies (and versions) in an application. Weakly referenced dependencies
  can also be listed by using the `--weak` option. For more information, run
  `meteor help list`.
  [PR #8936](https://github.com/meteor/meteor/pull/8936)

* The `star.json` manifest created within the root of a `meteor build` bundle
  will now contain `nodeVersion` and `npmVersion` which will specify the exact
  versions of Node.js and npm (respectively) which the Meteor release was
  bundled with.  The `.node_version.txt` file will still be written into the
  root of the bundle, but it may be deprecated in a future version of Meteor.
  [PR #8956](https://github.com/meteor/meteor/pull/8956)

* A new package called `mongo-dev-server` has been created and wired into
  `mongo` as a dependency. As long as this package is included in a Meteor
  application (which it is by default since all new Meteor apps have `mongo`
  as a dependency), a local development MongoDB server is started alongside
  the application. This package was created to provide a way to disable the
  local development Mongo server, when `mongo` isn't needed (e.g. when using
  Meteor as a build system only). If an application has no dependency on
  `mongo`, the `mongo-dev-server` package is not added, which means no local
  development Mongo server is started.
  [Feature Request #31](https://github.com/meteor/meteor-feature-requests/issues/31)
  [PR #8853](https://github.com/meteor/meteor/pull/8853)

* `Accounts.config` no longer mistakenly allows tokens to expire when
  the `loginExpirationInDays` option is set to `null`.
  [Issue #5121](https://github.com/meteor/meteor/issues/5121)
  [PR #8917](https://github.com/meteor/meteor/pull/8917)

* The `"env"` field is now supported in `.babelrc` files.
  [PR #8963](https://github.com/meteor/meteor/pull/8963)

* Files contained by `client/compatibility/` directories or added with
  `api.addFiles(files, ..., { bare: true })` are now evaluated before
  importing modules with `require`, which may be a breaking change if you
  depend on the interleaving of `bare` files with eager module evaluation.
  [PR #8972](https://github.com/meteor/meteor/pull/8972)

* When `meteor test-packages` runs in a browser, uncaught exceptions will
  now be displayed above the test results, along with the usual summary of
  test failures, in case those uncaught errors have something to do with
  later test failures.
  [Issue #4979](https://github.com/meteor/meteor/issues/4979)
  [PR #9034](https://github.com/meteor/meteor/pull/9034)

## v1.5.1, 2017-07-12

* Node has been upgraded to version 4.8.4.

* A new core Meteor package called `server-render` provides generic
  support for server-side rendering of HTML, as described in the package's
  [`README.md`](https://github.com/meteor/meteor/blob/release-1.5.1/packages/server-render/README.md).
  [PR #8841](https://github.com/meteor/meteor/pull/8841)

* To reduce the total number of file descriptors held open by the Meteor
  build system, native file watchers will now be started only for files
  that have changed at least once. This new policy means you may have to
  [wait up to 5000ms](https://github.com/meteor/meteor/blob/6bde360b9c075f1c78c3850eadbdfa7fe271f396/tools/fs/safe-watcher.js#L20-L21)
  for changes to be detected when you first edit a file, but thereafter
  changes will be detected instantaneously. In return for that small
  initial waiting time, the number of open file descriptors will now be
  bounded roughly by the number of files you are actively editing, rather
  than the number of files involved in the build (often thousands), which
  should help with issues like
  [#8648](https://github.com/meteor/meteor/issues/8648). If you need to
  disable the new behavior for any reason, simply set the
  `METEOR_WATCH_PRIORITIZE_CHANGED` environment variable to `"false"`, as
  explained in [PR #8866](https://github.com/meteor/meteor/pull/8866).

* All `observe` and `observeChanges` callbacks are now bound using
  `Meteor.bindEnvironment`.  The same `EnvironmentVariable`s that were
  present when `observe` or `observeChanges` was called are now available
  inside the callbacks. [PR #8734](https://github.com/meteor/meteor/pull/8734)

* A subscription's `onReady` is now fired again during a re-subscription, even
  if the subscription has the same arguments.  Previously, when subscribing
  to a publication the `onReady` would have only been called if the arguments
  were different, creating a confusing difference in functionality.  This may be
  breaking behavior if an app uses the firing of `onReady` as an assumption
  that the data was just received from the server.  If such functionality is
  still necessary, consider using
  [`observe`](https://docs.meteor.com/api/collections.html#Mongo-Cursor-observe)
  or
  [`observeChanges`](https://docs.meteor.com/api/collections.html#Mongo-Cursor-observeChanges)
  [PR #8754](https://github.com/meteor/meteor/pull/8754)
  [Issue #1173](https://github.com/meteor/meteor/issues/1173)

* The `minimongo` and `mongo` packages are now compliant with the upsert behavior
  of MongoDB 2.6 and higher. **As a result support for MongoDB 2.4 has been dropped.**
  This mainly changes the effect of the selector on newly inserted documents.
  [PR #8815](https://github.com/meteor/meteor/pull/8815)

* `reactive-dict` now supports setting initial data when defining a named
  `ReactiveDict`. No longer run migration logic when used on the server,
  this is to prevent duplicate name error on reloads. Initial data is now
  properly serialized.

* `accounts-password` now uses `example.com` as a default "from" address instead
  of `meteor.com`. This change could break account-related e-mail notifications
  (forgot password, activation, etc.) for applications which do not properly
  configure a "from" domain since e-mail providers will often reject mail sent
  from `example.com`. Ensure that `Accounts.emailTemplates.from` is set to a
  proper domain in all applications.
  [PR #8760](https://github.com/meteor/meteor/issues/8760)

* The `accounts-facebook` and `facebook-oauth` packages have been updated to
  use the v2.9 of the Facebook Graph API for the Login Dialog since the v2.2
  version will be deprecated by Facebook in July.  There shouldn't be a problem
  regardless since Facebook simply rolls over to the next active version
  (v2.3, in this case) however this should assist in avoiding deprecation
  warnings and should enable any new functionality which has become available.
  [PR #8858](https://github.com/meteor/meteor/pull/8858)

* Add `DDP._CurrentPublicationInvocation` and `DDP._CurrentMethodInvocation`.
  `DDP._CurrentInvocation` remains for backwards-compatibility. This change
  allows method calls from publications to inherit the `connection` from the
  the publication which called the method.
  [PR #8629](https://github.com/meteor/meteor/pull/8629)

  > Note: If you're calling methods from publications that are using `this.connection`
  > to see if the method was called from server code or not. These checks will now
  > be more restrictive because `this.connection` will now be available when a
  > method is called from a publication.

* Fix issue with publications temporarily having `DDP._CurrentInvocation` set on
  re-run after a user logged in.  This is now provided through
  `DDP._CurrentPublicationInvocation` at all times inside a publication,
  as described above.
  [PR #8031](https://github.com/meteor/meteor/pull/8031)
  [PR #8629](https://github.com/meteor/meteor/pull/8629)

* `Meteor.userId()` and `Meteor.user()` can now be used in both method calls and
  publications.
  [PR #8629](https://github.com/meteor/meteor/pull/8629)

* `this.onStop` callbacks in publications are now run with the publication's
  context and with its `EnvironmentVariable`s bound.
  [PR #8629](https://github.com/meteor/meteor/pull/8629)

* The `minifier-js` package will now replace `process.env.NODE_ENV` with
  its string value (or `"development"` if unspecified).

* The `meteor-babel` npm package has been upgraded to version 0.22.0.

* The `reify` npm package has been upgraded to version 0.11.24.

* The `uglify-js` npm package has been upgraded to version 3.0.18.

* Illegal characters in paths written in build output directories will now
  be replaced with `_`s rather than removed, so that file and directory
  names consisting of only illegal characters do not become empty
  strings. [PR #8765](https://github.com/meteor/meteor/pull/8765).

* Additional "extra" packages (packages that aren't saved in `.meteor/packages`)
  can be included temporarily using the `--extra-packages`
  option.  For example: `meteor run --extra-packages bundle-visualizer`.
  Both `meteor test` and `meteor test-packages` also support the
  `--extra-packages` option and commas separate multiple package names.
  [PR #8769](https://github.com/meteor/meteor/pull/8769)

  > Note: Packages specified using the `--extra-packages` option override
  > version constraints from `.meteor/packages`.

* The `coffeescript` package has been updated to use CoffeeScript version
  1.12.6. [PR #8777](https://github.com/meteor/meteor/pull/8777)

* It's now possible to pipe a series of statements to `meteor shell`,
  whereas previously the input had to be an expression; for example:
  ```sh
  > echo 'import pkg from "babel-runtime/package.json";
  quote> pkg.version' |
  pipe> meteor shell
  "6.23.0"
  ```
  [Issue #8823](https://github.com/meteor/meteor/issues/8823)
  [PR #8833](https://github.com/meteor/meteor/pull/8833)

* Any `Error` thrown by a DDP method with the `error.isClientSafe`
  property set to `true` will now be serialized and displayed to the
  client, whereas previously only `Meteor.Error` objects were considered
  client-safe. [PR #8756](https://github.com/meteor/meteor/pull/8756)

## v1.5, 2017-05-30

* The `meteor-base` package implies a new `dynamic-import` package, which
  provides runtime support for [the proposed ECMAScript dynamic
  `import(...)` syntax](https://github.com/tc39/proposal-dynamic-import),
  enabling asynchronous module fetching or "code splitting." If your app
  does not use the `meteor-base` package, you can use the package by
  simply running `meteor add dynamic-import`. See this [blog
  post](https://blog.meteor.com/meteor-1-5-react-loadable-f029a320e59c)
  and [PR #8327](https://github.com/meteor/meteor/pull/8327) for more
  information about how dynamic `import(...)` works in Meteor, and how to
  use it in your applications.

* The `ecmascript-runtime` package, which provides polyfills for various
  new ECMAScript runtime APIs and language features, has been split into
  `ecmascript-runtime-client` and `ecmascript-runtime-server`, to reflect
  the different needs of browsers versus Node 4. The client runtime now
  relies on the `core-js` library found in the `node_modules` directory of
  the application, rather than a private duplicate installed via
  `Npm.depends`. This is unlikely to be a disruptive change for most
  developers, since the `babel-runtime` npm package is expected to be
  installed, and `core-js` is a dependency of `babel-runtime`, so
  `node_modules/core-js` should already be present. If that's not the
  case, just run `meteor npm install --save core-js` to install it.

* The `npm` npm package has been upgraded to version 4.6.1.

* The `meteor-babel` npm package has been upgraded to version 0.21.4,
  enabling the latest Reify compiler and the transform-class-properties
  plugin, among other improvements.

* The `reify` npm package has been upgraded to version 0.11.21, fixing
  [issue #8595](https://github.com/meteor/meteor/issues/8595) and
  improving compilation and runtime performance.

> Note: With this version of Reify, `import` declarations are compiled to
  `module.watch(require(id), ...)` instead of `module.importSync(id, ...)`
  or the older `module.import(id, ...)`. The behavior of the compiled code
  should be the same as before, but the details seemed different enough to
  warrant a note.

* The `install` npm package has been upgraded to version 0.10.1.

* The `meteor-promise` npm package has been upgraded to version 0.8.4.

* The `uglify-js` npm package has been upgraded to version 3.0.13, fixing
  [#8704](https://github.com/meteor/meteor/issues/8704).

* If you're using the `standard-minifier-js` Meteor package, as most
  Meteor developers do, it will now produce a detailed analysis of package
  and module sizes within your production `.js` bundle whenever you run
  `meteor build` or `meteor run --production`. These data are served by
  the application web server at the same URL as the minified `.js` bundle,
  except with a `.stats.json` file extension instead of `.js`. If you're
  using a different minifier plugin, and would like to support similar
  functionality, refer to
  [these](https://github.com/meteor/meteor/pull/8327/commits/084801237a8c288d99ec82b0fbc1c76bdf1aab16)
  [commits](https://github.com/meteor/meteor/pull/8327/commits/1c8bc7353e9a8d526880634a58c506b423c4a55e)
  for inspiration.

* To visualize the bundle size data produced by `standard-minifier-js`,
  run `meteor add bundle-visualizer` and then start your development
  server in production mode with `meteor run --production`. Be sure to
  remove the `bundle-visualizer` package before actually deploying your
  app, or the visualization will be displayed to your users.

* If you've been developing an app with multiple versions of Meteor, or
  testing with beta versions, and you haven't recently run `meteor reset`,
  your `.meteor/local/bundler-cache` directory may have become quite
  large. This is just a friendly reminder that this directory is perfectly
  safe to delete, and Meteor will repopulate it with only the most recent
  cached bundles.

* Apps created with `meteor create --bare` now use the `static-html`
  package for processing `.html` files instead of `blaze-html-templates`,
  to avoid large unnecessary dependencies like the `jquery` package.

* Babel plugins now receive file paths without leading `/` characters,
  which should prevent confusion about whether the path should be treated
  as absolute. [PR #8610](https://github.com/meteor/meteor/pull/8610)

* It is now possible to override the Cordova iOS and/or Android
  compatibility version by setting the `METEOR_CORDOVA_COMPAT_VERSION_IOS`
  and/or `METEOR_CORDOVA_COMPAT_VERSION_ANDROID` environment variables.
  [PR #8581](https://github.com/meteor/meteor/pull/8581)

* Modules in `node_modules` directories will no longer automatically have
  access to the `Buffer` polyfill on the client, since that polyfill
  contributed more than 22KB of minified JavaScript to the client bundle,
  and was rarely used. If you really need the Buffer API on the client,
  you should now obtain it explicitly with `require("buffer").Buffer`.
  [Issue #8645](https://github.com/meteor/meteor/issues/8645).

* Packages in `node_modules` directories are now considered non-portable
  (and thus may be automatically rebuilt for the current architecture), if
  their `package.json` files contain any of the following install hooks:
  `install`, `preinstall`, or `postinstall`. Previously, a package was
  considered non-portable only if it contained any `.node` binary modules.
  [Issue #8225](https://github.com/meteor/meteor/issues/8225)

## v1.4.4.6, 2018-04-02

* Node has been upgraded to version
  [4.9.0](https://nodejs.org/en/blog/release/v4.9.0/), an important
  [security release](https://nodejs.org/en/blog/vulnerability/march-2018-security-releases/).
  The Node v4.x release line will exit the Node.js Foundation's
  [long-term support (LTS) status](https://github.com/nodejs/LTS) on April 30,
  2018. We strongly advise updating to a version of Meteor using a newer
  version of Node which is still under LTS status, such as Meteor 1.6.x
  which uses Node 8.x.

* The `npm` package has been upgraded to version
  [4.6.1](https://github.com/npm/npm/releases/tag/v4.6.1).

## v1.4.4.5, 2017-12-08

* Node has been upgraded to version
  [4.8.7](https://nodejs.org/en/blog/release/v4.8.7/), an important
  [security release](https://nodejs.org/en/blog/vulnerability/december-2017-security-releases/).

## v1.4.4.4, 2017-09-26

* Updating to Meteor 1.4.4.4 will automatically patch a security
  vulnerability in the `allow-deny` package, since `meteor-tool@1.4.4_4`
  requires `allow-deny@1.0.9` or later. If for any reason you are not
  ready or able to update to Meteor 1.4.4.4 by running `meteor update`,
  please at least run
  ```sh
  meteor update allow-deny
  ```
  instead. More details about the security vulnerability can be found on
  the Meteor forums.

## v1.4.4.3, 2017-05-22

* Node has been upgraded to version 4.8.3.

* A bug in checking body lengths of HTTP responses that was affecting
  Galaxy deploys has been fixed.
  [PR #8709](https://github.com/meteor/meteor/pull/8709).

## v1.4.4.2, 2017-05-02

* Node has been upgraded to version 4.8.2.

* The `npm` npm package has been upgraded to version 4.5.0.
  Note that when using npm `scripts` there has been a change regarding
  what happens when `SIGINT` (Ctrl-C) is received.  Read more
  [here](https://github.com/npm/npm/releases/tag/v4.5.0).

* Fix a regression which prevented us from displaying a helpful banner when
  running `meteor debug` because of a change in Node.js.

* Update `node-inspector` npm to 1.1.1, fixing a problem encountered when trying
  to press "Enter" in the inspector console.
  [Issue #8469](https://github.com/meteor/meteor/issues/8469)

* The `email` package has had its `mailcomposer` npm package swapped with
  a Node 4 fork of `nodemailer` due to its ability to support connection pooling
  in a similar fashion as the original `mailcomposer`.
  [Issue #8591](https://github.com/meteor/meteor/issues/8591)
  [PR #8605](https://github.com/meteor/meteor/pull/8605)

    > Note: The `MAIL_URL` should be configured with a scheme which matches the
    > protocol desired by your e-mail vendor/mail-transport agent.  For
    > encrypted connections (typically listening on port 465), this means
    > using `smtps://`.  Unencrypted connections or those secured through
    > a `STARTTLS` connection upgrade (typically using port 587 and sometimes
    > port 25) should continue to use `smtp://`.  TLS/SSL will be automatically
    > enabled if the mail provider supports it.

* A new `Tracker.inFlush()` has been added to provide a global Tracker
  "flushing" state.
  [PR #8565](https://github.com/meteor/meteor/pull/8565).

* The `meteor-babel` npm package has been upgraded to version 0.20.1, and
  the `reify` npm package has been upgraded to version 0.7.4, fixing
  [issue #8595](https://github.com/meteor/meteor/issues/8595).
  (This was fixed between full Meteor releases, but is being mentioned here.)

## v1.4.4.1, 2017-04-07

* A change in Meteor 1.4.4 to remove "garbage" directories asynchronously
  in `files.renameDirAlmostAtomically` had unintended consequences for
  rebuilding some npm packages, so that change was reverted, and those
  directories are now removed before `files.renameDirAlmostAtomically`
  returns. [PR #8574](https://github.com/meteor/meteor/pull/8574)

## v1.4.4, 2017-04-07

* Node has been upgraded to version 4.8.1.

* The `npm` npm package has been upgraded to version 4.4.4.
  It should be noted that this version reduces extra noise
  previously included in some npm errors.

* The `node-gyp` npm package has been upgraded to 3.6.0 which
  adds support for VS2017 on Windows.

* The `node-pre-gyp` npm package has been updated to 0.6.34.

* Thanks to the outstanding efforts of @sethmurphy18, the `minifier-js`
  package now uses [Babili](https://github.com/babel/babili) instead of
  [UglifyJS](https://github.com/mishoo/UglifyJS2), resolving numerous
  long-standing bugs due to UglifyJS's poor support for ES2015+ syntax.
  [Issue #8378](https://github.com/meteor/meteor/issues/8378)
  [PR #8397](https://github.com/meteor/meteor/pull/8397)

* The `meteor-babel` npm package has been upgraded to version 0.19.1, and
  `reify` has been upgraded to version 0.6.6, fixing several subtle bugs
  introduced by Meteor 1.4.3 (see below), including
  [issue #8461](https://github.com/meteor/meteor/issues/8461).

* The Reify module compiler is now a Babel plugin, making it possible for
  other custom Babel plugins configured in `.babelrc` or `package.json`
  files to run before Reify, fixing bugs that resulted from running Reify
  before other plugins in Meteor 1.4.3.
  [Issue #8399](https://github.com/meteor/meteor/issues/8399)
  [Issue #8422](https://github.com/meteor/meteor/issues/8422)
  [`meteor-babel` issue #13](https://github.com/meteor/babel/issues/13)

* Two new `export ... from ...` syntax extensions are now supported:
  ```js
  export * as namespace from "./module"
  export def from "./module"
  ```
  Read the ECMA262 proposals here:
  * https://github.com/leebyron/ecmascript-export-ns-from
  * https://github.com/leebyron/ecmascript-export-default-from

* When `Meteor.call` is used on the server to invoke a method that
  returns a `Promise` object, the result will no longer be the `Promise`
  object, but the resolved value of the `Promise`.
  [Issue #8367](https://github.com/meteor/meteor/issues/8367)

> Note: if you actually want a `Promise` when calling `Meteor.call` or
  `Meteor.apply` on the server, use `Meteor.callAsync` and/or
  `Meteor.applyAsync` instead.
  [Issue #8367](https://github.com/meteor/meteor/issues/8367),
  https://github.com/meteor/meteor/commit/0cbd25111d1249a61ca7adce23fad5215408c821

* The `mailcomposer` and `smtp-connection` npms have been updated to resolve an
  issue with the encoding of long header lines.
  [Issue #8425](https://github.com/meteor/meteor/issues/8425)
  [PR #8495](https://github.com/meteor/meteor/pull/8495)

* `Accounts.config` now supports an `ambiguousErrorMessages` option which
  enabled generalization of messages produced by the `accounts-*` packages.
  [PR #8520](https://github.com/meteor/meteor/pull/8520)

* A bug which caused account enrollment tokens to be deleted too soon was fixed.
  [Issue #8218](https://github.com/meteor/meteor/issues/8218)
  [PR #8474](https://github.com/meteor/meteor/pull/8474)

* On Windows, bundles built during `meteor build` or `meteor deploy` will
  maintain the executable bit for commands installed in the
  `node_modules\.bin` directory.
  [PR #8503](https://github.com/meteor/meteor/pull/8503)

* On Windows, the upgrades to Node.js, `npm` and `mongodb` are now in-sync with
  other archs again after being mistakenly overlooked in 1.4.3.2.  An admin
  script enhancement has been applied to prevent this from happening again.
  [PR #8505](https://github.com/meteor/meteor/pull/8505)

## v1.4.3.2, 2017-03-14

* Node has been upgraded to version 4.8.0.

* The `npm` npm package has been upgraded to version 4.3.0.

* The `node-gyp` npm package has been upgraded to 3.5.0.

* The `node-pre-gyp` npm package has been updated to 0.6.33.

* The bundled version of MongoDB used by `meteor run` in development
  has been upgraded to 3.2.12.

* The `mongodb` npm package used by the `npm-mongo` Meteor package has
  been updated to version 2.2.24.
  [PR #8453](https://github.com/meteor/meteor/pull/8453)
  [Issue #8449](https://github.com/meteor/meteor/issues/8449)

* The `check` package has had its copy of `jQuery.isPlainObject`
  updated to a newer implementation to resolve an issue where the
  `nodeType` property of an object couldn't be checked, fixing
  [#7354](https://github.com/meteor/meteor/issues/7354).

* The `standard-minifier-js` and `minifier-js` packages now have improved
  error capturing to provide more information on otherwise unhelpful errors
  thrown when UglifyJS encounters ECMAScript grammar it is not familiar with.
  [#8414](https://github.com/meteor/meteor/pull/8414)

* Similar in behavior to `Meteor.loggingIn()`, `accounts-base` now offers a
  reactive `Meteor.loggingOut()` method (and related Blaze helpers,
  `loggingOut` and `loggingInOrOut`).
  [PR #8271](https://github.com/meteor/meteor/pull/8271)
  [Issue #1331](https://github.com/meteor/meteor/issues/1331)
  [Issue #769](https://github.com/meteor/meteor/issues/769)

* Using `length` as a selector field name and with a `Number` as a value
  in a `Mongo.Collection` transformation will no longer cause odd results.
  [#8329](https://github.com/meteor/meteor/issues/8329).

* `observe-sequence` (and thus Blaze) now properly supports `Array`s which were
  created in a vm or across frame boundaries, even if they were sub-classed.
  [Issue #8160](https://github.com/meteor/meteor/issues/8160)
  [PR #8401](https://github.com/meteor/meteor/pull/8401)

* Minimongo now supports `$bitsAllClear`, `$bitsAllSet`, `$bitsAnySet` and
  `$bitsAnyClear`.
  [#8350](https://github.com/meteor/meteor/pull/8350)

* A new [Development.md](DEVELOPMENT.md) document has been created to provide
  an easier path for developers looking to make contributions to Meteor Core
  (that is, the `meteor` tool itself) along with plenty of helpful reminders
  for those that have already done so!
  [#8267](https://github.com/meteor/meteor/pull/8267)

* The suggestion to add a `{oauth-service}-config-ui` package will no longer be
  made on the console if `service-configuration` package is already installed.
  [Issue #8366](https://github.com/meteor/meteor/issues/8366)
  [PR #8429](https://github.com/meteor/meteor/pull/8429)

* `Meteor.apply`'s `throwStubExceptions` option is now properly documented in
  the documentation whereas it was previously only mentioned in the Guide.
  [Issue #8435](https://github.com/meteor/meteor/issues/8435)
  [PR #8443](https://github.com/meteor/meteor/pull/8443)

* `DDPRateLimiter.addRule` now accepts a callback which will be executed after
  a rule is executed, allowing additional actions to be taken if necessary.
  [Issue #5541](https://github.com/meteor/meteor/issues/5541)
  [PR #8237](https://github.com/meteor/meteor/pull/8237)

* `jquery` is no longer a dependency of the `http` package.
  [#8389](https://github.com/meteor/meteor/pull/8389)

* `jquery` is no longer in the default package list after running
  `meteor create`, however is still available thanks to `blaze-html-templates`.
  If you still require jQuery, the recommended approach is to install it from
  npm with `meteor npm install --save jquery` and then `import`-ing it into your
  application.
  [#8388](https://github.com/meteor/meteor/pull/8388)

* The `shell-server` package (i.e. `meteor shell`) has been updated to more
  gracefully handle recoverable errors (such as `SyntaxError`s) in the same
  fashion as the Node REPL.
  [Issue #8290](https://github.com/meteor/meteor/issues/8290)
  [PR #8446](https://github.com/meteor/meteor/pull/8446)

* The `webapp` package now reveals a `WebApp.connectApp` to make it easier to
  provide custom error middleware.
  [#8403](https://github.com/meteor/meteor/pull/8403)

* The `meteor update --all-packages` command has been properly documented in
  command-line help (i.e. `meteor update --help`).
  [PR #8431](https://github.com/meteor/meteor/pull/8431)
  [Issue #8154](https://github.com/meteor/meteor/issues/8154)

* Syntax errors encountered while scanning `package.json` files for binary
  dependencies are now safely and silently ignored.
  [Issue #8427](https://github.com/meteor/meteor/issues/8427)
  [PR #8468](https://github.com/meteor/meteor/pull/8468)

## v1.4.3.1, 2017-02-14

* The `meteor-babel` npm package has been upgraded to version 0.14.4,
  fixing [#8349](https://github.com/meteor/meteor/issues/8349).

* The `reify` npm package has been upgraded to version 0.4.9.

* Partial `npm-shrinkwrap.json` files are now disregarded when
  (re)installing npm dependencies of Meteor packages, fixing
  [#8349](https://github.com/meteor/meteor/issues/8349). Further
  discussion of the new `npm` behavior can be found
  [here](https://github.com/npm/npm/blob/latest/CHANGELOG.md#no-more-partial-shrinkwraps-breaking).

## v1.4.3, 2017-02-13

* Versions of Meteor [core
  packages](https://github.com/meteor/meteor/tree/release-1.4.3/packages)
  are once again constrained by the current Meteor release.

> Before Meteor 1.4, the current release dictated the exact version of
  every installed core package, which meant newer core packages could not
  be installed without publishing a new Meteor release. In order to
  support incremental development of core packages, Meteor 1.4 removed all
  release-based constraints on core package versions
  ([#7084](https://github.com/meteor/meteor/pull/7084)). Now, in Meteor
  1.4.3, core package versions must remain patch-compatible with the
  versions they had when the Meteor release was published. This middle
  ground restores meaning to Meteor releases, yet still permits patch
  updates to core packages.

* The `cordova-lib` npm package has been updated to 6.4.0, along with
  cordova-android (6.1.1) and cordova-ios (4.3.0), and various plugins.
  [#8239](https://github.com/meteor/meteor/pull/8239)

* The `coffeescript` Meteor package has been moved from
  `packages/coffeescript` to `packages/non-core/coffeescript`, so that it
  will not be subject to the constraints described above.

* CoffeeScript source maps should be now be working properly in development.
  [#8298](https://github.com/meteor/meteor/pull/8298)

* The individual account "service" packages (`facebook`, `google`, `twitter`,
  `github`, `meteor-developer`, `meetup` and `weibo`) have been split into:
  - `<service>-oauth` (which interfaces with the `<service>` directly) and
  - `<service>-config-ui` (the Blaze configuration templates for `accounts-ui`)

  This means you can now use `accounts-<service>` without needing Blaze.

  If you are using `accounts-ui` and `accounts-<service>`, you will probably
  need to install the `<service>-config-ui` package if you want to configure it
  using the Accounts UI.

  - [Issue #7715](https://github.com/meteor/meteor/issues/7715)
  - [PR(`facebook`) #7728](https://github.com/meteor/meteor/pull/7728)
  - [PR(`google`) #8275](https://github.com/meteor/meteor/pull/8275)
  - [PR(`twitter`) #8283](https://github.com/meteor/meteor/pull/8283)
  - [PR(`github`) #8303](https://github.com/meteor/meteor/pull/8303)
  - [PR(`meteor-developer`) #8305](https://github.com/meteor/meteor/pull/8305)
  - [PR(`meetup`) #8321](https://github.com/meteor/meteor/pull/8321)
  - [PR(`weibo`) #8302](https://github.com/meteor/meteor/pull/8302)

* The `url` and `http` packages now encode to a less error-prone
  format which more closely resembles that used by PHP, Ruby, `jQuery.param`
  and others. `Object`s and `Array`s can now be encoded, however, if you have
  previously relied on `Array`s passed as `params` being simply `join`-ed with
  commas, you may need to adjust your `HTTP.call` implementations.
  [#8261](https://github.com/meteor/meteor/pull/8261) and
  [#8342](https://github.com/meteor/meteor/pull/8342).

* The `npm` npm package is still at version 4.1.2 (as it was when Meteor
  1.4.3 was originally published), even though `npm` was downgraded to
  3.10.9 in Meteor 1.4.2.7.

* The `meteor-babel` npm package has been upgraded to version 0.14.3,
  fixing [#8021](https://github.com/meteor/meteor/issues/8021) and
  [#7662](https://github.com/meteor/meteor/issues/7662).

* The `reify` npm package has been upgraded to 0.4.7.

* Added support for frame-ancestors CSP option in browser-policy.
  [#7970](https://github.com/meteor/meteor/pull/7970)

* You can now use autoprefixer with stylus files added via packages.
  [#7727](https://github.com/meteor/meteor/pull/7727)

* Restored [#8213](https://github.com/meteor/meteor/pull/8213)
  after those changes were reverted in
  [v1.4.2.5](https://github.com/meteor/meteor/blob/devel/History.md#v1425).

* npm dependencies of Meteor packages will now be automatically rebuilt if
  the npm package's `package.json` file has "scripts" section containing a
  `preinstall`, `install`, or `postinstall` command, as well as when the
  npm package contains any `.node` files. Discussion
  [here](https://github.com/meteor/meteor/issues/8225#issuecomment-275044900).

* The `meteor create` command now runs `meteor npm install` automatically
  to install dependencies specified in the default `package.json` file.
  [#8108](https://github.com/meteor/meteor/pull/8108)

## v1.4.2.7, 2017-02-13

* The `npm` npm package has been *downgraded* from version 4.1.2 back to
  version 3.10.9, reverting the upgrade in Meteor 1.4.2.4.

## v1.4.2.6, 2017-02-08

* Fixed a critical [bug](https://github.com/meteor/meteor/issues/8325)
  that was introduced by the fix for
  [Issue #8136](https://github.com/meteor/meteor/issues/8136), which
  caused some npm packages in nested `node_modules` directories to be
  omitted from bundles produced by `meteor build` and `meteor deploy`.

## v1.4.2.5, 2017-02-03

* Reverted [#8213](https://github.com/meteor/meteor/pull/8213) as the
  change was deemed too significant for this release.

> Note: The decision to revert the above change was made late in the
  Meteor 1.4.2.4 release process, before it was ever recommended but too
  late in the process to avoid the additional increment of the version number.
  See [#8311](https://github.com/meteor/meteor/pull/8311) for additional
  information. This change will still be released in an upcoming version
  of Meteor with a more seamless upgrade.

## v1.4.2.4, 2017-02-02

* Node has been upgraded to version 4.7.3.

* The `npm` npm package has been upgraded from version 3.10.9 to 4.1.2.

> Note: This change was later deemed too substantial for a point release
  and was reverted in Meteor 1.4.2.7.

* Fix for [Issue #8136](https://github.com/meteor/meteor/issues/8136).

* Fix for [Issue #8222](https://github.com/meteor/meteor/issues/8222).

* Fix for [Issue #7849](https://github.com/meteor/meteor/issues/7849).

* The version of 7-zip included in the Windows dev bundle has been
  upgraded from 1602 to 1604 in an attempt to mitigate
  [Issue #7688](https://github.com/meteor/meteor/issues/7688).

* The `"main"` field of `package.json` modules will no longer be
  overwritten with the value of the optional `"browser"` field, now that
  the `install` npm package can make sense of the `"browser"` field at
  runtime. If you experience module resolution failures on the client
  after updating Meteor, make sure you've updated the `modules-runtime`
  Meteor package to at least version 0.7.8.
  [#8213](https://github.com/meteor/meteor/pull/8213)

## v1.4.2.3, 2016-11-17

* Style improvements for `meteor create --full`.
  [#8045](https://github.com/meteor/meteor/pull/8045)

> Note: Meteor 1.4.2.2 was finalized before
  [#8045](https://github.com/meteor/meteor/pull/8045) was merged, but
  those changes were [deemed important
  enough](https://github.com/meteor/meteor/pull/8044#issuecomment-260913739)
  to skip recommending 1.4.2.2 and instead immediately release 1.4.2.3.

## v1.4.2.2, 2016-11-15

* Node has been upgraded to version 4.6.2.

* `meteor create` now has a new `--full` option, which generates an larger app,
  demonstrating development techniques highlighted in the
  [Meteor Guide](http://guide.meteor.com)

  [Issue #6974](https://github.com/meteor/meteor/issues/6974)
  [PR #7807](https://github.com/meteor/meteor/pull/7807)

* Minimongo now supports `$min`, `$max` and partially supports `$currentDate`.

  [Issue #7857](https://github.com/meteor/meteor/issues/7857)
  [PR #7858](https://github.com/meteor/meteor/pull/7858)

* Fix for [Issue #5676](https://github.com/meteor/meteor/issues/5676)
  [PR #7968](https://github.com/meteor/meteor/pull/7968)

* It is now possible for packages to specify a *lazy* main module:
  ```js
  Package.onUse(function (api) {
    api.mainModule("client.js", "client", { lazy: true });
  });
  ```
  This means the `client.js` module will not be evaluated during app
  startup unless/until another module imports it, and will not even be
  included in the client bundle if no importing code is found. **Note 1:**
  packages with lazy main modules cannot use `api.export` to export global
  symbols to other packages/apps. **Note 2:** packages with lazy main
  modules should be restricted to Meteor 1.4.2.2 or later via
  `api.versionsFrom("1.4.2.2")`, since older versions of Meteor cannot
  import lazy main modules using `import "meteor/<package name>"` but must
  explicitly name the module: `import "meteor/<package name>/client.js"`.

## v1.4.2.1, 2016-11-08

* Installing the `babel-runtime` npm package in your application
  `node_modules` directory is now required for most Babel-transformed code
  to work, as the Meteor `babel-runtime` package no longer attempts to
  provide custom implementations of Babel helper functions. To install
  the `babel-runtime` package, simply run the command
  ```sh
  meteor npm install --save babel-runtime
  ```
  in any Meteor application directory. The Meteor `babel-runtime` package
  version has been bumped to 1.0.0 to reflect this major change.
  [#7995](https://github.com/meteor/meteor/pull/7995)

* File system operations performed by the command-line tool no longer use
  fibers unless the `METEOR_DISABLE_FS_FIBERS` environment variable is
  explicitly set to a falsy value. For larger apps, this change results in
  significant build performance improvements due to the creation of fewer
  fibers and the avoidance of unnecessary asyncronous delays.
  https://github.com/meteor/meteor/pull/7975/commits/ca4baed90ae0675e55c93976411d4ed91f12dd63

* Running Meteor as `root` is still discouraged, and results in a fatal
  error by default, but the `--allow-superuser` flag now works as claimed.
  [#7959](https://github.com/meteor/meteor/issues/7959)

* The `dev_bundle\python\python.exe` executable has been restored to the
  Windows dev bundle, which may help with `meteor npm rebuild` commands.
  [#7960](https://github.com/meteor/meteor/issues/7960)

* Changes within linked npm packages now trigger a partial rebuild,
  whereas previously (in 1.4.2) they were ignored.
  [#7978](https://github.com/meteor/meteor/issues/7978)

* Miscellaneous fixed bugs:
  [#2876](https://github.com/meteor/meteor/issues/2876)
  [#7154](https://github.com/meteor/meteor/issues/7154)
  [#7956](https://github.com/meteor/meteor/issues/7956)
  [#7974](https://github.com/meteor/meteor/issues/7974)
  [#7999](https://github.com/meteor/meteor/issues/7999)
  [#8005](https://github.com/meteor/meteor/issues/8005)
  [#8007](https://github.com/meteor/meteor/issues/8007)

## v1.4.2, 2016-10-25

* This release implements a number of rebuild performance optimizations.
  As you edit files in development, the server should restart and rebuild
  much more quickly, especially if you have many `node_modules` files.
  See https://github.com/meteor/meteor/pull/7668 for more details.

> Note: the `METEOR_PROFILE` environment variable now provides data for
  server startup time as well as build time, which should make it easier
  to tell which of your packages are responsible for slow startup times.
  Please include the output of `METEOR_PROFILE=10 meteor run` with any
  GitHub issue about rebuild performance.

* `npm` has been upgraded to version 3.10.9.

* The `cordova-lib` npm package has been updated to 6.3.1, along with
  cordova-android (5.2.2) and cordova-ios (4.2.1), and various plugins.

* The `node-pre-gyp` npm package has been updated to 0.6.30.

* The `lru-cache` npm package has been updated to 4.0.1.

* The `meteor-promise` npm package has been updated to 0.8.0 for better
  asynchronous stack traces.

* The `meteor` tool is now prevented from running as `root` as this is
  not recommended and can cause issues with permissions.  In some environments,
  (e.g. Docker), it may still be desired to run as `root` and this can be
  permitted by passing `--unsafe-perm` to the `meteor` command.
  [#7821](https://github.com/meteor/meteor/pull/7821)

* Blaze-related packages have been extracted to
  [`meteor/blaze`](https://github.com/meteor/blaze), and the main
  [`meteor/meteor`](https://github.com/meteor/meteor) repository now
  refers to them via git submodules (see
  [#7633](https://github.com/meteor/meteor/pull/7633)).
  When running `meteor` from a checkout, you must now update these
  submodules by running
  ```sh
  git submodule update --init --recursive
  ```
  in the root directory of your `meteor` checkout.

* Accounts.forgotPassword and .verifyEmail no longer throw errors if callback is provided. [Issue #5664](https://github.com/meteor/meteor/issues/5664) [Origin PR #5681](https://github.com/meteor/meteor/pull/5681) [Merged PR](https://github.com/meteor/meteor/pull/7117)

* The default content security policy (CSP) for Cordova now includes `ws:`
  and `wss:` WebSocket protocols.
  [#7774](https://github.com/meteor/meteor/pull/7774)

* `meteor npm` commands are now configured to use `dev_bundle/.npm` as the
  npm cache directory by default, which should make npm commands less
  sensitive to non-reproducible factors in the external environment.
  https://github.com/meteor/meteor/pull/7668/commits/3313180a6ff33ee63602f7592a9506012029e919

* The `meteor test` command now supports the `--no-release-check` flag.
  https://github.com/meteor/meteor/pull/7668/commits/7097f78926f331fb9e70a06300ce1711adae2850

* JavaScript module bundles on the server no longer include transitive
  `node_modules` dependencies, since those dependencies can be evaluated
  directly by Node. This optimization should improve server rebuild times
  for apps and packages with large `node_modules` directories.
  https://github.com/meteor/meteor/pull/7668/commits/03c5346873849151cecc3e00606c6e5aa13b3bbc

* The `standard-minifier-css` package now does basic caching for the
  expensive `mergeCss` function.
  https://github.com/meteor/meteor/pull/7668/commits/bfa67337dda1e90610830611fd99dcb1bd44846a

* The `coffeescript` package now natively supports `import` and `export`
  declarations. [#7818](https://github.com/meteor/meteor/pull/7818)

* Due to changes in how Cordova generates version numbers for iOS and Android
  apps, you may experience issues with apps updating on user devices.  To avoid
  this, consider managing the `buildNumber` manually using
  `App.info('buildNumber', 'XXX');` in `mobile-config.js`. There are additional
  considerations if you have been setting `android:versionCode` or
  `ios-CFBundleVersion`.  See
  [#7205](https://github.com/meteor/meteor/issues/7205) and
  [#6978](https://github.com/meteor/meteor/issues/6978) for more information.

## v1.4.1.3, 2016-10-21

* Node has been updated to version 4.6.1:
  https://nodejs.org/en/blog/release/v4.6.1/

* The `mongodb` npm package used by the `npm-mongo` Meteor package has
  been updated to version 2.2.11.
  [#7780](https://github.com/meteor/meteor/pull/7780)

* The `fibers` npm package has been upgraded to version 1.0.15.

* Running Meteor with a different `--port` will now automatically
  reconfigure the Mongo replica set when using the WiredTiger storage
  engine, instead of failing to start Mongo.
  [#7840](https://github.com/meteor/meteor/pull/7840).

* When the Meteor development server shuts down, it now attempts to kill
  the `mongod` process it spawned, in addition to killing any running
  `mongod` processes when the server first starts up.
  https://github.com/meteor/meteor/pull/7668/commits/295d3d5678228f06ee0ab6c0d60139849a0ea192

* The `meteor <command> ...` syntax will now work for any command
  installed in `dev_bundle/bin`, except for Meteor's own commands.

* Incomplete package downloads will now fail (and be retried several
  times) instead of silently succeeding, which was the cause of the
  dreaded `Error: ENOENT: no such file or directory, open... os.json`
  error. [#7806](https://github.com/meteor/meteor/issues/7806)

## v1.4.1.2, 2016-10-04

* Node has been upgraded to version 4.6.0, a recommended security release:
  https://nodejs.org/en/blog/release/v4.6.0/

* `npm` has been upgraded to version 3.10.8.

## v1.4.1.1, 2016-08-24

* Update the version of our Node MongoDB driver to 2.2.8 to fix a bug in
  reconnection logic, leading to some `update` and `remove` commands being
  treated as `insert`s. [#7594](https://github.com/meteor/meteor/issues/7594)

## v1.4.1, 2016-08-18

* Node has been upgraded to 4.5.0.

* `npm` has been upgraded to 3.10.6.

* The `meteor publish-for-arch` command is no longer necessary when
  publishing Meteor packages with binary npm dependencies. Instead, binary
  dependencies will be rebuilt automatically on the installation side.
  Meteor package authors are not responsible for failures due to compiler
  toolchain misconfiguration, and any compilation problems with the
  underlying npm packages should be taken up with the authors of those
  packages. That said, if a Meteor package author really needs or wants to
  continue using `meteor publish-for-arch`, she should publish her package
  using an older release: e.g. `meteor --release 1.4 publish`.
  [#7608](https://github.com/meteor/meteor/pull/7608)

* The `.meteor-last-rebuild-version.json` files that determine if a binary
  npm package needs to be rebuilt now include more information from the
  `process` object, namely `process.{platform,arch,versions}` instead of
  just `process.versions`. Note also that the comparison of versions now
  ignores differences in patch versions, to avoid needless rebuilds.

* The `npm-bcrypt` package now uses a pure-JavaScript implementation by
  default, but will prefer the native `bcrypt` implementation if it is
  installed in the application's `node_modules` directory. In other words,
  run `meteor install --save bcrypt` in your application if you need or
  want to use the native implementation of `bcrypt`.
  [#7595](https://github.com/meteor/meteor/pull/7595)

* After Meteor packages are downloaded from Atmosphere, they will now be
  extracted using native `tar` or `7z.exe` on Windows, instead of the
  https://www.npmjs.com/package/tar library, for a significant performance
  improvement. [#7457](https://github.com/meteor/meteor/pull/7457)

* The npm `tar` package has been upgraded to 2.2.1, though it is now only
  used as a fallback after native `tar` and/or `7z.exe`.

* The progress indicator now distinguishes between downloading,
  extracting, and loading newly-installed Meteor packages, instead of
  lumping all of that work into a "downloading" status message.

* Background Meteor updates will no longer modify the `~/.meteor/meteor`
  symbolic link (or `AppData\Local\.meteor\meteor.bat` on Windows).
  Instead, developers must explicitly type `meteor update` to begin using
  a new version of the `meteor` script.

* Password Reset tokens now expire (after 3 days by default -- can be modified via `Accounts.config({ passwordResetTokenExpirationInDays: ...}`). [PR #7534](https://github.com/meteor/meteor/pull/7534)

* The `google` package now uses the `email` scope as a mandatory field instead
  of the `profile` scope. The `profile` scope is still added by default if the
  `requestPermissions` option is not specified to maintain backward
  compatibility, but it is now possible to pass an empty array to
  `requestPermissions` in order to only request the `email` scope, which
  reduces the amount of permissions requested from the user in the Google
  popup. [PR #6975](https://github.com/meteor/meteor/pull/6975)

* Added `Facebook.handleAuthFromAccessToken` in the case where you get the FB
  accessToken in some out-of-band way. [PR #7550](https://github.com/meteor/meteor/pull/7550)

* `Accounts.onLogout` gets `{ user, connection }` context in a similar fashion
  to `Accounts.onLogin`. [Issue #7397](https://github.com/meteor/meteor/issues/7397) [PR #7433](https://github.com/meteor/meteor/pull/7433)

* The `node-gyp` and `node-pre-gyp` tools will now be installed in
  `bundle/programs/server/node_modules`, to assist with rebuilding binary
  npm packages when deploying an app to Galaxy or elsewhere.
  [#7571](https://github.com/meteor/meteor/pull/7571)

* The `standard-minifier-{js,css}` packages no longer minify .js or .css
  files on the server. [#7572](https://github.com/meteor/meteor/pull/7572)

* Multi-line input to `meteor shell`, which was broken by changes to the
  `repl` module in Node 4, works again.
  [#7562](https://github.com/meteor/meteor/pull/7562)

* The implementation of the command-line `meteor` tool now forbids
  misbehaving polyfill libraries from overwriting `global.Promise`.
  [#7569](https://github.com/meteor/meteor/pull/7569)

* The `oauth-encryption` package no longer depends on the
  `npm-node-aes-gcm` package (or any special npm packages), because the
  Node 4 `crypto` library natively supports the `aes-128-gcm` algorithm.
  [#7548](https://github.com/meteor/meteor/pull/7548)

* The server-side component of the `meteor shell` command has been moved
  into a Meteor package, so that it can be developed independently from
  the Meteor release process, thanks to version unpinning.
  [#7624](https://github.com/meteor/meteor/pull/7624)

* The `meteor shell` command now works when running `meteor test`.

* The `meteor debug` command no longer pauses at the first statement
  in the Node process, yet still reliably stops at custom breakpoints
  it encounters later.

* The `meteor-babel` package has been upgraded to 0.12.0.

* The `meteor-ecmascript-runtime` package has been upgraded to 0.2.9, to
  support several additional [stage 4
  proposals](https://github.com/meteor/ecmascript-runtime/pull/4).

* A bug that prevented @-scoped npm packages from getting bundled for
  deployed apps has been fixed.
  [#7609](https://github.com/meteor/meteor/pull/7609).

* The `meteor update` command now supports an `--all-packages` flag to
  update all packages (including indirect dependencies) to their latest
  compatible versions, similar to passing the names of all your packages
  to the `meteor update` command.
  [#7653](https://github.com/meteor/meteor/pull/7653)

* Background release updates can now be disabled by invoking either
  `meteor --no-release-check` or `METEOR_NO_RELEASE_CHECK=1 meteor`.
  [#7445](https://github.com/meteor/meteor/pull/7445)

## v1.4.0.1, 2016-07-29

* Fix issue with the 1.4 tool springboarding to older releases (see [Issue #7491](https://github.com/meteor/meteor/issues/7491))

* Fix issue with running in development on Linux 32bit [Issue #7511](https://github.com/meteor/meteor/issues/7511)

## v1.4, 2016-07-25

* Node has been upgraded to 4.4.7.

* The `meteor-babel` npm package has been upgraded to 0.11.7.

* The `reify` npm package has been upgraded to 0.3.6.

* The `bcrypt` npm package has been upgraded to 0.8.7.

* Nested `import` declarations are now enabled for package code as well as
  application code. 699cf1f38e9b2a074169515d23983f74148c7223

* Meteor has been upgraded to support Mongo 3.2 by default (the bundled version
  used by `meteor run` has been upgraded). Internally it now uses the 2.2.4
  version of the `mongodb` npm driver, and has been tested against at Mongo 3.2
  server. [Issue #6957](https://github.com/meteor/meteor/issues/6957)

  Mongo 3.2 defaults to the new WiredTiger storage engine. You can update your
  database following the instructions here:
  https://docs.mongodb.com/v3.0/release-notes/3.0-upgrade/.
  In development, you can also just use `meteor reset` to remove your old
  database, and Meteor will create a new WiredTiger database for you. The Mongo
  driver will continue to work with the old MMAPv1 storage engine however.

  The new version of the Mongo driver has been tested with MongoDB versions from
  2.6 up. Mongo 2.4 has now reached end-of-life
  (https://www.mongodb.com/support-policy), and is no longer supported.

  If you are setting `MONGO_OPLOG_URL`, especially in production, ensure you are
  passing in the `replicaSet` argument (see [#7450]
    (https://github.com/meteor/meteor/issues/7450))

* Custom Mongo options can now be specified using the
  `Mongo.setConnectionOptions(options)` API.
  [#7277](https://github.com/meteor/meteor/pull/7277)

* On the server, cursor.count() now takes a single argument `applySkipLimit`
  (see the corresponding [Mongo documentation]
    (http://mongodb.github.io/node-mongodb-native/2.1/api/Cursor.html#count))

* Fix for regression caused by #5837 which incorrectly rewrote
  network-path references (e.g. `//domain.com/image.gif`) in CSS URLs.
  [#7416](https://github.com/meteor/meteor/issues/7416)
* Added Angular2 boilerplate example [#7364](https://github.com/meteor/meteor/pull/7363)

## v1.3.5.1, 2016-07-18

* This release fixed a small bug in 1.3.5 that prevented updating apps
  whose `.meteor/release` files refer to releases no longer installed in
  `~/.meteor/packages/meteor-tool`. [576468eae8d8dd7c1fe2fa381ac51dee5cb792cd](https://github.com/meteor/meteor/commit/576468eae8d8dd7c1fe2fa381ac51dee5cb792cd)

## v1.3.5, 2016-07-16

* Failed Meteor package downloads are now automatically resumed from the
  point of failure, up to ten times, with a five-second delay between
  attempts. [#7399](https://github.com/meteor/meteor/pull/7399)

* If an app has no `package.json` file, all packages in `node_modules`
  will be built into the production bundle. In other words, make sure you
  have a `package.json` file if you want to benefit from `devDependencies`
  pruning. [7b2193188fc9e297eefc841ce6035825164f0684](https://github.com/meteor/meteor/commit/7b2193188fc9e297eefc841ce6035825164f0684)

* Binary npm dependencies of compiler plugins are now automatically
  rebuilt when Node/V8 versions change.
  [#7297](https://github.com/meteor/meteor/issues/7297)

* Because `.meteor/local` is where purely local information should be
  stored, the `.meteor/dev_bundle` link has been renamed to
  `.meteor/local/dev_bundle`.

* The `.meteor/local/dev_bundle` link now corresponds exactly to
  `.meteor/release` even when an app is using an older version of
  Meteor. d732c2e649794f350238d515153f7fb71969c526

* When recompiling binary npm packages, the `npm rebuild` command now
  receives the flags `--update-binary` and `--no-bin-links`, in addition
  to respecting the `$METEOR_NPM_REBUILD_FLAGS` environment variable.
  [#7401](https://github.com/meteor/meteor/issues/7401)

* The last solution found by the package version constraint solver is now
  stored in `.meteor/local/resolver-result-cache.json` so that it need not
  be recomputed every time Meteor starts up.

* If the `$GYP_MSVS_VERSION` environment variable is not explicitly
  provided to `meteor {node,npm}`, the `node-gyp` tool will infer the
  appropriate version (though it still defaults to "2015").

## v1.3.4.4, 2016-07-10

* Fixed [#7374](https://github.com/meteor/meteor/issues/7374).

* The default loglevel for internal `npm` commands (e.g., those related to
  `Npm.depends`) has been set to "error" instead of "warn". Note that this
  change does not affect `meteor npm ...` commands, which can be easily
  configured using `.npmrc` files or command-line flags.
  [0689cae25a3e0da3615a402cdd0bec94ce8455c8](https://github.com/meteor/meteor/commit/0689cae25a3e0da3615a402cdd0bec94ce8455c8)

## v1.3.4.3, 2016-07-08

* Node has been upgraded to 0.10.46.

* `npm` has been upgraded to 3.10.5.

* The `node-gyp` npm package has been upgraded to 3.4.0.

* The `node-pre-gyp` npm package has been upgraded to 0.6.29.

* The `~/.meteor/meteor` symlink (or `AppData\Local\.meteor\meteor.bat` on
  Windows) will now be updated properly after `meteor update` succeeds. This was
  promised in [v1.3.4.2](https://github.com/meteor/meteor/blob/devel/History.md#v1342)
  but [not fully delivered](https://github.com/meteor/meteor/pull/7369#issue-164569763).

* The `.meteor/dev_bundle` symbolic link introduced in
  [v1.3.4.2](https://github.com/meteor/meteor/blob/devel/History.md#v1342)
  is now updated whenever `.meteor/release` is read.

* The `.meteor/dev_bundle` symbolic link is now ignored by
  `.meteor/.gitignore`.

## v1.3.4.2, 2016-07-07

* The `meteor node` and `meteor npm` commands now respect
  `.meteor/release` when resolving which versions of `node` and `npm` to
  invoke. Note that you must `meteor update` to 1.3.4.2 before this logic
  will take effect, but it will work in all app directories after
  updating, even those pinned to older versions.
  [#7338](https://github.com/meteor/meteor/issues/7338)

* The Meteor installer now has the ability to resume downloads, so
  installing Meteor on a spotty internet connection should be more
  reliable. [#7348](https://github.com/meteor/meteor/pull/7348)

* When running `meteor test`, shared directories are symlinked (or
  junction-linked on Windows) into the temporary test directory, not
  copied, leading to much faster test start times after the initial build.
  The directories: `.meteor/local/{bundler-cache,isopacks,plugin-cache}`

* `App.appendToConfig` allows adding custom tags to config.xml.
  [#7307](https://github.com/meteor/meteor/pull/7307)

* When using `ROOT_URL` with a path, relative CSS URLs are rewriten
  accordingly. [#5837](https://github.com/meteor/meteor/issues/5837)

* Fixed bugs:
  [#7149](https://github.com/meteor/meteor/issues/7149)
  [#7296](https://github.com/meteor/meteor/issues/7296)
  [#7309](https://github.com/meteor/meteor/issues/7309)
  [#7312](https://github.com/meteor/meteor/issues/7312)

## v1.3.4.1, 2016-06-23

* Increased the default HTTP timeout for requests made by the `meteor`
  command-line tool to 60 seconds (previously 30), and [disabled the
  timeout completely for Galaxy
  deploys](https://forums.meteor.com/t/1-3-4-breaks-galaxy-deployment-etimedout/25383/).

* Minor bug fixes: [#7281](https://github.com/meteor/meteor/pull/7281)
  [#7276](https://github.com/meteor/meteor/pull/7276)

## v1.3.4, 2016-06-22

* The version of `npm` used by `meteor npm` and when installing
  `Npm.depends` dependencies of Meteor packages has been upgraded from
  2.15.1 to **3.9.6**, which should lead to much flatter node_modules
  dependency trees.

* The `meteor-babel` npm package has been upgraded to 0.11.6, and is now
  installed using `npm@3.9.6`, fixing bugs arising from Windows path
  limits, such as [#7247](https://github.com/meteor/meteor/issues/7247).

* The `reify` npm package has been upgraded to 0.3.4, fixing
  [#7250](https://github.com/meteor/meteor/issues/7250).

* Thanks to caching improvements for the
  `files.{stat,lstat,readdir,realpath}` methods and
  `PackageSource#_findSources`, development server restart times are no
  longer proportional to the number of files in `node_modules`
  directories. [#7253](https://github.com/meteor/meteor/issues/7253)
  [#7008](https://github.com/meteor/meteor/issues/7008)

* When installed via `InstallMeteor.exe` on Windows, Meteor can now be
  easily uninstalled through the "Programs and Features" control panel.

* HTTP requests made by the `meteor` command-line tool now have a timeout
  of 30 seconds, which can be adjusted by the `$TIMEOUT_SCALE_FACTOR`
  environment variable. [#7143](https://github.com/meteor/meteor/pull/7143)

* The `request` npm dependency of the `http` package has been upgraded
  from 2.53.0 to 2.72.0.

* The `--headless` option is now supported by `meteor test` and
  `meteor test-packages`, in addition to `meteor self-test`.
  [#7245](https://github.com/meteor/meteor/pull/7245)

* Miscellaneous fixed bugs:
  [#7255](https://github.com/meteor/meteor/pull/7255)
  [#7239](https://github.com/meteor/meteor/pull/7239)

## v1.3.3.1, 2016-06-17

* Fixed bugs:
  [#7226](https://github.com/meteor/meteor/pull/7226)
  [#7181](https://github.com/meteor/meteor/pull/7181)
  [#7221](https://github.com/meteor/meteor/pull/7221)
  [#7215](https://github.com/meteor/meteor/pull/7215)
  [#7217](https://github.com/meteor/meteor/pull/7217)

* The `node-aes-gcm` npm package used by `oauth-encryption` has been
  upgraded to 0.1.5. [#7217](https://github.com/meteor/meteor/issues/7217)

* The `reify` module compiler has been upgraded to 0.3.3.

* The `meteor-babel` package has been upgraded to 0.11.4.

* The `pathwatcher` npm package has been upgraded to 6.7.0.

* In CoffeeScript files with raw JavaScript enclosed by backticks, the
  compiled JS will no longer contain `require` calls inserted by Babel.
  [#7226](https://github.com/meteor/meteor/issues/7226)

* Code related to the Velocity testing system has been removed.
  [#7235](https://github.com/meteor/meteor/pull/7235)

* Allow smtps:// in MAIL_URL [#7043](https://github.com/meteor/meteor/pull/7043)

* Adds `Accounts.onLogout()` a hook directly analogous to `Accounts.onLogin()`. [PR #6889](https://github.com/meteor/meteor/pull/6889)

## v1.3.3, 2016-06-10

* Node has been upgraded from 0.10.43 to 0.10.45.

* `npm` has been upgraded from 2.14.22 to 2.15.1.

* The `fibers` package has been upgraded to 1.0.13.

* The `meteor-babel` package has been upgraded to 0.10.9.

* The `meteor-promise` package has been upgraded to 0.7.1, a breaking
  change for code that uses `Promise.denodeify`, `Promise.nodeify`,
  `Function.prototype.async`, or `Function.prototype.asyncApply`, since
  those APIs have been removed.

* Meteor packages with binary npm dependencies are now automatically
  rebuilt using `npm rebuild` whenever the version of Node or V8 changes,
  making it much simpler to use Meteor with different versions of Node.
  5dc51d39ecc9e8e342884f3b4f8a489f734b4352

* `*.min.js` files are no longer minified during the build process.
  [PR #6986](https://github.com/meteor/meteor/pull/6986) [Issue #5363](https://github.com/meteor/meteor/issues/5363)

* You can now pick where the `.meteor/local` directory is created by setting the `METEOR_LOCAL_DIR` environment variable. This lets you run multiple instances of the same Meteor app.
  [PR #6760](https://github.com/meteor/meteor/pull/6760) [Issue #6532](https://github.com/meteor/meteor/issues/6532)

* Allow using authType in Facebook login [PR #5694](https://github.com/meteor/meteor/pull/5694)

* Adds flush() method to Tracker to force recomputation [PR #4710](https://github.com/meteor/meteor/pull/4710)

* Adds `defineMutationMethods` option (default: true) to `new Mongo.Collection` to override default behavior that sets up mutation methods (/collection/[insert|update...]) [PR #5778](https://github.com/meteor/meteor/pull/5778)

* Allow overridding the default warehouse url by specifying `METEOR_WAREHOUSE_URLBASE` [PR #7054](https://github.com/meteor/meteor/pull/7054)

* Allow `_id` in `$setOnInsert` in Minimongo: https://github.com/meteor/meteor/pull/7066

* Added support for `$eq` to Minimongo: https://github.com/meteor/meteor/pull/4235

* Insert a `Date` header into emails by default: https://github.com/meteor/meteor/pull/6916/files

* `meteor test` now supports setting the bind address using `--port IP:PORT` the same as `meteor run` [PR #6964](https://github.com/meteor/meteor/pull/6964) [Issue #6961](https://github.com/meteor/meteor/issues/6961)

* `Meteor.apply` now takes a `noRetry` option to opt-out of automatically retrying non-idempotent methods on connection blips: [PR #6180](https://github.com/meteor/meteor/pull/6180)

* DDP callbacks are now batched on the client side. This means that after a DDP message arrives, the local DDP client will batch changes for a minimum of 5ms (configurable via `bufferedWritesInterval`) and a maximum of 500ms (configurable via `bufferedWritesMaxAge`) before calling any callbacks (such as cursor observe callbacks).

* PhantomJS is no longer included in the Meteor dev bundle (#6905). If you
  previously relied on PhantomJS for local testing, the `spiderable`
  package, Velocity tests, or testing Meteor from a checkout, you should
  now install PhantomJS yourself, by running the following commmand:
  `meteor npm install -g phantomjs-prebuilt`

* The `babel-compiler` package now looks for `.babelrc` files and
  `package.json` files with a "babel" section. If found, these files may
  contribute additional Babel transforms that run before the usual
  `babel-preset-meteor` set of transforms. In other words, if you don't
  like the way `babel-preset-meteor` handles a particular kind of syntax,
  you can add your preferred transform plugins to the "presets" or
  "plugins" section of your `.babelrc` or `package.json` file. #6351

* When `BabelCompiler` cannot resolve a Babel plugin or preset package in
  `.babelrc` or `package.json`, it now merely warns instead of
  crashing. #7179

* Compiler plugins can now import npm packages that are visible to their
  input files using `inputFile.require(id)`. b16e8d50194b37d3511889b316345f31d689b020

* `import` statements in application modules now declare normal variables
  for the symbols that are imported, making it significantly easier to
  inspect imported variables when debugging in the browser console or in
  `meteor shell`.

* `import` statements in application modules are no longer restricted to
  the top level, and may now appear inside conditional statements
  (e.g. `if (Meteor.isServer) { import ... }`) or in nested scopes.

* `import` statements now work as expected in `meteor shell`. #6271

* Commands installed in `dev_bundle/lib/node_modules/.bin` (such as
  `node-gyp` and `node-pre-gyp`) are now available to scripts run by
  `meteor npm`. e95dfe410e1b43e8131bc2df9d2c29decdd1eaf6

* When building an application using `meteor build`, "devDependencies"
  listed in `package.json` are no longer copied into the bundle. #6750

* Packages tested with `meteor test-packages` now have access to local
  `node_modules` directories installed in the parent application or in the
  package directory itself. #6827

* You no longer need to specify `DEPLOY_HOSTNAME=galaxy.meteor.com` to run
  `meteor deploy` (and similar commands) against Galaxy. The AWS us-east-1
  Galaxy is now the default for `DEPLOY_HOSTNAME`. If your app's DNS points to
  another Galaxy region, `meteor deploy` will detect that automatically as
  well. #7055

* The `coffeescript` plugin now passes raw JavaScript code enclosed by
  back-ticks to `BabelCompiler`, enabling all ECMAScript features
  (including `import` and `export`) within CoffeeScript. #6000 #6691

* The `coffeescript` package now implies the same runtime environment as
  `ecmascript` (`ecmascript-runtime`, `babel-runtime`, and `promise`, but
  not `modules`). #7184

* When Meteor packages install `npm` dependencies, the
  `process.env.NPM_CONFIG_REGISTRY` environment variable is now
  respected. #7162

* `files.rename` now always executes synchronously. 9856d1d418a4d19c0adf22ec9a92f7ce81a23b05

* "Bare" files contained by `client/compatibility/` directories or added
  with `api.addFiles(path, ..., { bare: true })` are no longer compiled by
  Babel. https://github.com/meteor/meteor/pull/7033#issuecomment-225126778

* Miscellaneous fixed bugs: #6877 #6843 #6881

## v1.3.2.4, 2016-04-20

> Meteor 1.3.2.4 was published because publishing 1.3.2.3 failed in an
unrecoverable way. Meteor 1.3.2.4 contains no additional changes beyond
the changes in 1.3.2.3.

## v1.3.2.3, 2016-04-20

* Reverted accidental changes included in 1.3.2.1 and 1.3.2.2 that
  improved DDP performance by batching updates, but broke some packages
  that relied on private methods of the DDP client Connection class. See
  https://github.com/meteor/meteor/pull/5680 for more details. These
  changes will be reinstated in 1.3.3.

## v1.3.2.2, 2016-04-18

* Fixed bugs #6819 and #6831.

## v1.3.2.1, 2016-04-15

* Fixed faulty comparison of `.sourcePath` and `.targetPath` properties of
  files scanned by the `ImportScanner`, which caused problems for apps
  using the `tap:i18n` package. 6e792a7cf25847b8cd5d5664a0ff45c9fffd9e57

## v1.3.2, 2016-04-15

* The `meteor/meteor` repository now includes a `Roadmap.md` file:
  https://github.com/meteor/meteor/blob/devel/Roadmap.md

* Running `npm install` in `bundle/programs/server` when deploying an app
  also rebuilds any binary npm dependencies, fixing #6537. Set
  METEOR_SKIP_NPM_REBUILD=1 to disable this behavior if necessary.

* Non-.js(on) files in `node_modules` (such as `.less` and `.scss`) are
  now processed by compiler plugins and may be imported by JS. #6037

* The `jquery` package can now be completely removed from any app (#6563),
  and uses `<app>/node_modules/jquery` if available (#6626).

* Source maps are once again generated for all bundled JS files, even if
  they are merely identity mappings, so that the files appear distinct in
  the browser, and stack traces make more sense. #6639

* All application files in `imports` directories are now considered lazy,
  regardless of whether the app is using the `modules` package. This could
  be a breaking change for 1.3.2 apps that do not use `modules` or
  `ecmascript` but contain `imports` directories. Workaround: move files
  out of `imports`, or rename `imports` to something else.

* The `npm-bcrypt` package has been upgraded to use the latest version
  (0.8.5) of the `bcrypt` npm package.

* Compiler plugins can call `addJavaScript({ path })` multiple times with
  different paths for the same source file, and `module.id` will reflect
  this `path` instead of the source path, if they are different. #6806

* Fixed bugs: https://github.com/meteor/meteor/milestones/Release%201.3.2

* Fixed unintended change to `Match.Optional` which caused it to behave the same as the new `Match.Maybe` and incorrectly matching `null` where it previously would not have allowed it. #6735

## v1.3.1, 2016-04-03

* Long isopacket node_modules paths have been shortened, fixing upgrade
  problems on Windows. #6609

* Version 1.3.1 of Meteor can now publish packages for earlier versions of
  Meteor, provided those packages do not rely on modules. #6484 #6618

* The meteor-babel npm package used by babel-compiler has been upgraded to
  version 0.8.4. c8d12aed4e725217efbe86fa35de5d5e56d73c83

* The `meteor node` and `meteor npm` commands now return the same exit
  codes as their child processes. #6673 #6675

* Missing module warnings are no longer printed for Meteor packages, or
  for `require` calls when `require` is not a free variable, fixing
  https://github.com/practicalmeteor/meteor-mocha/issues/19.

* Cordova iOS builds are no longer built by Meteor, but merely prepared
  for building. 88d43a0f16a484a5716050cb7de8066b126c7b28

* Compiler plugin errors were formerly silenced for files not explicitly
  added in package.js. Now those errors are reported when/if the files are
  imported by the ImportScanner. be986fd70926c9dd8eff6d8866205f236c8562c4

## v1.3, 2016-03-27

### ES2015/Modules

* Enable ES2015 and CommonJS modules in Meteor apps and packages, on
  both client and server. Also let you install modules in apps and
  package by running `npm install`. See: https://github.com/meteor/meteor/blob/master/packages/modules/README.md

* Enable ES2015 generators and ES2016 async/await in the `ecmascript`
  package.

* Inherit static getters and setters in subclasses, when using the
  `ecmascript` package. #5624

* Report full file paths on compiler errors when using the
  `ecmascript` package. #5551

* Now possible to `import` or `require` files with a `.json` file
  extension. #5810

* `process.env.NODE_ENV` is now defined on both client and server as
  either `development` or `production`, which also determines the boolean
  flags `Meteor.isDevelopment` and `Meteor.isProduction`.

* Absolute identifiers for app modules no longer have the `/app/` prefix,
  and absolute identifiers for Meteor packages now have the prefix
  `/node_modules/meteor/` instead of just `/node_modules/`, meaning you
  should `import {Blaze} from "meteor/blaze"` instead of `from "blaze"`.

* Package variables imported by application code are once again exposed
  globally, allowing them to be accessed from the browser console or from
  `meteor shell`. #5868

* Fixed global variable assignment analysis during linking. #5870 #5819

* Changes to files in node_modules will now trigger a restart of the
  development server, just like any other file changes. #5815

* The meteor package now exports a `global` variable (a la Node) that
  provides a reliable reference to the global object for all Meteor code.

* Packages in local node_modules directories now take precedence over
  Meteor packages of the same name. #5933

* Upgraded `babel-compiler` to Babel 6, with the following set of plugins:
  https://github.com/meteor/babel-preset-meteor/blob/master/index.js

* Lazy CSS modules may now be imported by JS: 12c946ee651a93725f243f790c7919de3d445a19

* Packages in the top-level node_modules directory of an app can now be
  imported by Meteor packages: c631d3ac35f5ca418b93c454f521989855b8ec72

* Added support for wildcard import and export statements. #5872 #5897

* Client-side stubs for built-in Node modules are now provided
  automatically if the `meteor-node-stubs` npm package is installed. #6056

* Imported file extensions are now optional for file types handled by
  compiler plugins. #6151

* Upgraded Babel packages to ~6.5.0: 292824da3f8449afd1cd39fcd71acd415c809c0f
  Note: .babelrc files are now ignored (#6016), but may be reenabled (#6351).

* Polyfills now provided for `process.nextTick` and `process.platform`. #6167 #6198 #6055 efe53de492da6df785f1cbef2799d1d2b492a939

* The `meteor test-app` command is now `meteor test [--full-app]`:
  ab5ab15768136d55c76d51072e746d80b45ec181

* New apps now include a `package.json` file.
  c51b8cf7ffd8e7c9ca93768a2df93e4b552c199c

* `require.resolve` is now supported.
  https://github.com/benjamn/install/commit/ff6b25d6b5511d8a92930da41db73b93eb1d6cf8

* JSX now enabled in `.js` files processed by the `ecmascript` compiler
  plugin. #6151

* On the server, modules contained within `node_modules` directories are
  now loaded using the native Node `require` function. #6398

* All `<script>` tag(s) for application and package code now appear at the
  end of the `<body>` rather than in the `<head>`. #6375

* The client-side version of `process.env.NODE_ENV` (and other environment
  variables) now matches the corresponding server-side values. #6399

### Performance

* Don't reload package catalog from disk on rebuilds unless package
  dependencies changed. #5747

* Improve minimongo performance on updating documents when there are
  many active observes. #5627

### Platform

* Upgrade to Node v0.10.41.

* Allow all types of URLs that npm supports in `Npm.depends`
  declarations.

* Split up `standard-minifiers` in separate CSS
  (`standard-minifiers-css`) and JS minifiers
  (`standard-minifiers-js`). `standard-minifiers` now acts as an
  umbrella package for these 2 minifiers.

* Allow piping commands to `meteor shell` via STDIN. #5575

* Let users set the CAFILE environment variable to override the SSL
  root certificate list. #4757 #5523

* `force-ssl` is now marked production only.

### Cordova

* Cordova dependencies have been upgraded to the latest versions
  (`cordova-lib` 6.0.0, `cordova-ios` 4.0.1, and `cordova-android` 5.1.0).

* iOS apps now require iOS 8 or higher, and building for iOS requires Xcode 7.2
  to be installed.

* Building for Android now requires Android SDK 23 to be installed. You may also
  need to create a new AVD for the emulator.

* Building Cordova Android apps on Windows is now supported. #4155

* The Crosswalk plugin has been updated to 1.4.0.

* Cordova core plugins are now pinned to minimal versions known to be compatible
  with the included platforms. A warning is printed asking people to upgrade
  their dependencies if they specify an older version, but we'll always use
  the pinned version regardless.

* The plugin used for file serving and hot code push has been completely
  rewritten. Among many other improvements, it downloads updates incrementally,
  can recover from downloading faulty JavaScript code, and is much more
  reliable and performant.
  See [`cordova-plugin-meteor-webapp`](https://github.com/meteor/cordova-plugin-meteor-webapp)
  for more a more detailed description of the new design.

* If the callbacks added with `Meteor.startup()` do not complete within a set
  time, we consider a downloaded version faulty and will fallback to the last
  known good version. The default timeout is 20 seconds, but this can be
  configured by setting `App.setPreference("WebAppStartupTimeout", "10000");`
  (in milliseconds) in `mobile-config.js`.

* We now use `WKWebView` on iOS by default, even on iOS 8 (which works because
  we do not use `file://` URLs).

* We now use `localhost` instead of `meteor.local` to serve files from. Since
  `localhost` is considered a secure origin, this means the web view won't
  disable web platform features that it otherwise would.

* The local server port now lies between 12000-13000 and is chosen based on
  the `appId`, to both be consistent and lessen the chance of collisions between
  multiple Meteor Cordova apps installed on the same device.

* The plugin now allows for local file access on both iOS and Android, using a
  special URL prefix (`http://localhost:<port>/local-filesystem/<path>`).

* App icon and launch image sizes have been updated. Low resolution sizes for
  now unsupported devices have been deprecated, and higher resolution versions
  have been added.

* We now support the modern Cordova whitelist mechanism. `App.accessRule` has
  been updated with new options.

* `meteor build` now supports a `--server-only` option to avoid building
  the mobile apps when `ios` or `android` platforms have been added. It still
  builds the `web.cordova` architecture in the server bundle however, so it can
  be served for hot code pushes.

* `meteor run` now always tries to use an autodetected IP address as the
  mobile `ROOT_URL`, even if we're not running on a device. This avoids a situation
  where an app already installed on a device connects to a restarted development
  server and receives a `localhost` `ROOT_URL`. #5973

* Fixed a discrepancy between the way we calculated client hashes during a mobile
  build and on the server, which meant a Cordova app would always download a
  new version the first time it started up.

* In Cordova apps, `Meteor.startup()` now correctly waits for the
  device to be ready before firing the callback.

### Accounts

* Make `Accounts.forgotPassword` treat emails as case insensitive, as
  the rest of the accounts system does.

### Blaze

* Don't throw in certain cases when calling a template helper with an
  empty data context. #5411 #5736

* Improve automatic blocking of URLs in attribute values to also
  include `vbscript:` URLs.

### Check

* Introduced new matcher `Match.Maybe(type)` which will also match (permit) `null` in addition to `undefined`.  This is a suggested replacement (where appropriate) for `Match.Optional` which did not permit `null`.  This prevents the need to use `Match.OneOf(null, undefined, type)`. #6220

### Testing

* Packages can now be marked as `testOnly` to only run as part of app
  testing with `meteor test`. This is achieved by setting
  `testOnly: true` to `Package.describe`.


### Uncategorized

* Remove warning in the `simple-todos-react` example app. #5716

* Fix interaction between `browser-policy` and `oauth` packages. #5628

* Add README.md to the `tinytest` package. #5750

* Don't crash when calling `ReactiveDict.prototype.clear` if a
  property with a value wasn't previously accessed. #5530 #5602

* Move `DDPRateLimiter` to the server only, since it won't work if it
  is called from the client. It will now error if referenced from the
  client at all.

* Don't call function more than once when passing a `Match.Where`
  argument to `check`. #5630 #5651

* Fix empty object argument check in `this.subscribe` in
  templates. #5620

* Make `HTTP.call` not crash on undefined content. #5565 #5601

* Return observe handle from
  `Mongo.Collection.prototype._publishCursor`. #4983 #5615

* Add 'Did you mean?' reminders for some CLI commands to help Rails
  developers. #5593

* Make internal shell scripts compatible with other Unix-like
  systems. #5585

* Add a `_pollingInterval` option to `coll.find()` that can be used in
  conjunction with `_disableOplog: true`. #5586

* Expose Tinytest internals which can be used to extend it. #3541

* Improve error message from `check` when passing in null. #5545

* Split up `standard-minifiers` in separate CSS (`standard-minifier-css`) and JS
  minifiers(`standard-minifier-js`). `standard-minifiers` now acts as an umbrella package for these
  2 minifiers.

* Detect new Facebook user-agent in the `spiderable` package. #5516

* `Match.ObjectIncluding` now really requires plain objects. #6140

* Allow `git+` URL schemes for npm dependencies. #844

* Expose options `disableOplog`, `pollingIntervalMs`, and
  `pollingThrottleMs` to `Cursor.find` for tuning observe parameters
  on the server.

* Expose `dynamicHead` and `dynamicBody` hooks in boilerplate generation allowing code to inject content into the body and head tags from the server. #3860

* Add methods of the form `BrowserPolicy.content.allow<ContentType>BlobUrl()` to BrowserPolicy #5141

* Move `<script>` tags to end of `<body>` to enable 'loading' UI to be inserted into the boilerplate #6375

* Adds WebAppInternals.setBundledJsCssUrlRewriteHook allowing apps to supply a hook function that can create a dynamic bundledJsCssPrefix at runtime. This is useful if you're using a CDN by giving you a way to ensure the CDN won't cache broken js/css resources during an app upgrade.

Patches contributed by GitHub users vereed, mitar, nathan-muir,
robfallows, skishore, okland, Primigenus, zimme, welelay, rgoomar,
bySabi, mbrookes, TomFreudenberg, TechPlexEngineer, zacharydenton,
AlexeyMK, gwendall, dandv, devgrok, brianlukoff.


## v.1.2.1, 2015-10-26

* `coll.insert()` now uses a faster (but cryptographically insecure)
  algorithm to generate document IDs when called outside of a method
  and an `_id` field is not explicitly passed. With this change, there
  are no longer two algorithms used to generate document
  IDs. `Random.id()` can still be used to generate cryptographically
  secure document IDs. [#5161](https://github.com/meteor/meteor/issues/5161)

* The `ecmascript-collections` package has been renamed to
  `ecmascript-runtime` and now includes a more complete selection of
  ES2015 polyfills and shims from [`core-js`](https://www.npmjs.com/package/core-js).
  The complete list can be found
  [here](https://github.com/meteor/ecmascript-runtime/blob/master/server.js).

* Check type of `onException` argument to `bindEnvironment`. [#5271](https://github.com/meteor/meteor/issues/5271)

* WebApp's `PORT` environment variable can now be a named pipe to better support
  deployment on IIS on Windows. [4413](https://github.com/meteor/meteor/issues/4413)

* `Template.dynamic` can be now used as a block helper:
  `{{#Template.dynamic}} ... {{/Template.dynamic}}` [#4756](https://github.com/meteor/meteor/issues/4756)

* `Collection#allow/deny` now throw errors when passed falsy values. [#5442](https://github.com/meteor/meteor/pull/5442)

* `source-map` has been updated to a newer patch version, which fixes major bugs
  in particular around loading bundles generated by Webpack. [#5411](https://github.com/meteor/meteor/pull/5411)

* `check` now returns instead of throwing errors internally, which should make
  it much faster. `check` is used in many core Meteor packages, so this should
  result in small performance improvements across the framework. [#4584](https://github.com/meteor/meteor/pull/4584)

* The `userEmail` option to `Meteor.loginWithMeteorDeveloperAccount` has been
  renamed to `loginHint`, and now supports Google accounts as well. The old
  option still works for backwards compatibility. [#2422](https://github.com/meteor/meteor/issues/2422) [#5313](https://github.com/meteor/meteor/pull/5313)

* The old `addFiles` API for adding package assets no longer throws an error,
  making it easier to share packages between pre- and post-1.2 versions of
  Meteor. [#5458](https://github.com/meteor/meteor/issues/5458)

* Normally, you can't deploy to free meteor.com hosting or Galaxy from a
  non-Linux machine if you have *local* non-published packages with binary
  dependencies, nor can you run `meteor build --architecture SomeOtherArch`. As
  a temporary workaround, if you set the `METEOR_BINARY_DEP_WORKAROUND`
  variable, you will be able to deploy to Galaxy (but not free meteor.com
  hosting), and tarballs built with `meteor build` will contain a
  `programs/server/setup.sh` shell script which should be run on the server to
  install those packages.

## v1.2.0.2, 2015-09-28

* Update Crosswalk plugin for Cordova to 1.3.1. [#5267](https://github.com/meteor/meteor/issues/5267)

* Fix `meteor add` for a Cordova plugin using a Git URL with SHA.

* Upgraded the `promise` package to use `meteor-promise@0.5.0`, which uses
  the global `Promise` constructor in browsers that define it natively.

* Fix error in assigning attributes to `<body>` tag when using Blaze templates
  or `static-html`. [#5232](https://github.com/meteor/meteor/issues/5232)

## v1.2.0.1, 2015-09-22

* Fix incorrect publishing of packages with exports but no source. [#5228](https://github.com/meteor/meteor/issues/5228)

## v1.2, 2015-09-21

There are quite a lot of changes in Meteor 1.2. See the
[Wiki](https://github.com/meteor/meteor/wiki/Breaking-changes-in-Meteor-1.2) for
a shorter list of breaking changes you should be aware of when upgrading.

### Core Packages

* `meteor-platform` has been deprecated in favor of the smaller `meteor-base`,
  with apps listing their other dependencies explicitly.  The v1.2 upgrader
  will rewrite `meteor-platform` in existing apps.  `meteor-base` puts fewer
  symbols in the global namepsace, so it's no longer true that all apps
  have symbols like `Random` and `EJSON` in the global namespace.

* New packages: `ecmascript`, `es5-shim`, `ecmascript-collections`, `promise`,
  `static-html`, `jshint`, `babel-compiler`

* No longer include the `json` package by default, which contains code for
  `JSON.parse` and `JSON.stringify`.  (The last browser to not support JSON
  natively was Internet Explorer 7.)

* `autoupdate` has been renamed `hot-code-push`

### Meteor Accounts

* Login attempts are now rate-limited by default.  This can be turned off
  using `Accounts.removeDefaultRateLimit()`.

* `loginWithPassword` now matches username or email in a case insensitive
  manner. If there are multiple users with a username or email only differing
  in case, a case sensitive match is required. [#550](https://github.com/meteor/meteor/issues/550)

* `loginWithGithub` now requests `user:email` scope by default, and attempts
  to fetch the user's emails. If no public email has been set, we use the
  primary email instead. We also store the complete list of emails. [#4545](https://github.com/meteor/meteor/issues/4545)

* When an account's email address is verified, deactivate other verification
  tokens.  [#4626](https://github.com/meteor/meteor/issues/4626)

* Fix bug where blank page is shown when an expired login token is
  present. [#4825](https://github.com/meteor/meteor/issues/4825)

* Fix `OAuth1Binding.prototype.call` when making requests to Twitter
  with a large parameter set.

* Directions for setting up Google OAuth in accounts-ui have been updated to
  match Google's new requirements.

* Add `Accounts.oauth.unregisterService` method, and ensure that users can only
  log in with currently registered services.  [#4014](https://github.com/meteor/meteor/issues/4014)

* The `accounts-base` now defines reusable `AccountsClient` and
  `AccountsServer` constructors, so that users can create multiple
  independent instances of the `Accounts` namespace.  [#4233](https://github.com/meteor/meteor/issues/4233)

* Create an index for `Meteor.users` on
  `services.email.verificationTokens.token` (instead of
  `emails.validationTokens.token`, which never was used for anything).  [#4482](https://github.com/meteor/meteor/issues/4482)

* Remove an IE7-specific workaround from accounts-ui.  [#4485](https://github.com/meteor/meteor/issues/4485)

### Livequery

* Improved server performance by reducing overhead of processing oplog after
  database writes. Improvements are most noticeable in case when a method is
  doing a lot of writes on collections with plenty of active observers.  [#4694](https://github.com/meteor/meteor/issues/4694)

### Mobile

* The included Cordova tools have been updated to the latest version 5.2.0.
  This includes Cordova Android 4.1 and Cordova iOS 3.9. These updates may
  require you to make changes to your app. For details, see the [Cordova release
  notes] (https://cordova.apache.org/#news) for for the different versions.

* Thanks to Cordova Android's support for pluggable web views, it is now
  possible to install the [Crosswalk plugin]
  (https://crosswalk-project.org/documentation/cordova/cordova_4.html), which
  offers a hugely improved web view on older Android versions.
  You can add the plugin to your app with `meteor add crosswalk`.

* The bundled Android tools have been removed and a system-wide install of the
  Android SDK is now required. This should make it easier to keep the
  development toolchain up to date and helps avoid some difficult to diagnose
  failures. If you don't have your own Android tools installed already, you can
  find more information about installing the Android SDK for [Mac] (https://github.com/meteor/meteor/wiki/Mobile-Dev-Install:-Android-on-Mac)
  or [Linux]
  (https://github.com/meteor/meteor/wiki/Mobile-Dev-Install:-Android-on-Linux).

* As part of moving to npm, many Cordova plugins have been renamed. Meteor
  should perform conversions automatically, but you may want to be aware of this
  to avoid surprises. See [here]
  (https://cordova.apache.org/announcements/2015/04/21/plugins-release-and-move-to-npm.html)
  for more information.

* Installing plugins from the local filesystem is now supported using `file://`
  URLs, which should make developing your own plugins more convenient. It is
  also needed as a temporary workaround for using the Facebook plugin.
  Relative references are interpreted relative to the Meteor project directory.
  (As an example,
  `meteor add cordova:phonegap-facebook-plugin@file://../phonegap-facebook-plugin`
  would attempt to install the plugin from the same directory you Meteor project
  directory is located in.)

* Meteor no longer supports installing Cordova plugins from tarball URLs, but
  does support Git URLs with a SHA reference (like
  `https://github.com/apache/cordova-plugin-file#c452f1a67f41cb1165c92555f0e721fbb07329cc`).
  Existing GitHub tarball URLs are converted automatically.

* Allow specifying a `buildNumber` in `App.info`, which is used to set the
  `android-versionCode` and `ios-CFBundleVersion` in the `config.xml` of the
  Cordova project. The build number is used to differentiate between
  different versions of the app, and should be incremented before distributing
  a built app to stores or testing services. [#4048](https://github.com/meteor/meteor/issues/4048)

* Other changes include performance enhancements when building and running,
  and improved requirements checking and error reporting.

* Known issue: we do not currently show logging output when running on the
  iOS Simulator. As a workaround, you can `meteor run ios-device` to open the
  project in Xcode and watch the output there.

### Templates/Blaze

* New syntax: Handlebars sub-expressions are now supported -- as in,
  `{{helper (anotherHelper arg1 arg2)}}` -- as well as new block helper forms
  `#each .. in ..` and `#let x=y`.  See
  https://github.com/meteor/meteor/tree/devel/packages/spacebars

* Add a special case for the new `react-template-helper` package -- don't let
  templates use {{> React}} with siblings since `React.render` assumes it's
  being rendered into an empty container element. (This lets us throw the error
  when compiling templates rather than when the app runs.)

* Improve parsing of `<script>` and `<style>` tags.  [#3797](https://github.com/meteor/meteor/issues/3797)

* Fix a bug in `observe-sequence`. The bug was causing unnecessary rerenderings
  in an instance of `#each` block helper followed by false "duplicate ids"
  warnings. [#4049](https://github.com/meteor/meteor/issues/4049)

* `TemplateInstance#subscribe` now has a new `connection` option, which
  specifies which connection should be used when making the subscription. The
  default is `Meteor.connection`, which is the connection used when calling
  `Meteor.subscribe`.

* Fix external `<script>` tags in body or templates.  [#4415](https://github.com/meteor/meteor/issues/4415)

* Fix memory leak.  [#4289](https://github.com/meteor/meteor/issues/4289)

* Avoid recursion when materializing DOM elements, to avoid stack overflow
  errors in certain browsers. [#3028](https://github.com/meteor/meteor/issues/3028)

* Blaze and Meteor's built-in templating are now removable using
  `meteor remove blaze-html-templates`. You can add back support for static
  `head` and `body` tags in `.html` files by using the `static-html` package.

### DDP

* Websockets now support the
  [`permessage-deflate`](https://tools.ietf.org/id/draft-ietf-hybi-permessage-compression-19.txt)
  extension, which compresses data on the wire. It is enabled by default on the
  server. To disable it, set `$SERVER_WEBSOCKET_COMPRESSION` to `0`. To configure
  compression options, set `$SERVER_WEBSOCKET_COMPRESSION` to a JSON object that
  will be used as an argument to
  [`deflate.configure`](https://github.com/faye/permessage-deflate-node/blob/master/README.md).
  Compression is supported on the client side by Meteor's Node DDP client and by
  browsers including Chrome, Safari, and Firefox 37.

* The `ddp` package has been split into `ddp-client` and `ddp-server` packages;
  using `ddp` is equivalent to using both. This allows you to use the Node DDP
  client without adding the DDP server to your app.  [#4191](https://github.com/meteor/meteor/issues/4191) [#3452](https://github.com/meteor/meteor/issues/3452)

* On the client, `Meteor.call` now takes a `throwStubExceptions` option; if set,
  exceptions thrown by method stubs will be thrown instead of logged, and the
  method will not be invoked on the server.  [#4202](https://github.com/meteor/meteor/issues/4202)

* `sub.ready()` should return true inside that subscription's `onReady`
  callback.  [#4614](https://github.com/meteor/meteor/issues/4614)

* Fix method calls causing broken state when socket is reconnecting.  [#5104](https://github.com/meteor/meteor/issues/5104)

### Isobuild

* Build plugins will no longer process files whose names match the extension
  exactly (with no extra dot). If your build plugin needs to match filenames
  exactly, you should use the new build plugin API in this release which
  supplies a special `filenames` option. [#3985](https://github.com/meteor/meteor/issues/3985)

* Adding the same file twice in the same package is now an error. Previously,
  this could either lead to the file being included multiple times, or to a
  build time crash.

* You may now specify the `bare` option for JavaScript files on the server.
  Previous versions only allowed this on the client. [#3681](https://github.com/meteor/meteor/issues/3681)

* Ignore `node_modules` directories in apps instead of processing them as Meteor
  source code.  [#4457](https://github.com/meteor/meteor/issues/4457) [#4452](https://github.com/meteor/meteor/issues/4452)

* Backwards-incompatible change for package authors: Static assets in package.js files must now be
  explicitly declared by using `addAssets` instead of `addFiles`. Previously,
  any file that didn't have a source handler was automatically registered as a
  server-side asset. The `isAsset` option to `addFiles` is also deprecated in
  favor of `addAssets`.

* Built files are now always annotated with line number comments, to improve the
  debugging experience in browsers that don't support source maps.

* There is a completely new API for defining build plugins that cache their
  output. There are now special APIs for defining linters and minifiers in
  addition to compilers. The core Meteor packages for `less`, `coffee`, `stylus`
  and `html` files have been updated to use this new API. Read more on the
  [Wiki page](https://github.com/meteor/meteor/wiki/Build-Plugins-API).

### CSS

* LESS and Stylus now support cross-package imports.

* CSS concatenation and minification is delegated to the `standard-minifiers`
  package, which is present by default (and added to existing apps by the v1.2
  upgrader).

* CSS output is now split into multiple stylesheets to avoid hitting limits on
  rules per stylesheet in certain versions of Internet Explorer. [#1876](https://github.com/meteor/meteor/issues/1876)

### Mongo

* The oplog observe driver now properly updates queries when you drop a
  database.  [#3847](https://github.com/meteor/meteor/issues/3847)

* MongoID logic has been moved out of `minimongo` into a new package called
  `mongo-id`.

* Fix Mongo upserts with dotted keys in selector.  [#4522](https://github.com/meteor/meteor/issues/4522)


### `meteor` command-line tool

* You can now create three new example apps with the command line tool. These
  are the apps from the official tutorials at http://meteor.com/tutorials, which
  demonstrate building the same app with Blaze, Angular, and React. Try these
  apps with:

  ```sh
  meteor create --example simple-todos
  meteor create --example simple-todos-react
  meteor create --example simple-todos-angular
  ```

* `meteor shell` no longer crashes when piped from another command.

* Avoid a race condition in `meteor --test` and work with newer versions of the
  Velocity package.  [#3957](https://github.com/meteor/meteor/issues/3957)

* Improve error handling when publishing packages.  [#3977](https://github.com/meteor/meteor/issues/3977)

* Improve messaging around publishing binary packages.  [#3961](https://github.com/meteor/meteor/issues/3961)

* Preserve the value of `_` in `meteor shell`.  [#4010](https://github.com/meteor/meteor/issues/4010)

* `meteor mongo` now works on OS X when certain non-ASCII characters are in the
  pathname, as long as the `pgrep` utility is installed (it ships standard with
  OS X 10.8 and newer).  [#3999](https://github.com/meteor/meteor/issues/3999)

* `meteor run` no longer ignores (and often reverts) external changes to
  `.meteor/versions` which occur while the process is running.  [#3582](https://github.com/meteor/meteor/issues/3582)

* Fix crash when downloading two builds of the same package version
  simultaneously.  [#4163](https://github.com/meteor/meteor/issues/4163)

* Improve messages printed by `meteor update`, displaying list of packages
  that are not at the latest version available.

* When determining file load order, split file paths on path separator
  before comparing path components alphabetically.  [#4300](https://github.com/meteor/meteor/issues/4300)

* Fix inability to run `mongod` due to lack of locale configuration on some
  platforms, and improve error message if the failure still occurs.  [#4019](https://github.com/meteor/meteor/issues/4019)

* New `meteor lint` command.

### Minimongo

* The `$push` query modifier now supports a `$position` argument.  [#4312](https://github.com/meteor/meteor/issues/4312)

* `c.update(selector, replacementDoc)` no longer shares mutable state between
  replacementDoc and Minimongo internals. [#4377](https://github.com/meteor/meteor/issues/4377)

### Email

* `Email.send` now has a new option, `attachments`, in the same style as
  `mailcomposer`.
  [Details here.](https://github.com/andris9/mailcomposer#add-attachments)

### Tracker

* New `Tracker.Computation#onStop` method.  [#3915](https://github.com/meteor/meteor/issues/3915)

* `ReactiveDict` has two new methods, `clear` and `all`. `clear` resets
  the dictionary as if no items had been added, meaning all calls to `get` will
  return `undefined`. `all` converts the dictionary into a regular JavaScript
  object with a snapshot of the keys and values. Inside an autorun, `all`
  registers a dependency on any changes to the dictionary. [#3135](https://github.com/meteor/meteor/issues/3135)

### Utilities

* New `beforeSend` option to `HTTP.call` on the client allows you to directly
  access the `XMLHttpRequest` object and abort the call.  [#4419](https://github.com/meteor/meteor/issues/4419) [#3243](https://github.com/meteor/meteor/issues/3243) [#3266](https://github.com/meteor/meteor/issues/3266)

* Parse `application/javascript` and `application/x-javascript` HTTP replies as
  JSON too.  [#4595](https://github.com/meteor/meteor/issues/4595)

* `Match.test` from the `check` package now properly compares boolean literals,
  just like it does with Numbers and Strings. This applies to the `check`
  function as well.

* Provide direct access to the `mailcomposer` npm module used by the `email`
  package on `EmailInternals.NpmModules`. Allow specifying a `MailComposer`
  object to `Email.send` instead of individual options.  [#4209](https://github.com/meteor/meteor/issues/4209)

* Expose `Spiderable.requestTimeoutMs` from `spiderable` package to
  allow apps to set the timeout for running phantomjs.

* The `spiderable` package now reports the URL it's trying to fetch on failure.


### Other bug fixes and improvements

* Upgraded dependencies:

  - Node: 0.10.40 (from 0.10.36)
  - uglify-js: 2.4.20 (from 2.4.17)
  - http-proxy: 1.11.1 (from 1.6.0)

* `Meteor.loginWithGoogle` now supports `prompt`. Choose a prompt to always be
  displayed on Google login.

* Upgraded `coffeescript` package to depend on NPM packages
  coffeescript@1.9.2 and source-map@0.4.2. [#4302](https://github.com/meteor/meteor/issues/4302)

* Upgraded `fastclick` to 1.0.6 to fix an issue in iOS Safari. [#4393](https://github.com/meteor/meteor/issues/4393)

* Fix `Error: Can't render headers after they are sent to the client`.  [#4253](https://github.com/meteor/meteor/issues/4253) [#4750](https://github.com/meteor/meteor/issues/4750)

* `Meteor.settings.public` is always available on client and server,
  and modifications made on the server (for example, during app initialization)
  affect the value seen by connecting clients. [#4704](https://github.com/meteor/meteor/issues/4704)

### Windows

* Increase the buffer size for `netstat` when looking for running Mongo servers. [#4125](https://github.com/meteor/meteor/issues/4125)

* The Windows installer now always fetches the latest available version of
  Meteor at runtime, so that it doesn't need to be recompiled for every release.

* Fix crash in `meteor mongo` on Windows.  [#4711](https://github.com/meteor/meteor/issues/4711)


## v1.1.0.3, 2015-08-03

### Accounts

* When using Facebook API version 2.4, properly fetch `email` and other fields.
  Facebook recently forced all new apps to use version 2.4 of their API.  [#4743](https://github.com/meteor/meteor/issues/4743)


## v1.1.0.2, 2015-04-06

### `meteor` command-line tool

* Revert a change in 1.1.0.1 that caused `meteor mongo` to fail on some Linux
  systems. [#4115](https://github.com/meteor/meteor/issues/4115), [#4124](https://github.com/meteor/meteor/issues/4124), [#4134](https://github.com/meteor/meteor/issues/4134)


## v1.1.0.1, 2015-04-02

### Blaze

* Fix a regression in 1.1 in Blaze Templates: an error happening when View is
  invalidated immediately, causing a client-side crash (accessing
  `destroyMembers` of `undefined`). [#4097](https://github.com/meteor/meteor/issues/4097)

## v1.1, 2015-03-31

### Windows Support

* The Meteor command line tool now officially supports Windows 7, Windows 8.1,
  Windows Server 2008, and Windows Server 2012. It can run from PowerShell or
  Command Prompt.

* There is a native Windows installer that will be available for download from
  <https://www.meteor.com/install> starting with this release.

* In this release, Meteor on Windows supports all features available on Linux
  and Mac except building mobile apps with PhoneGap/Cordova.

* The `meteor admin get-machine` command now supports an additional
  architecture, `os.windows.x86_32`, which can be used to build binary packages
  for Windows.

### Version Solver

* The code that selects compatible package versions for `meteor update`
  and resolves conflicts on `meteor add` has been rewritten from the ground up.
  The core solver algorithm is now based on MiniSat, an open-source SAT solver,
  improving performance and maintainability.

* Refresh the catalog instead of downgrading packages when the versions in
  `.meteor/versions` aren't in the cache.  [#3653](https://github.com/meteor/meteor/issues/3653)

* Don't downgrade packages listed in `.meteor/packages`, or upgrade to a new
  major version, unless the new flag `--allow-incompatible-update` is passed
  as an override.

* Error messages are more detailed when constraints are unsatisfiable.

* Prefer "patched" versions of new indirect dependencies, and take patches
  to them on `meteor update` (for example, `1.0.1` or `1.0.0_1` over `1.0.0`).

* Version Solver is instrumented for profiling (`METEOR_PROFILE=1` in the
  environment).

* Setting the `METEOR_PRINT_CONSTRAINT_SOLVER_INPUT` environment variable
  prints information useful for diagnosing constraint solver bugs.

### Tracker

* Schedule the flush cycle using a better technique than `setTimeout` when
  available.  [#3889](https://github.com/meteor/meteor/issues/3889)

* Yield to the event loop during the flush cycle, unless we're executing a
  synchronous `Tracker.flush()`.  [#3901](https://github.com/meteor/meteor/issues/3901)

* Fix error reporting not being source-mapped properly. [#3655](https://github.com/meteor/meteor/issues/3655)

* Introduce a new option for `Tracker.autorun` - `onError`. This callback can be
  used to handle errors caught in the reactive computations. [#3822](https://github.com/meteor/meteor/issues/3822)

### Blaze

* Fix stack overflow from nested templates and helpers by avoiding recursion
  during rendering.  [#3028](https://github.com/meteor/meteor/issues/3028)

### `meteor` command-line tool

* Don't fail if `npm` prints more than 200K.  [#3887](https://github.com/meteor/meteor/issues/3887)


### Other bug fixes and improvements

* Upgraded dependencies:

  - uglify-js: 2.4.17 (from 2.4.13)

Patches contributed by GitHub users hwillson, mitar, murillo128, Primigenus,
rjakobsson, and tmeasday.


## v1.0.5, 2015-03-25

* This version of Meteor now uses version 2.2 of the Facebook API for
  authentication, instead of 1.0. If you use additional Facebook API methods
  beyond login, you may need to request new permissions.

  Facebook will automatically switch all apps to API version 2.0 on April
  30th, 2015. Please make sure to update your application's permissions and API
  calls by that date.

  For more details, see
  https://github.com/meteor/meteor/wiki/Facebook-Graph-API-Upgrade


## v1.0.4.2, 2015-03-20

* Fix regression in 1.0.4 where using Cordova for the first time in a project
  with hyphens in its directory name would fail.  [#3950](https://github.com/meteor/meteor/issues/3950)


## v1.0.4.1, 2015-03-18

* Fix regression in 1.0.4 where `meteor publish-for-arch` only worked for
  packages without colons in their name.  [#3951](https://github.com/meteor/meteor/issues/3951)

## v1.0.4, 2015-03-17

### Mongo Driver

* Meteor is now tested against MongoDB 2.6 by default (and the bundled version
  used by `meteor run` has been upgraded). It should still work fine with
  MongoDB 2.4.  Previous versions of Meteor mostly worked with MongoDB 2.6, with
  a few caveats:

    - Some upsert invocations did not work with MongoDB in previous versions of
      Meteor.
    - Previous versions of Meteor required setting up a special "user-defined
      role" with access to the `system.replset` table to use the oplog observe
      driver with MongoDB 2.6.  These extra permissions are not required with
      this version of Meteor.

  The MongoDB command needed to set up user permissions for the oplog observe
  driver is slightly different in MongoDB 2.6; see
  https://github.com/meteor/meteor/wiki/Oplog-Observe-Driver for details.

  We have also tested Meteor against the recently-released MongoDB 3.0.0.
  While we are not shipping MongoDB 3.0 with Meteor in this release (preferring
  to wait until its deployment is more widespread), we believe that Meteor
  1.0.4 apps will work fine when used with MongoDB 3.0.0 servers.

* Fix 0.8.1 regression where failure to connect to Mongo at startup would log a
  message but otherwise be ignored. Now it crashes the process, as it did before
  0.8.1.  [#3038](https://github.com/meteor/meteor/issues/3038)

* Use correct transform for allow/deny rules in `update` when different rules
  have different transforms.  [#3108](https://github.com/meteor/meteor/issues/3108)

* Provide direct access to the collection and database objects from the npm
  Mongo driver via new `rawCollection` and `rawDatabase` methods on
  `Mongo.Collection`.  [#3640](https://github.com/meteor/meteor/issues/3640)

* Observing or publishing an invalid query now throws an error instead of
  effectively hanging the server.  [#2534](https://github.com/meteor/meteor/issues/2534)


### Livequery

* If the oplog observe driver gets too far behind in processing the oplog, skip
  entries and re-poll queries instead of trying to keep up.  [#2668](https://github.com/meteor/meteor/issues/2668)

* Optimize common cases faced by the "crossbar" data structure (used by oplog
  tailing and DDP method write tracking).  [#3697](https://github.com/meteor/meteor/issues/3697)

* The oplog observe driver recovers from failed attempts to apply the modifier
  from the oplog (eg, because of empty field names).


### Minimongo

* When acting as an insert, `c.upsert({_id: 'x'}, {foo: 1})` now uses the `_id`
  of `'x'` rather than a random `_id` in the Minimongo implementation of
  `upsert`, just like it does for `c.upsert({_id: 'x'}, {$set: {foo: 1}})`.
  (The previous behavior matched a bug in the MongoDB 2.4 implementation of
  upsert that is fixed in MongoDB 2.6.)  [#2278](https://github.com/meteor/meteor/issues/2278)

* Avoid unnecessary work while paused in minimongo.

* Fix bugs related to observing queries with field filters: `changed` callbacks
  should not trigger unless a field in the filter has changed, and `changed`
  callbacks need to trigger when a parent of an included field is
  unset.  [#2254](https://github.com/meteor/meteor/issues/2254) [#3571](https://github.com/meteor/meteor/issues/3571)

* Disallow setting fields with empty names in minimongo, to match MongoDB 2.6
  semantics.


### DDP

* Subscription handles returned from `Meteor.subscribe` and
  `TemplateInstance#subscribe` now have a `subscriptionId` property to identify
  which subscription the handle is for.

* The `onError` callback to `Meteor.subscribe` has been replaced with a more
  general `onStop` callback that has an error as an optional first argument.
  The `onStop` callback is called when the subscription is terminated for
  any reason.  `onError` is still supported for backwards compatibility. [#1461](https://github.com/meteor/meteor/issues/1461)

* The return value from a server-side `Meteor.call` or `Meteor.apply` is now a
  clone of what the function returned rather than sharing mutable state.  [#3201](https://github.com/meteor/meteor/issues/3201)

* Make it easier to use the Node DDP client implementation without running a web
  server too.  [#3452](https://github.com/meteor/meteor/issues/3452)


### Blaze

* Template instances now have a `subscribe` method that functions exactly like
  `Meteor.subscribe`, but stops the subscription when the template is destroyed.
  There is a new method on Template instances called `subscriptionsReady()`
  which is a reactive function that returns true when all of the subscriptions
  made with `TemplateInstance#subscribe` are ready. There is also a built-in
  helper that returns the same thing and can be accessed with
  `Template.subscriptionsReady` inside any template.

* Add `onRendered`, `onCreated`, and `onDestroyed` methods to
  `Template`. Assignments to `Template.foo.rendered` and so forth are deprecated
  but are still supported for backwards compatibility.

* Fix bug where, when a helper or event handler was called from inside a custom
  block helper,  `Template.instance()` returned the `Template.contentBlock`
  template instead of the actual user-defined template, making it difficult to
  use `Template.instance()` for local template state.

* `Template.instance()` now works inside `Template.body`.  [#3631](https://github.com/meteor/meteor/issues/3631)

* Allow specifying attributes on `<body>` tags in templates.

* Improve performance of rendering large arrays.  [#3596](https://github.com/meteor/meteor/issues/3596)


### Isobuild

* Support `Npm.require('foo/bar')`.  [#3505](https://github.com/meteor/meteor/issues/3505) [#3526](https://github.com/meteor/meteor/issues/3526)

* In `package.js` files, `Npm.require` can only require built-in Node modules
  (and dev bundle modules, though you shouldn't depend on that), not the modules
  from its own `Npm.depends`. Previously, such code would work but only on the
  second time a `package.js` was executed.

* Ignore vim swap files in the `public` and `private` directories.  [#3322](https://github.com/meteor/meteor/issues/3322)

* Fix regression in 1.0.2 where packages might not be rebuilt when the compiler
  version changes.


### Meteor Accounts

* The `accounts-password` `Accounts.emailTemplates` can now specify arbitrary
  email `headers`.  The `from` address can now be set separately on the
  individual templates, and is a function there rather than a static
  string. [#2858](https://github.com/meteor/meteor/issues/2858) [#2854](https://github.com/meteor/meteor/issues/2854)

* Add login hooks on the client: `Accounts.onLogin` and
  `Accounts.onLoginFailure`. [#3572](https://github.com/meteor/meteor/issues/3572)

* Add a unique index to the collection that stores OAuth login configuration to
  ensure that only one configuration exists per service.  [#3514](https://github.com/meteor/meteor/issues/3514)

* On the server, a new option
  `Accounts.setPassword(user, password, { logout: false })` overrides the
  default behavior of logging out all logged-in connections for the user.  [#3846](https://github.com/meteor/meteor/issues/3846)


### Webapp

* `spiderable` now supports escaped `#!` fragments.  [#2938](https://github.com/meteor/meteor/issues/2938)

* Disable `appcache` on Firefox by default.  [#3248](https://github.com/meteor/meteor/issues/3248)

* Don't overly escape `Meteor.settings.public` and other parts of
  `__meteor_runtime_config__`.  [#3730](https://github.com/meteor/meteor/issues/3730)

* Reload the client program on `SIGHUP` or Node-specific IPC messages, not
  `SIGUSR2`.


### `meteor` command-line tool

* Enable tab-completion of global variables in `meteor shell`.  [#3227](https://github.com/meteor/meteor/issues/3227)

* Improve the stability of `meteor shell`.  [#3437](https://github.com/meteor/meteor/issues/3437) [#3595](https://github.com/meteor/meteor/issues/3595) [#3591](https://github.com/meteor/meteor/issues/3591)

* `meteor login --email` no longer takes an ignored argument.  [#3532](https://github.com/meteor/meteor/issues/3532)

* Fix regression in 1.0.2 where `meteor run --settings s` would ignore errors
  reading or parsing the settings file.  [#3757](https://github.com/meteor/meteor/issues/3757)

* Fix crash in `meteor publish` in some cases when the package is inside an
  app. [#3676](https://github.com/meteor/meteor/issues/3676)

* Fix crashes in `meteor search --show-all` and `meteor search --maintainer`.
  \#3636

* Kill PhantomJS processes after `meteor --test`, and only run the app
  once. [#3205](https://github.com/meteor/meteor/issues/3205) [#3793](https://github.com/meteor/meteor/issues/3793)

* Give a better error when Mongo fails to start up due to a full disk.  [#2378](https://github.com/meteor/meteor/issues/2378)

* After killing existing `mongod` servers, also clear the `mongod.lock` file.

* Stricter validation for package names: they cannot begin with a hyphen, end
  with a dot, contain two consecutive dots, or start or end with a colon.  (No
  packages on Atmosphere fail this validation.)  Additionally, `meteor create
  --package` applies the same validation as `meteor publish` and disallows
  packages with multiple colons.  (Packages with multiple colons like
  `local-test:iron:router` are used internally by `meteor test-packages` so that
  is not a strict validation rule.)

* `meteor create --package` now no longer creates a directory with the full
  name of the package, since Windows file systems cannot have colon characters
  in file paths. Instead, the command now creates a directory named the same
  as the second part of the package name after the colon (without the username
  prefix).


### Meteor Mobile

* Upgrade the Cordova CLI dependency from 3.5.1 to 4.2.0. See the release notes
  for the 4.x series of the Cordova CLI [on Apache
  Cordova](http://cordova.apache.org/announcements/2014/10/16/cordova-4.html).

* Related to the recently discovered [attack
  vectors](http://cordova.apache.org/announcements/2014/08/04/android-351.html)
  in Android Cordova apps, Meteor Cordova apps no longer allow access to all
  domains by default. If your app access external resources over XHR, you need
  to add them to the whitelist of allowed domains with the newly added
  [`App.accessRule`
  method](https://docs.meteor.com/#/full/App-accessRule) in your
  `mobile-config.js` file.

* Upgrade Cordova Plugins dependencies in Meteor Core packages:
  - `org.apache.cordova.file`: from 1.3.0 to 1.3.3
  - `org.apache.cordova.file-transfer`: from 0.4.4 to 0.5.0
  - `org.apache.cordova.splashscreen`: from 0.3.3 to 1.0.0
  - `org.apache.cordova.console`: from 0.2.10 to 0.2.13
  - `org.apache.cordova.device`: from 0.2.11 to 0.3.0
  - `org.apache.cordova.statusbar`: from 0.1.7 to 0.1.10
  - `org.apache.cordova.inappbrowser`: from 0.5.1 to 0.6.0
  - `org.apache.cordova.inappbrowser`: from 0.5.1 to 0.6.0

* Use the newer `ios-sim` binary, compiled with Xcode 6 on OS X Mavericks.


### Tracker

* Use `Session.set({k1: v1, k2: v2})` to set multiple values at once.


### Utilities

* Provide direct access to all options supported by the `request` npm module via
  the new server-only `npmRequestOptions` option to `HTTP.call`.  [#1703](https://github.com/meteor/meteor/issues/1703)


### Other bug fixes and improvements

* Many internal refactorings towards supporting Meteor on Windows are in this
  release.

* Remove some packages used internally to support legacy MDG systems
  (`application-configuration`, `ctl`, `ctl-helper`, `follower-livedata`,
  `dev-bundle-fetcher`, and `star-translate`).

* Provide direct access to some npm modules used by core packages on the
  `NpmModules` field of `WebAppInternals`, `MongoInternals`, and
  `HTTPInternals`.

* Upgraded dependencies:

  - node: 0.10.36 (from 0.10.33)
  - Fibers: 1.0.5 (from 1.0.1)
  - MongoDB: 2.6.7 (from 2.4.12)
  - openssl in mongo: 1.0.2 (from 1.0.1j)
  - MongoDB driver: 1.4.32 (from 1.4.1)
  - bson: 0.2.18 (from 0.2.7)
  - request: 2.53.0 (from 2.47.0)


Patches contributed by GitHub users 0a-, awatson1978, awwx, bwhitty,
christianbundy, d4nyll, dandv, DanielDent, DenisGorbachev, fay-jai, gsuess,
hwillson, jakozaur, meonkeys, mitar, netanelgilad, queso, rbabayoff, RobertLowe,
romanzolotarev, Siilwyn, and tmeasday.


## v.1.0.3.2, 2015-02-25

* Fix regression in 1.0.3 where the `meteor` tool could crash when downloading
  the second build of a given package version; for example, when running `meteor
  deploy` on an OSX or 32-bit Linux system for an app containing a binary
  package.  [#3761](https://github.com/meteor/meteor/issues/3761)


## v.1.0.3.1, 2015-01-20

* Rewrite `meteor show` and `meteor search` to show package information for
  local packages and to show if the package is installed for non-local
  packages. Introduce the `--show-all` flag, and deprecate the
  `--show-unmigrated` and `--show-old flags`.  Introduce the `--ejson` flag to
  output an EJSON object.

* Support README.md files in`meteor publish`. Take in the documentation file in
  `package.js` (set to `README.md` by default) and upload it to the server at
  publication time. Excerpt the first non-header Markdown section for use in
  `meteor show`.

* Support updates of package version metadata after that version has been
  published by running `meteor publish --update` from the package directory.

* Add `meteor test-packages --velocity` (similar to `meteor run --test`).  [#3330](https://github.com/meteor/meteor/issues/3330)

* Fix `meteor update <packageName>` to update `<packageName>` even if it's an
  indirect dependency of your app.  [#3282](https://github.com/meteor/meteor/issues/3282)

* Fix stack trace when a browser tries to use the server like a proxy.  [#1212](https://github.com/meteor/meteor/issues/1212)

* Fix inaccurate session statistics and possible multiple invocation of
  Connection.onClose callbacks.

* Switch CLI tool filesystem calls from synchronous to yielding (pro: more
  concurrency, more responsive to signals; con: could introduce concurrency
  bugs)

* Don't apply CDN prefix on Cordova. [#3278](https://github.com/meteor/meteor/issues/3278) [#3311](https://github.com/meteor/meteor/issues/3311)

* Don't try to refresh client app in the runner unless the app actually has the
  autoupdate package. [#3365](https://github.com/meteor/meteor/issues/3365)

* Fix custom release banner logic. [#3353](https://github.com/meteor/meteor/issues/3353)

* Apply HTTP followRedirects option to non-GET requests.  [#2808](https://github.com/meteor/meteor/issues/2808)

* Clean up temporary directories used by package downloads sooner.  [#3324](https://github.com/meteor/meteor/issues/3324)

* If the tool knows about the requested release but doesn't know about the build
  of its tool for the platform, refresh the catalog rather than failing
  immediately.  [#3317](https://github.com/meteor/meteor/issues/3317)

* Fix `meteor --get-ready` to not add packages to your app.

* Fix some corner cases in cleaning up app processes in the runner. Drop
  undocumented `--keepalive` support. [#3315](https://github.com/meteor/meteor/issues/3315)

* Fix CSS autoupdate when `$ROOT_URL` has a non-trivial path.  [#3111](https://github.com/meteor/meteor/issues/3111)

* Save Google OAuth idToken to the User service info object.

* Add git info to `meteor --version`.

* Correctly catch a case of illegal `Tracker.flush` during `Tracker.autorun`.  [#3037](https://github.com/meteor/meteor/issues/3037)

* Upgraded dependencies:

  - jquery: 1.11.2 (from 1.11.0)

Patches by GitHub users DanielDent, DanielDornhardt, PooMaster, Primigenus,
Tarang, TomFreudenberg, adnissen, dandv, fay-jai, knownasilya, mquandalle,
ogourment, restebanez, rissem, smallhelm and tmeasday.

## v1.0.2.1, 2014-12-22

* Fix crash in file change watcher.  [#3336](https://github.com/meteor/meteor/issues/3336)

* Allow `meteor test-packages packages/*` even if not all package directories
  have tests.  [#3334](https://github.com/meteor/meteor/issues/3334)

* Fix typo in `meteor shell` output. [#3326](https://github.com/meteor/meteor/issues/3326)


## v1.0.2, 2014-12-19

### Improvements to the `meteor` command-line tool

* A new command called `meteor shell` attaches an interactive terminal to
  an already-running server process, enabling inspection and execution of
  server-side data and code, with dynamic tab completion of variable names
  and properties. To see `meteor shell` in action, type `meteor run` in an
  app directory, then (in another terminal) type `meteor shell` in the
  same app directory. You do not have to wait for the app to start before
  typing `meteor shell`, as it will automatically connect when the server
  is ready. Note that `meteor shell` currently works for local development
  only, and is not yet supported for apps running on remote hosts.

* We've done a major internal overhaul of the `meteor` command-line tool with an
  eye to correctness, maintainability, and performance.  Some details include:
  * Refresh the package catalog for build commands only when an error
    occurs that could be fixed by a refresh, not for every build command.
  * Never run the constraint solver to select package versions more than once
    per build.
  * Built packages ("isopacks") are now cached inside individual app directories
    instead of inside their source directories.
  * `meteor run` starts Mongo in parallel with building the application.
  * The constraint solver no longer leaves a `versions.json` file in your
    packages source directories; when publishing a package that is not inside an
    app, it will leave a `.versions` file (with the same format as
    `.meteor/versions`) which you should check into source control.
  * The constraint solver's model has been simplified so that plugins must use
    the same version of packages as their surrounding package when built from
    local source.

* Using `meteor debug` no longer requires manually continuing the debugger when
  your app restarts, and it no longer overwrites the symbol `_` inside your app.

* Output from the command-line tool is now word-wrapped to the width of your
  terminal.

* Remove support for the undocumented earliestCompatibleVersion feature of the
  package system.

* Reduce CPU usage and disk I/O bandwidth by using kernel file-system change
  notification events where possible. On file systems that do not support these
  events (NFS, Vagrant Virtualbox shared folders, etc), file changes will only
  be detected every 5 seconds; to detect changes more often in these cases (but
  use more CPU), set the `METEOR_WATCH_FORCE_POLLING` environment
  variable. [#2135](https://github.com/meteor/meteor/issues/2135)

* Reduce CPU usage by fixing a check for a parent process in `meteor
  run` that was happening constantly instead of every few seconds. [#3252](https://github.com/meteor/meteor/issues/3252)

* Fix crash when two plugins defined source handlers for the same
  extension. [#3015](https://github.com/meteor/meteor/issues/3015) [#3180](https://github.com/meteor/meteor/issues/3180)

* Fix bug (introduced in 0.9.3) where the warning about using experimental
  versions of packages was printed too often.

* Fix bug (introduced in 1.0) where `meteor update --patch` crashed.

* Fix bug (introduced in 0.9.4) where banners about new releases could be
  printed too many times.

* Fix crash when a package version contained a dot-separated pre-release part
  with both digits and non-digits. [#3147](https://github.com/meteor/meteor/issues/3147)

* Corporate HTTP proxy support is now implemented using our websocket library's
  new built-in implementation instead of a custom implementation. [#2515](https://github.com/meteor/meteor/issues/2515)

### Blaze

* Add default behavior for `Template.parentData` with no arguments. This
  selects the first parent. [#2861](https://github.com/meteor/meteor/issues/2861)

* Fix `Blaze.remove` on a template's view to correctly remove the DOM
  elements when the template was inserted using
  `Blaze.renderWithData`. [#3130](https://github.com/meteor/meteor/issues/3130)

* Allow curly braces to be escaped in Spacebars. Use the special
  sequences `{{|` and `{{{|` to insert a literal `{{` or `{{{`.

### Meteor Accounts

* Allow integration with OAuth1 servers that require additional query
  parameters to be passed with the access token. [#2894](https://github.com/meteor/meteor/issues/2894)

* Expire a user's password reset and login tokens in all circumstances when
  their password is changed.

### Other bug fixes and improvements

* Some packages are no longer released as part of the core release process:
  amplify, backbone, bootstrap, d3, jquery-history, and jquery-layout. This
  means that new versions of these packages can be published outside of the full
  Meteor release cycle.

* Require plain objects as the update parameter when doing replacements
  in server-side collections.

* Fix audit-argument-checks spurious failure when an argument is NaN. [#2914](https://github.com/meteor/meteor/issues/2914)

### Upgraded dependencies

  - node: 0.10.33 (from 0.10.29)
  - source-map-support: 0.2.8 (from 0.2.5)
  - semver: 4.1.0 (from 2.2.1)
  - request: 2.47.0 (from 2.33.0)
  - tar: 1.0.2 (from 1.0.1)
  - source-map: 0.1.40 (from 0.1.32)
  - sqlite3: 3.0.2 (from 3.0.0)
  - phantomjs npm module: 1.9.12 (from 1.8.1-1)
  - http-proxy: 1.6.0 (from a fork of 1.0.2)
  - esprima: 1.2.2 (from an unreleased 1.1-era commit)
  - escope: 1.0.1 (from 1.0.0)
  - openssl in mongo: 1.0.1j (from 1.0.1g)
  - faye-websocket: 0.8.1 (from using websocket-driver instead)
  - MongoDB: 2.4.12 (from 2.4.9)


Patches by GitHub users andylash, anstarovoyt, benweissmann, chrisbridgett,
colllin, dandv, ecwyne, graemian, JamesLefrere, kevinchiu, LyuGGang, matteodem,
mitar, mquandalle, musically-ut, ograycode, pcjpcj2, physiocoder, rgoomar,
timhaines, trusktr, Urigo, and zol.


## v1.0.1, 2014-12-09

* Fix a security issue in allow/deny rules that could result in data
  loss. If your app uses allow/deny rules, or uses packages that use
  allow/deny rules, we recommend that you update immediately.


## v1.0, 2014-10-28

### New Features

* Add the `meteor admin get-machine` command to make it easier to
  publish packages with binary dependencies for all
  architectures. `meteor publish` no longer publishes builds
  automatically if your package has binary NPM dependencies.

* New `localmarket` example, highlighting Meteor's support for mobile
  app development.

* Restyle the `leaderboard` example, and optimize it for both desktop
  and mobile.

### Performance

* Reduce unnecessary syncs with the package server, which speeds up
  startup times for many commands.

* Speed up `meteor deploy` by not bundling unnecessary files and
  programs.

* To make Meteor easier to use on slow or unreliable network
  connections, increase timeouts for DDP connections that the Meteor
  tool uses to communicate with the package server. [#2777](https://github.com/meteor/meteor/issues/2777), [#2789](https://github.com/meteor/meteor/issues/2789).

### Mobile App Support

* Implemented reasonable default behavior for launch screens on mobile
  apps.

* Don't build for Android when only the iOS build is required, and
  vice versa.

* Fix bug that could cause mobile apps to stop being able to receive hot
  code push updates.

* Fix bug where Cordova clients connected to http://example.com instead
  of https://example.com when https:// was specified in the
  --mobile-server option. [#2880](https://github.com/meteor/meteor/issues/2880)

* Fix stack traces when attempting to build or run iOS apps on Linux.

* Print a warning when building an app with mobile platforms and
  outputting the build into the source tree. Outputting a build into the
  source tree can cause subsequent builds to fail because they will
  treat the build output as source files.

* Exit from `meteor run` when new Cordova plugins or platforms are
  added, since we don't support hot code push for new plugins or
  platforms.

* Fix quoting of arguments to Cordova plugins.

* The `accounts-twitter` package now works in Cordova apps in local
  development. For workarounds for other login providers in local
  development mode, see
  https://github.com/meteor/meteor/wiki/OAuth-for-mobile-Meteor-clients.

### Packaging

* `meteor publish-for-arch` can publish packages built with different Meteor
  releases.

* Fix default `api.versionsFrom` field in packages created with `meteor
  create --package`.

* Fix bug where changes in an app's .meteor/versions file would not
  cause the app to be rebuilt.

### Other bug fixes and improvements

* Use TLSv1 in the `spiderable` package, for compatibility with servers
  that have disabled SSLv3 in response to the POODLE bug.

* Work around the `meteor run` proxy occasionally running out of sockets.

* Fix bug with regular expressions in minimongo. [#2817](https://github.com/meteor/meteor/issues/2817)

* Add READMEs for several core packages.

* Include protocols in URLs printed by `meteor deploy`.

* Improve error message for limited ordered observe. [#1643](https://github.com/meteor/meteor/issues/1643)

* Fix missing dependency on `random` in the `autoupdate` package. [#2892](https://github.com/meteor/meteor/issues/2892)

* Fix bug where all CSS would be removed from connected clients if a
  CSS-only change is made between local development server restarts or
  when deploying with `meteor deploy`.

* Increase height of the Google OAuth popup to the Google-recommended
  value.

* Fix the layout of the OAuth configuration dialog when used with
  Bootstrap.

* Allow build plugins to override the 'bare' option on added source
  files. [#2834](https://github.com/meteor/meteor/issues/2834)

Patches by GitHub users DenisGorbachev, ecwyne, mitar, mquandalle,
Primigenus, svda, yauh, and zol.


## v0.9.4.1, 2014-12-09 (backport)

* Fix a security issue in allow/deny rules that could result in data
  loss. If your app uses allow/deny rules, or uses packages that use
  allow/deny rules, we recommend that you update immediately.
  Backport from 1.0.1.


## v0.9.4, 2014-10-13

### New Features

* The new `meteor debug` command and `--debug-port` command line option
  to `meteor run` allow you to easily use node-inspector to debug your
  server-side code. Add a `debugger` statement to your code to create a
  breakpoint.

* Add new a `meteor run --test` command that runs
  [Velocity](https://github.com/meteor-velocity/velocity) tests in your
  app .

* Add new callbacks `Accounts.onResetPasswordLink`,
  `Accounts.onEnrollmentLink`, and `Accounts.onEmailVerificationLink`
  that make it easier to build custom user interfaces on top of the
  accounts system. These callbacks should be registered before
  `Meteor.startup` fires, and will be called if the URL matches a link
  in an email sent by `Accounts.resetPassword`, etc. See
  https://docs.meteor.com/#Accounts-onResetPasswordLink.

* A new configuration file for mobile apps,
  `<APP>/mobile-config.js`. This allows you to set app metadata, icons,
  splash screens, preferences, and PhoneGap/Cordova plugin settings
  without needing a `cordova_build_override` directory. See
  https://docs.meteor.com/#mobileconfigjs.


### API Changes

* Rename `{{> UI.dynamic}}` to `{{> Template.dynamic}}`, and likewise
  with `UI.contentBlock` and `UI.elseBlock`. The UI namespace is no
  longer used anywhere except for backwards compatibility.

* Deprecate the `Template.someTemplate.myHelper = ...` syntax in favor
  of `Template.someTemplate.helpers(...)`.  Using the older syntax still
  works, but prints a deprecation warning to the console.

* `Package.registerBuildPlugin` its associated functions have been added
  to the public API, cleaned up, and documented. The new function is
  identical to the earlier _transitional_registerBuildPlugin except for
  minor backwards-compatible API changes. See
  https://docs.meteor.com/#Package-registerBuildPlugin

* Rename the `showdown` package to `markdown`.

* Deprecate the `amplify`, `backbone`, `bootstrap`, and `d3` integration
  packages in favor of community alternatives.  These packages will no
  longer be maintained by MDG.


### Tool Changes

* Improved output from `meteor build` to make it easier to publish
  mobile apps to the App Store and Play Store. See the wiki pages for
  instructions on how to publish your
  [iOS](https://github.com/meteor/meteor/wiki/How-to-submit-your-iOS-app-to-App-Store)
  and
  [Android](https://github.com/meteor/meteor/wiki/How-to-submit-your-Android-app-to-Play-Store)
  apps.

* Packages can now be marked as debug-mode only by adding `debugOnly:
  true` to `Package.describe`. Debug-only packages are not included in
  the app when it is bundled for production (`meteor build` or `meteor
  run --production`). This allows package authors to build packages
  specifically for testing and debugging without increasing the size of
  the resulting app bundle or causing apps to ship with debug
  functionality built in.

* Rework the process for installing mobile development SDKs. There is
  now a `meteor install-sdk` command that automatically install what
  software it can and points to documentation for the parts that
  require manual installation.

* The `.meteor/cordova-platforms` file has been renamed to
  `.meteor/platforms` and now includes the default `server` and
  `browser` platforms. The default platforms can't currently be removed
  from a project, though this will be possible in the future. The old
  file will be automatically migrated to the new one when the app is run
  with Meteor 0.9.4 or above.

* The `unipackage.json` file inside downloaded packages has been renamed
  to `isopack.json` and has an improved forwards-compatible format. To
  maintain backwards compatibility with previous releases, packages will
  be built with both files.

* The local package metadata cache now uses SQLite, which is much faster
  than the previous implementation. This improves `meteor` command line
  tool startup time.

* The constraint solver used by the client to find compatible versions
  of packages is now much faster.

* The `--port` option to `meteor run` now requires a numeric port
  (e.g. `meteor run --port example.com` is no longer valid).

* The `--mobile-port` option `meteor run` has been reworked. The option
  is now `--mobile-server` in `meteor run` and `--server` in `meteor
  build`. `--server` is required for `meteor build` in apps with mobile
  platforms installed. `--mobile-server` defaults to an automatically
  detected IP address on port 3000, and `--server` requires a hostname
  but defaults to port 80 if a port is not specified.

* Operations that take longer than a few seconds (e.g. downloading
  packages, installing the Android SDK, etc) now show a progress bar.

* Complete support for using an HTTP proxy in the `meteor` command line
  tool. Now all DDP connections can work through a proxy.  Use the standard
  `http_proxy` environment variable to specify your proxy endpoint.  [#2515](https://github.com/meteor/meteor/issues/2515)


### Bug Fixes

* Fix behavior of ROOT_URL with path ending in `/`.

* Fix source maps when using a ROOT_URL with a path. [#2627](https://github.com/meteor/meteor/issues/2627)

* Change the mechanism that the Meteor tool uses to clean up app server
  processes. The new mechanism is more resilient to slow app bundles and
  other CPU-intensive tasks. [#2536](https://github.com/meteor/meteor/issues/2536), [#2588](https://github.com/meteor/meteor/issues/2588).


Patches by GitHub users cryptoquick, Gaelan, jperl, meonkeys, mitar,
mquandalle, prapicault, pscanf, richguan, rick-golden-healthagen,
rissem, rosh93, rzymek, and timoabend


## v0.9.3.1, 2014-09-30

* Don't crash when failing to contact the package server. [#2713](https://github.com/meteor/meteor/issues/2713)

* Allow more than one dash in package versions. [#2715](https://github.com/meteor/meteor/issues/2715)


## v0.9.3, 2014-09-25

### More Package Version Number Flexibility

* Packages now support relying on multiple major versions of their
  dependencies (eg `blaze@1.0.0 || 2.0.0`). Additionally, you can now
  call `api.versionsFrom(<release>)` multiple times, or with an array
  (eg `api.versionsFrom([<release1>, <release2>])`. Meteor will
  interpret this to mean that the package will work with packages from
  all the listed releases.

* Support for "wrapped package" version numbers. There is now a `_` field
  in version numbers. The `_` field must be an integer, and versions with
  the `_` are sorted after versions without. This allows using the
  upstream version number as the Meteor package version number and being
  able to publish multiple version of the Meteor package (e.g.
  `jquery@1.11.1_2`).

Note: packages using the `||` operator or the `_` symbol in their
versions or dependencies will be invisible to pre-0.9.3 users. Meteor
versions 0.9.2 and before do not understand the new version formats and
will not be able to use versions of packages that use the new features.


### Other Command-line Tool Improvements

* More detailed constraint solver output. Meteor now tells you which
  constraints prevent upgrading or adding new packages. This will make
  it much easier to update your app to new versions.

* Better handling of pre-release versions (e.g. versions with
  `-`). Pre-release packages will now be included in an app if and only
  if there is no way to meet the app's constraints without using a
  pre-release package.

* Add `meteor admin set-unmigrated` to allow maintainers to hide
  pre-0.9.0 packages in `meteor search` and `meteor show`. This will not
  stop users from continuing to use the package, but it helps prevent
  new users from finding old non-functional packages.

* Progress bars for time-intensive operations, like downloading large
  packages.


### Other Changes

* Offically support `Meteor.wrapAsync` (renamed from
  `Meteor._wrapAsync`). Additionally, `Meteor.wrapAsync` now lets you
  pass an object to bind as `this` in the wrapped call. See
  https://docs.meteor.com/#meteor_wrapasync.

* The `reactive-dict` package now allows an optional name argument to
  enable data persistence during hot code push.


Patches by GitHub users evliu, meonkeys, mitar, mizzao, mquandalle,
prapicault, waitingkuo, wulfmeister.



## v0.9.2.2, 2014-09-17

* Fix regression in 0.9.2 that prevented some users from accessing the
  Meteor development server in their browser. Specifically, 0.9.2
  unintentionally changed the development mode server's default bind
  host to localhost instead of 0.0.0.0. [#2596](https://github.com/meteor/meteor/issues/2596)


## v0.9.2.1, 2014-09-15

* Fix versions of packages that were published with `-cordova` versions
  in 0.9.2 (appcache, fastclick, htmljs, logging, mobile-status-bar,
  routepolicy, webapp-hashing).


## v0.9.2, 2014-09-15

This release contains our first support for building mobile apps in
Meteor, for both iOS and Android. This support comes via an
integration with Apache's Cordova/PhoneGap project.

  * You can use Cordova/PhoneGap packages in your application or inside
    a Meteor package to access a device's native functions directly from
    JavaScript code.
  * The `meteor add-platform` and `meteor run` commands now let you
    launch the app in the iOS or Android simulator or run it on an
    attached hardware device.
  * This release extends hot code push to support live updates into
    installed native apps.
  * The `meteor bundle` command has been renamed to `meteor build` and
    now outputs build projects for the mobile version of the targeted
    app.
  * See
    https://github.com/meteor/meteor/wiki/Meteor-Cordova-Phonegap-integration
    for more information about how to get started building mobile apps
    with Meteor.

* Better mobile support for OAuth login: you can now use a
  redirect-based flow inside UIWebViews, and the existing popup-based
  flow has been adapted to work in Cordova/PhoneGap apps.

#### Bug fixes and minor improvements

* Fix sorting on non-trivial keys in Minimongo. [#2439](https://github.com/meteor/meteor/issues/2439)

* Bug fixes and performance improvements for the package system's
  constraint solver.

* Improved error reporting for misbehaving oplog observe driver. [#2033](https://github.com/meteor/meteor/issues/2033) [#2244](https://github.com/meteor/meteor/issues/2244)

* Drop deprecated source map linking format used for older versions of
  Firefox.  [#2385](https://github.com/meteor/meteor/issues/2385)

* Allow Meteor tool to run from a symlink. [#2462](https://github.com/meteor/meteor/issues/2462)

* Assets added via a plugin are no longer considered source files. [#2488](https://github.com/meteor/meteor/issues/2488)

* Remove support for long deprecated `SERVER_ID` environment
  variable. Use `AUTOUPDATE_VERSION` instead.

* Fix bug in reload-safetybelt package that resulted in reload loops in
  Chrome with cookies disabled.

* Change the paths for static assets served from packages. The `:`
  character is replaced with the `_` character in package names so as to
  allow serving on mobile devices and ease operation on Windows. For
  example, assets from the `abc:bootstrap` package are now served at
  `/packages/abc_bootstrap` instead of `/packages/abc:bootstrap`.

* Also change the paths within a bundled Meteor app to allow for
  different client architectures (eg mobile). For example,
  `bundle/programs/client` is now `bundle/programs/web.browser`.


Patches by GitHub users awwx, mizzao, and mquandalle.



## v0.9.1.1, 2014-09-06

* Fix backwards compatibility for packages that had weak dependencies
  on packages renamed in 0.9.1 (`ui`, `deps`, `livedata`). [#2521](https://github.com/meteor/meteor/issues/2521)

* Fix error when using the `reactive-dict` package without the `mongo`
  package.


## v0.9.1, 2014-09-04

#### Organizations in Meteor developer accounts

Meteor 0.9.1 ships with organizations support in Meteor developer
accounts. Organizations are teams of users that make it easy to
collaborate on apps and packages.

Create an organization at
https://www.meteor.com/account-settings/organizations. Run the `meteor
authorized` command in your terminal to give an organization
permissions to your apps. To add an organization as a maintainer of
your packages, use the `meteor admin maintainers` command. You can
also publish packages with an organization's name in the package name
prefix instead of your own username.


#### One backwards incompatible change for templates

* Templates can no longer be named "body" or "instance".

#### Backwards compatible Blaze API changes

* New public and documented APIs:
  * `Blaze.toHTMLWithData()`
  * `Template.currentData()`
  * `Blaze.getView()`
  * `Template.parentData()` (previously `UI._parentData()`)
  * `Template.instance()` (previously `UI._templateInstance()`)
  * `Template.body` (previously `UI.body`)
  * `new Template` (previously `Template.__create__`)
  * `Blaze.getData()` (previously `UI.getElementData`, or `Blaze.getCurrentData` with no arguments)

* Deprecate the `ui` package. Instead, use the `blaze` package. The
  `UI` and `Blaze` symbols are now the same.

* Deprecate `UI.insert`. `UI.render` and `UI.renderWithData` now
  render a template and place it in the DOM.

* Add an underscore to some undocumented Blaze APIs to make them
  internal. Notably: `Blaze._materializeView`, `Blaze._createView`,
  `Blaze._toText`, `Blaze._destroyView`, `Blaze._destroyNode`,
  `Blaze._withCurrentView`, `Blaze._DOMBackend`,
  `Blaze._TemplateWith`

* Document Views. Views are the machinery powering DOM updates in
  Blaze.

* Expose `view` property on template instances.

#### Backwards compatible renames

* Package renames
  * `livedata` -> `ddp`
  * `mongo-livedata` -> `mongo`
  * `standard-app-packages` -> `meteor-platform`
* Symbol renames
  * `Meteor.Collection` -> `Mongo.Collection`
  * `Meteor.Collection.Cursor` -> `Mongo.Cursor`
  * `Meteor.Collection.ObjectID` -> `Mongo.ObjectID`
  * `Deps` -> `Tracker`

#### Other

* Add `reactive-var` package. Lets you define a single reactive
  variable, like a single key in `Session`.

* Don't throw an exception in Chrome when cookies and local storage
  are blocked.

* Bump DDP version to "1". Clients connecting with version "pre1" or
  "pre2" should still work.

* Allow query parameters in OAuth1 URLs. [#2404](https://github.com/meteor/meteor/issues/2404)

* Fix `meteor list` if not all packages on server. Fixes [#2468](https://github.com/meteor/meteor/issues/2468)

Patch by GitHub user mitar.


## v0.9.0.1, 2014-08-27

* Fix issues preventing hot code reload from automatically reloading webapps in
  two cases: when the old app was a pre-0.9.0 app, and when the app used
  appcache. (In both cases, an explicit reload still worked.)

* Fix publishing packages containing a plugin with platform-specific code but
  no platform-specific code in the main package.

* Fix `meteor add package@version` when the package was already added with a
  different version constraint.

* Improve treatment of pre-release packages (packages with a dash in their
  version). Guarantee that they will not be chosen by the constraint solver
  unless explicitly requested.  `meteor list` won't suggest that you update to
  them.

* Fix slow spiderable executions.

* Fix dev-mode client-only restart when client files changed very soon after
  server restart.

* Fix stack trace on `meteor add` constraint solver failure.

* Fix "access-denied" stack trace when publishing packages.


## v0.9.0, 2014-08-26

Meteor 0.9.0 introduces the Meteor Package Server. Incorporating lessons from
our community's Meteorite tool, Meteor 0.9.0 allows users to develop and publish
Meteor packages to a central repository. The `meteor publish` command is used to
publish packages. Non-core packages can now be added with `meteor add`, and you
can specify version constraints on the packages you use. Binary packages can be
published for additional architectures with `meteor publish-for-arch`, which
allows cross-platform deploys and bundling.  You can search for packages with
`meteor search` and display information on them with `meteor show`, or you can
use the Atmosphere web interface developed by Percolate Studio at
https://atmospherejs.com/

See https://docs.meteor.com/#writingpackages and
https://docs.meteor.com/#packagejs for more details.

Other packaging-related changes:

* `meteor list` now lists the packages your app is using, which was formerly the
  behavior of `meteor list --using`. To search for packages you are not
  currently using, use `meteor search`.  The concept of an "internal" package
  (which did not show up in `meteor list`) no longer exists.

* To prepare a bundle created with `meteor bundle` for execution on a
  server, you now run `npm install` with no arguments instead of having
  to specify a few specific npm modules and their versions
  explicitly. See the README in the generated bundle for more details.

* All `under_score`-style `package.js` APIs (`Package.on_use`, `api.add_files`,
  etc) have been replaced with `camelCase` names (`Package.onUse`,
  `api.addFiles`, etc).  The old names continue to work for now.

* There's a new `archMatching` option to `Plugin.registerSourceHandler`, which
  should be used by any plugin whose output is only for the client or only for
  the server (eg, CSS and HTML templating packages); this allows Meteor to avoid
  restarting the server when files processed by these plugins change.

Other changes:

* When running your app with the local development server, changes that only
  affect the client no longer require restarting the server.  Changes that only
  affect CSS no longer require the browser to refresh the page, both in local
  development and in some production environments.  [#490](https://github.com/meteor/meteor/issues/490)

* When a call to `match` fails in a method or subscription, log the
  failure on the server. (This matches the behavior described in our docs)

* The `appcache` package now defaults to functioning on all browsers
  that support the AppCache API, rather than a whitelist of browsers.
  The main effect of this change is that `appcache` is now enabled by
  default on Firefox, because Firefox no longer makes a confusing
  popup. You can still disable individual browsers with
  `AppCache.config`.  [#2241](https://github.com/meteor/meteor/issues/2241)

* The `forceApprovalPrompt` option can now be specified in `Accounts.ui.config`
  in addition to `Meteor.loginWithGoogle`.  [#2149](https://github.com/meteor/meteor/issues/2149)

* Don't leak websocket clients in server-to-server DDP in some cases (and fix
  "Got open from inactive client"
  error). https://github.com/faye/websocket-driver-node/pull/8

* Updated OAuth url for login with Meetup.

* Allow minimongo `changed` callbacks to mutate their `oldDocument`
  argument. [#2231](https://github.com/meteor/meteor/issues/2231)

* Fix upsert called from client with no callback.  [#2413](https://github.com/meteor/meteor/issues/2413)

* Avoid a few harmless exceptions in OplogObserveDriver.

* Refactor `observe-sequence` package.

* Fix `spiderable` race condition.

* Re-apply our fix of NPM bug https://github.com/npm/npm/issues/3265 which got
  accidentally reverted upstream.

* Workaround for a crash in recent Safari
  versions. https://github.com/meteor/meteor/commit/e897539adb

* Upgraded dependencies:
  - less: 1.7.4 (from 1.7.1)
  - tar: 1.0.1 (from 0.1.19)
  - fstream: 1.0.2 (from 0.1.25)

Patches by GitHub users Cangit, dandv, ImtiazMajeed, MaximDubrovin, mitar,
mquandalle, rcy, RichardLitt, thatneat, and twhy.


## v0.8.3.1, 2014-12-09 (backport)

* Fix a security issue in allow/deny rules that could result in data
  loss. If your app uses allow/deny rules, or uses packages that use
  allow/deny rules, we recommend that you update immediately.
  Backport from 1.0.1.


## v0.8.3, 2014-07-29

#### Blaze

* Refactor Blaze to simplify internals while preserving the public
  API. `UI.Component` has been replaced with `Blaze.View.`

* Fix performance issues and memory leaks concerning event handlers.

* Add `UI.remove`, which removes a template after `UI.render`/`UI.insert`.

* Add `this.autorun` to the template instance, which is like `Deps.autorun`
  but is automatically stopped when the template is destroyed.

* Create `<a>` tags as SVG elements when they have `xlink:href`
  attributes. (Previously, `<a>` tags inside SVGs were never created as
  SVG elements.)  [#2178](https://github.com/meteor/meteor/issues/2178)

* Throw an error in `{{foo bar}}` if `foo` is missing or not a function.

* Cursors returned from template helpers for #each should implement
  the `observeChanges` method and don't have to be Minimongo cursors
  (allowing new custom data stores for Blaze like Miniredis).

* Remove warnings when {{#each}} iterates over a list of strings,
  numbers, or other items that contains duplicates.  [#1980](https://github.com/meteor/meteor/issues/1980)

#### Meteor Accounts

* Fix regression in 0.8.2 where an exception would be thrown if
  `Meteor.loginWithPassword` didn't have a callback. Callbacks to
  `Meteor.loginWithPassword` are now optional again.  [#2255](https://github.com/meteor/meteor/issues/2255)

* Fix OAuth popup flow in mobile apps that don't support
  `window.opener`.  [#2302](https://github.com/meteor/meteor/issues/2302)

* Fix "Email already exists" error with MongoDB 2.6.  [#2238](https://github.com/meteor/meteor/issues/2238)


#### mongo-livedata and minimongo

* Fix performance issue where a large batch of oplog updates could block
  the node event loop for long periods.  [#2299](https://github.com/meteor/meteor/issues/2299).

* Fix oplog bug resulting in error message "Buffer inexplicably empty".  [#2274](https://github.com/meteor/meteor/issues/2274)

* Fix regression from 0.8.2 that caused collections to appear empty in
  reactive `findOne()` or `fetch` queries that run before a mutator
  returns.  [#2275](https://github.com/meteor/meteor/issues/2275)


#### Miscellaneous

* Stop including code by default that automatically refreshes the page
  if JavaScript and CSS don't load correctly. While this code is useful
  in some multi-server deployments, it can cause infinite refresh loops
  if there are errors on the page. Add the `reload-safetybelt` package
  to your app if you want to include this code.

* On the server, `Meteor.startup(c)` now calls `c` immediately if the
  server has already started up, matching the client behavior.  [#2239](https://github.com/meteor/meteor/issues/2239)

* Add support for server-side source maps when debugging with
  `node-inspector`.

* Add `WebAppInternals.addStaticJs()` for adding static JavaScript code
  to be served in the app, inline if allowed by `browser-policy`.

* Make the `tinytest/run` method return immediately, so that `wait`
  method calls from client tests don't block on server tests completing.

* Log errors from method invocations on the client if there is no
  callback provided.

* Upgraded dependencies:
  - node: 0.10.29 (from 0.10.28)
  - less: 1.7.1 (from 1.6.1)

Patches contributed by GitHub users Cangit, cmather, duckspeaker, zol.


## v0.8.2, 2014-06-23

#### Meteor Accounts

* Switch `accounts-password` to use bcrypt to store passwords on the
  server. (Previous versions of Meteor used a protocol called SRP.)
  Users will be transparently transitioned when they log in. This
  transition is one-way, so you cannot downgrade a production app once
  you upgrade to 0.8.2. If you are maintaining an authenticating DDP
  client:
     - Clients that use the plaintext password login handler (i.e. call
       the `login` method with argument `{ password: <plaintext
       password> }`) will continue to work, but users will not be
       transitioned from SRP to bcrypt when logging in with this login
       handler.
     - Clients that use SRP will no longer work. These clients should
       instead directly call the `login` method, as in
       `Meteor.loginWithPassword`. The argument to the `login` method
       can be either:
         - `{ password: <plaintext password> }`, or
         - `{ password: { digest: <password hash>, algorithm: "sha-256" } }`,
           where the password hash is the hex-encoded SHA256 hash of the
           plaintext password.

* Show the display name of the currently logged-in user after following
  an email verification link or a password reset link in `accounts-ui`.

* Add a `userEmail` option to `Meteor.loginWithMeteorDeveloperAccount`
  to pre-fill the user's email address in the OAuth popup.

* Ensure that the user object has updated token information before
  it is passed to email template functions. [#2210](https://github.com/meteor/meteor/issues/2210)

* Export the function that serves the HTTP response at the end of an
  OAuth flow as `OAuth._endOfLoginResponse`. This function can be
  overridden to make the OAuth popup flow work in certain mobile
  environments where `window.opener` is not supported.

* Remove support for OAuth redirect URLs with a `redirect` query
  parameter. This OAuth flow was never documented and never fully
  worked.


#### Blaze

* Blaze now tracks individual CSS rules in `style` attributes and won't
  overwrite changes to them made by other JavaScript libraries.

* Add `{{> UI.dynamic}}` to make it easier to dynamically render a
  template with a data context.

* Add `UI._templateInstance()` for accessing the current template
  instance from within a block helper.

* Add `UI._parentData(n)` for accessing parent data contexts from
  within a block helper.

* Add preliminary API for registering hooks to run when Blaze intends to
  insert, move, or remove DOM elements. For example, you can use these
  hooks to animate nodes as they are inserted, moved, or removed. To use
  them, you can set the `_uihooks` property on a container DOM
  element. `_uihooks` is an object that can have any subset of the
  following three properties:

    - `insertElement: function (node, next)`: called when Blaze intends
      to insert the DOM element `node` before the element `next`
    - `moveElement: function (node, next)`: called when Blaze intends to
      move the DOM element `node` before the element `next`
    - `removeElement: function (node)`: called when Blaze intends to
      remove the DOM element `node`

    Note that when you set one of these functions on a container
    element, Blaze will not do the actual operation; it's your
    responsibility to actually insert, move, or remove the node (by
    calling `$(node).remove()`, for example).

* The `findAll` method on template instances now returns a vanilla
  array, not a jQuery object. The `$` method continues to
  return a jQuery object. [#2039](https://github.com/meteor/meteor/issues/2039)

* Fix a Blaze memory leak by cleaning up event handlers when a template
  instance is destroyed. [#1997](https://github.com/meteor/meteor/issues/1997)

* Fix a bug where helpers used by {{#with}} were still re-running when
  their reactive data sources changed after they had been removed from
  the DOM.

* Stop not updating form controls if they're focused. If a field is
  edited by one user while another user is focused on it, it will just
  lose its value but maintain its focus. [#1965](https://github.com/meteor/meteor/issues/1965)

* Add `_nestInCurrentComputation` option to `UI.render`, fixing a bug in
  {{#each}} when an item is added inside a computation that subsequently
  gets invalidated. [#2156](https://github.com/meteor/meteor/issues/2156)

* Fix bug where "=" was not allowed in helper arguments. [#2157](https://github.com/meteor/meteor/issues/2157)

* Fix bug when a template tag immediately follows a Spacebars block
  comment. [#2175](https://github.com/meteor/meteor/issues/2175)


#### Command-line tool

* Add --directory flag to `meteor bundle`. Setting this flag outputs a
  directory rather than a tarball.

* Speed up updates of NPM modules by upgrading Node to include our fix for
  https://github.com/npm/npm/issues/3265 instead of passing `--force` to
  `npm install`.

* Always rebuild on changes to npm-shrinkwrap.json files.  [#1648](https://github.com/meteor/meteor/issues/1648)

* Fix uninformative error message when deploying to long hostnames. [#1208](https://github.com/meteor/meteor/issues/1208)

* Increase a buffer size to avoid failing when running MongoDB due to a
  large number of processes running on the machine, and fix the error
  message when the failure does occur. [#2158](https://github.com/meteor/meteor/issues/2158)

* Clarify a `meteor mongo` error message when using the MONGO_URL
  environment variable. [#1256](https://github.com/meteor/meteor/issues/1256)


#### Testing

* Run server tests from multiple clients serially instead of in
  parallel. This allows testing features that modify global server
  state.  [#2088](https://github.com/meteor/meteor/issues/2088)


#### Security

* Add Content-Type headers on JavaScript and CSS resources.

* Add `X-Content-Type-Options: nosniff` header to
  `browser-policy-content`'s default policy. If you are using
  `browser-policy-content` and you don't want your app to send this
  header, then call `BrowserPolicy.content.allowContentTypeSniffing()`.

* Use `Meteor.absoluteUrl()` to compute the redirect URL in the `force-ssl`
  package (instead of the host header).


#### Miscellaneous

* Allow `check` to work on the server outside of a Fiber. [#2136](https://github.com/meteor/meteor/issues/2136)

* EJSON custom type conversion functions should not be permitted to yield. [#2136](https://github.com/meteor/meteor/issues/2136)

* The legacy polling observe driver handles errors communicating with MongoDB
  better and no longer gets "stuck" in some circumstances.

* Automatically rewind cursors before calls to `fetch`, `forEach`, or `map`. On
  the client, don't cache the return value of `cursor.count()` (consistently
  with the server behavior). `cursor.rewind()` is now a no-op. [#2114](https://github.com/meteor/meteor/issues/2114)

* Remove an obsolete hack in reporting line numbers for LESS errors. [#2216](https://github.com/meteor/meteor/issues/2216)

* Avoid exceptions when accessing localStorage in certain Internet
  Explorer configurations. [#1291](https://github.com/meteor/meteor/issues/1291), [#1688](https://github.com/meteor/meteor/issues/1688).

* Make `handle.ready()` reactively stop, where `handle` is a
  subscription handle.

* Fix an error message from `audit-argument-checks` after login.

* Make the DDP server send an error if the client sends a connect
  message with a missing or malformed `support` field. [#2125](https://github.com/meteor/meteor/issues/2125)

* Fix missing `jquery` dependency in the `amplify` package. [#2113](https://github.com/meteor/meteor/issues/2113)

* Ban inserting EJSON custom types as documents. [#2095](https://github.com/meteor/meteor/issues/2095)

* Fix incorrect URL rewrites in stylesheets. [#2106](https://github.com/meteor/meteor/issues/2106)

* Upgraded dependencies:
  - node: 0.10.28 (from 0.10.26)
  - uglify-js: 2.4.13 (from 2.4.7)
  - sockjs server: 0.3.9 (from 0.3.8)
  - websocket-driver: 0.3.4 (from 0.3.2)
  - stylus: 0.46.3 (from 0.42.3)

Patches contributed by GitHub users awwx, babenzele, Cangit, dandv,
ducdigital, emgee3, felixrabe, FredericoC, jbruni, kentonv, mizzao,
mquandalle, subhog, tbjers, tmeasday.


## v0.8.1.3, 2014-05-22

* Fix a security issue in the `spiderable` package. `spiderable` now
  uses the ROOT_URL environment variable instead of the Host header to
  determine which page to snapshot.

* Fix hardcoded Twitter URL in `oauth1` package. This fixes a regression
  in 0.8.0.1 that broke Atmosphere packages that do OAuth1
  logins. [#2154](https://github.com/meteor/meteor/issues/2154).

* Add `credentialSecret` argument to `Google.retrieveCredential`, which
  was forgotten in a previous release.

* Remove nonexistent `-a` and `-r` aliases for `--add` and `--remove` in
  `meteor help authorized`. [#2155](https://github.com/meteor/meteor/issues/2155)

* Add missing `underscore` dependency in the `oauth-encryption` package. [#2165](https://github.com/meteor/meteor/issues/2165)

* Work around IE8 bug that caused some apps to fail to render when
  minified. [#2037](https://github.com/meteor/meteor/issues/2037).


## v0.8.1.2, 2014-05-12

* Fix memory leak (introduced in 0.8.1) by making sure to unregister
  sessions at the server when they are closed due to heartbeat timeout.

* Add `credentialSecret` argument to `Google.retrieveCredential`,
  `Facebook.retrieveCredential`, etc., which is needed to use them as of
  0.8.1. [#2118](https://github.com/meteor/meteor/issues/2118)

* Fix 0.8.1 regression that broke apps using a `ROOT_URL` with a path
  prefix. [#2109](https://github.com/meteor/meteor/issues/2109)


## v0.8.1.1, 2014-05-01

* Fix 0.8.1 regression preventing clients from specifying `_id` on insert. [#2097](https://github.com/meteor/meteor/issues/2097)

* Fix handling of malformed URLs when merging CSS files. [#2103](https://github.com/meteor/meteor/issues/2103), [#2093](https://github.com/meteor/meteor/issues/2093)

* Loosen the checks on the `options` argument to `Collection.find` to
  allow undefined values.


## v0.8.1, 2014-04-30

#### Meteor Accounts

* Fix a security flaw in OAuth1 and OAuth2 implementations. If you are
  using any OAuth accounts packages (such as `accounts-google` or
  `accounts-twitter`), we recommend that you update immediately and log
  out your users' current sessions with the following MongoDB command:

    $ db.users.update({}, { $set: { 'services.resume.loginTokens': [] } }, { multi: true });

* OAuth redirect URLs are now required to be on the same origin as your app.

* Log out a user's other sessions when they change their password.

* Store pending OAuth login results in the database instead of
  in-memory, so that an OAuth flow succeeds even if different requests
  go to different server processes.

* When validateLoginAttempt callbacks return false, don't override a more
  specific error message.

* Add `Random.secret()` for generating security-critical secrets like
  login tokens.

* `Meteor.logoutOtherClients` now calls the user callback when other
  login tokens have actually been removed from the database, not when
  they have been marked for eventual removal.  [#1915](https://github.com/meteor/meteor/issues/1915)

* Rename `Oauth` to `OAuth`.  `Oauth` is now an alias for backwards
  compatibility.

* Add `oauth-encryption` package for encrypting sensitive account
  credentials in the database.

* A validate login hook can now override the exception thrown from
  `beginPasswordExchange` like it can for other login methods.

* Remove an expensive observe over all users in the `accounts-base`
  package.


#### Blaze

* Disallow `javascript:` URLs in URL attribute values by default, to
  help prevent cross-site scripting bugs. Call
  `UI._allowJavascriptUrls()` to allow them.

* Fix `UI.toHTML` on templates containing `{{#with}}`.

* Fix `{{#with}}` over a data context that is mutated.  [#2046](https://github.com/meteor/meteor/issues/2046)

* Clean up autoruns when calling `UI.toHTML`.

* Properly clean up event listeners when removing templates.

* Add support for `{{!-- block comments --}}` in Spacebars. Block comments may
  contain `}}`, so they are more useful than `{{! normal comments}}` for
  commenting out sections of Spacebars templates.

* Don't dynamically insert `<tbody>` tags in reactive tables

* When handling a custom jQuery event, additional arguments are
  no longer lost -- they now come after the template instance
  argument.  [#1988](https://github.com/meteor/meteor/issues/1988)


#### DDP and MongoDB

* Extend latency compensation to support an arbitrary sequence of
  inserts in methods.  Previously, documents created inside a method
  stub on the client would eventually be replaced by new documents
  from the server, causing the screen to flicker.  Calling `insert`
  inside a method body now generates the same ID on the client (inside
  the method stub) and on the server.  A sequence of inserts also
  generates the same sequence of IDs.  Code that wants a random stream
  that is consistent between method stub and real method execution can
  get one with `DDP.randomStream`.
  https://trello.com/c/moiiS2rP/57-pattern-for-creating-multiple-database-records-from-a-method

* The document passed to the `insert` callback of `allow` and `deny` now only
  has a `_id` field if the client explicitly specified one; this allows you to
  use `allow`/`deny` rules to prevent clients from specifying their own
  `_id`. As an exception, `allow`/`deny` rules with a `transform` always have an
  `_id`.

* DDP now has an implementation of bidirectional heartbeats which is consistent
  across SockJS and websocket transports. This enables connection keepalive and
  allows servers and clients to more consistently and efficiently detect
  disconnection.

* The DDP protocol version number has been incremented to "pre2" (adding
  randomSeed and heartbeats).

* The oplog observe driver handles errors communicating with MongoDB
  better and knows to re-poll all queries after a MongoDB failover.

* Fix bugs involving mutating DDP method arguments.


#### meteor command-line tool

* Move boilerplate HTML from tools to webapp.  Change internal
  `Webapp.addHtmlAttributeHook` API.

* Add `meteor list-sites` command for listing the sites that you have
  deployed to meteor.com with your Meteor developer account.

* Third-party template languages can request that their generated source loads
  before other JavaScript files, just like *.html files, by passing the
  isTemplate option to Plugin.registerSourceHandler.

* You can specify a particular interface for the dev mode runner to bind to with
  `meteor -p host:port`.

* Don't include proprietary tar tags in bundle tarballs.

* Convert relative URLs to absolute URLs when merging CSS files.


#### Upgraded dependencies

* Node.js from 0.10.25 to 0.10.26.
* MongoDB driver from 1.3.19 to 1.4.1
* stylus: 0.42.3 (from 0.42.2)
* showdown: 0.3.1
* css-parse: an unreleased version (from 1.7.0)
* css-stringify: an unreleased version (from 1.4.1)


Patches contributed by GitHub users aldeed, apendua, arbesfeld, awwx, dandv,
davegonzalez, emgee3, justinsb, mquandalle, Neftedollar, Pent, sdarnell,
and timhaines.


## v0.8.0.1, 2014-04-21

* Fix security flaw in OAuth1 implementation. Clients can no longer
  choose the callback_url for OAuth1 logins.


## v0.8.0, 2014-03-27

Meteor 0.8.0 introduces Blaze, a total rewrite of our live templating engine,
replacing Spark. Advantages of Blaze include:

  * Better interoperability with jQuery plugins and other techniques which
    directly manipulate the DOM
  * More fine-grained updates: only the specific elements or attributes that
    change are touched rather than the entire template
  * A fully documented templating language
  * No need for the confusing `{{#constant}}`, `{{#isolate}}`, and `preserve`
    directives
  * Uses standard jQuery delegation (`.on`) instead of our custom implementation
  * Blaze supports live SVG templates that work just like HTML templates

See
[the Using Blaze wiki page](https://github.com/meteor/meteor/wiki/Using-Blaze)
for full details on upgrading your app to 0.8.0.  This includes:

* The `Template.foo.rendered` callback is now only called once when the template
  is rendered, rather than repeatedly as it is "re-rendered", because templates
  now directly update changed data instead of fully re-rendering.

* The `accounts-ui` login buttons are now invoked as a `{{> loginButtons}}`
  rather than as `{{loginButtons}}`.

* Previous versions of Meteor used a heavily modified version of the Handlebars
  templating language. In 0.8.0, we've given it its own name: Spacebars!
  Spacebars has an
  [explicit specification](https://github.com/meteor/meteor/blob/devel/packages/spacebars/README.md)
  instead of being defined as a series of changes to Handlebars. There are some
  incompatibilities with our previous Handlebars fork, such as a
  [different way of specifying dynamic element attributes](https://github.com/meteor/meteor/blob/devel/packages/spacebars/README.md#in-attribute-values)
  and a
  [new way of defining custom block helpers](https://github.com/meteor/meteor/blob/devel/packages/spacebars/README.md#custom-block-helpers).

* Your template files must consist of
  [well-formed HTML](https://github.com/meteor/meteor/blob/devel/packages/spacebars/README.md#html-dialect). Invalid
  HTML is now a compilation failure.  (There is a current limitation in our HTML
  parser such that it does not support
  [omitting end tags](http://www.w3.org/TR/html5/syntax.html#syntax-tag-omission)
  on elements such as `<P>` and `<LI>`.)

* `Template.foo` is no longer a function. It is instead a
  "component". Components render to an intermediate representation of an HTML
  tree, not a string, so there is no longer an easy way to render a component to
  a static HTML string.

* `Meteor.render` and `Spark.render` have been removed. Use `UI.render` and
  `UI.insert` instead.

* The `<body>` tag now defines a template just like the `<template>` tag, which
  can have helpers and event handlers.  Define them directly on the object
  `UI.body`.

* Previous versions of Meteor shipped with a synthesized `tap` event,
  implementing a zero-delay click event on mobile browsers. Unfortunately, this
  event never worked very well. We're eliminating it. Instead, use one of the
  excellent third party solutions.

* The `madewith` package (which supported adding a badge to your website
  displaying its score from http://madewith.meteor.com/) has been removed, as it
  is not compatible with the new version of that site.

* The internal `spark`, `liverange`, `universal-events`, and `domutils` packages
  have been removed.

* The `Handlebars` namespace has been deprecated.  `Handlebars.SafeString` is
  now `Spacebars.SafeString`, and `Handlebars.registerHelper` is now
  `UI.registerHelper`.

Patches contributed by GitHub users cmather and mart-jansink.


## v0.7.2.3, 2014-12-09 (backport)

* Fix a security issue in allow/deny rules that could result in data
  loss. If your app uses allow/deny rules, or uses packages that use
  allow/deny rules, we recommend that you update immediately.
  Backport from 1.0.1.

## v0.7.2.2, 2014-04-21 (backport)

* Fix a security flaw in OAuth1 and OAuth2 implementations.
  Backport from 0.8.1; see its entry for recommended actions to take.

## v0.7.2.1, 2014-04-30 (backport)

* Fix security flaw in OAuth1 implementation. Clients can no longer
  choose the callback_url for OAuth1 logins.
  Backport from 0.8.0.1.

## v0.7.2, 2014-03-18

* Support oplog tailing on queries with the `limit` option. All queries
  except those containing `$near` or `$where` selectors or the `skip`
  option can now be used with the oplog driver.

* Add hooks to login process: `Accounts.onLogin`,
  `Accounts.onLoginFailure`, and `Accounts.validateLoginAttempt`. These
  functions allow for rate limiting login attempts, logging an audit
  trail, account lockout flags, and more. See:
  http://docs.meteor.com/#accounts_validateloginattempt [#1815](https://github.com/meteor/meteor/issues/1815)

* Change the `Accounts.registerLoginHandler` API for custom login
  methods. Login handlers now require a name and no longer have to deal
  with generating resume tokens. See
  https://github.com/meteor/meteor/blob/devel/packages/accounts-base/accounts_server.js
  for details. OAuth based login handlers using the
  `Oauth.registerService` packages are not affected.

* Add support for HTML email in `Accounts.emailTemplates`.  [#1785](https://github.com/meteor/meteor/issues/1785)

* minimongo: Support `{a: {$elemMatch: {x: 1, $or: [{a: 1}, {b: 1}]}}}`  [#1875](https://github.com/meteor/meteor/issues/1875)

* minimongo: Support `{a: {$regex: '', $options: 'i'}}`  [#1874](https://github.com/meteor/meteor/issues/1874)

* minimongo: Fix sort implementation with multiple sort fields which each look
  inside an array. eg, ensure that with sort key `{'a.x': 1, 'a.y': 1}`, the
  document `{a: [{x: 0, y: 4}]}` sorts before
  `{a: [{x: 0, y: 5}, {x: 1, y: 3}]}`, because the 3 should not be used as a
  tie-breaker because it is not "next to" the tied 0s.

* minimongo: Fix sort implementation when selector and sort key share a field,
  that field matches an array in the document, and only some values of the array
  match the selector. eg, ensure that with sort key `{a: 1}` and selector
  `{a: {$gt: 3}}`, the document `{a: [4, 6]}` sorts before `{a: [1, 5]}`,
  because the 1 should not be used as a sort key because it does not match the
  selector. (We only approximate the MongoDB behavior here by only supporting
  relatively selectors.)

* Use `faye-websocket` (0.7.2) npm module instead of `websocket` (1.0.8) for
  server-to-server DDP.

* Update Google OAuth package to use new `profile` and `email` scopes
  instead of deprecated URL-based scopes.  [#1887](https://github.com/meteor/meteor/issues/1887)

* Add `_throwFirstError` option to `Deps.flush`.

* Make `facts` package data available on the server as
  `Facts._factsByPackage`.

* Fix issue where `LESS` compilation error could crash the `meteor run`
  process.  [#1877](https://github.com/meteor/meteor/issues/1877)

* Fix crash caused by empty HTTP host header in `meteor run` development
  server.  [#1871](https://github.com/meteor/meteor/issues/1871)

* Fix hot code reload in private browsing mode in Safari.

* Fix appcache size calculation to avoid erronious warnings. [#1847](https://github.com/meteor/meteor/issues/1847)

* Remove unused `Deps._makeNonReactive` wrapper function. Call
  `Deps.nonreactive` directly instead.

* Avoid setting the `oplogReplay` on non-oplog collections. Doing so
  caused mongod to crash.

* Add startup message to `test-in-console` to ease automation. [#1884](https://github.com/meteor/meteor/issues/1884)

* Upgraded dependencies
  - amplify: 1.1.2 (from 1.1.0)

Patches contributed by GitHub users awwx, dandv, queso, rgould, timhaines, zol


## v0.7.1.2, 2014-02-27

* Fix bug in tool error handling that caused `meteor` to crash on Mac
  OSX when no computer name is set.

* Work around a bug that caused MongoDB to fail an assertion when using
  tailable cursors on non-oplog collections.


## v0.7.1.1, 2014-02-24

* Integrate with Meteor developer accounts, a new way of managing your
  meteor.com deployed sites. When you use `meteor deploy`, you will be
  prompted to create a developer account.
    - Once you've created a developer account, you can log in and out
      from the command line with `meteor login` and `meteor logout`.
    - You can claim legacy sites with `meteor claim`. This command will
      prompt you for your site password if you are claiming a
      password-protected site; after claiming it, you will not need to
      enter the site password again.
    - You can add or remove authorized users, and view the list of
      authorized users, for a site with `meteor authorized`.
    - You can view your current username with `meteor whoami`.
    - This release also includes the `accounts-meteor-developer` package
      for building Meteor apps that allow users to log in with their own
      developer accounts.

* Improve the oplog tailing implementation for getting real-time database
  updates from MongoDB.
    - Add support for all operators except `$where` and `$near`. Limit and
      skip are not supported yet.
    - Add optimizations to avoid needless data fetches from MongoDB.
    - Fix an error ("Cannot call method 'has' of null") in an oplog
      callback. [#1767](https://github.com/meteor/meteor/issues/1767)

* Add and improve support for minimongo operators.
  - Support `$comment`.
  - Support `obj` name in `$where`.
  - `$regex` matches actual regexps properly.
  - Improve support for `$nin`, `$ne`, `$not`.
  - Support using `{ $in: [/foo/, /bar/] }`. [#1707](https://github.com/meteor/meteor/issues/1707)
  - Support `{$exists: false}`.
  - Improve type-checking for selectors.
  - Support `{x: {$elemMatch: {$gt: 5}}}`.
  - Match Mongo's behavior better when there are arrays in the document.
  - Support `$near` with sort.
  - Implement updates with `{ $set: { 'a.$.b': 5 } }`.
  - Support `{$type: 4}` queries.
  - Optimize `remove({})` when observers are paused.
  - Make update-by-id constant time.
  - Allow `{$set: {'x._id': 1}}`.  [#1794](https://github.com/meteor/meteor/issues/1794)

* Upgraded dependencies
  - node: 0.10.25 (from 0.10.22). The workaround for specific Node
    versions from 0.7.0 is now removed; 0.10.25+ is supported.
  - jquery: 1.11.0 (from 1.8.2). See
    http://jquery.com/upgrade-guide/1.9/ for upgrade instructions.
  - jquery-waypoints: 2.0.4 (from 1.1.7). Contains
    backwards-incompatible changes.
  - source-map: 0.3.2 (from 0.3.30) [#1782](https://github.com/meteor/meteor/issues/1782)
  - websocket-driver: 0.3.2 (from 0.3.1)
  - http-proxy: 1.0.2 (from a pre-release fork of 1.0)
  - semver: 2.2.1 (from 2.1.0)
  - request: 2.33.0 (from 2.27.0)
  - fstream: 0.1.25 (from 0.1.24)
  - tar: 0.1.19 (from 0.1.18)
  - eachline: a fork of 2.4.0 (from 2.3.3)
  - source-map: 0.1.31 (from 0.1.30)
  - source-map-support: 0.2.5 (from 0.2.3)
  - mongo: 2.4.9 (from 2.4.8)
  - openssl in mongo: 1.0.1f (from 1.0.1e)
  - kexec: 0.2.0 (from 0.1.1)
  - less: 1.6.1 (from 1.3.3)
  - stylus: 0.42.2 (from 0.37.0)
  - nib: 1.0.2 (from 1.0.0)
  - coffeescript: 1.7.1 (from 1.6.3)

* CSS preprocessing and sourcemaps:
  - Add sourcemap support for CSS stylesheet preprocessors. Use
    sourcemaps for stylesheets compiled with LESS.
  - Improve CSS minification to deal with `@import` statements correctly.
  - Lint CSS files for invalid `@` directives.
  - Change the recommended suffix for imported LESS files from
    `.lessimport` to `.import.less`. Add `.import.styl` to allow
    `stylus` imports. `.lessimport` continues to work but is deprecated.

* Add `clientAddress` and `httpHeaders` to `this.connection` in method
  calls and publish functions.

* Hash login tokens before storing them in the database. Legacy unhashed
  tokens are upgraded to hashed tokens in the database as they are used
  in login requests.

* Change default accounts-ui styling and add more CSS classes.

* Refactor command-line tool. Add test harness and better tests. Run
  `meteor self-test --help` for info on running the tools test suite.

* Speed up application re-build in development mode by re-using file
  hash computation between file change watching code and application
  build code..

* Fix issues with documents containing a key named `length` with a
  numeric value. Underscore treated these as arrays instead of objects,
  leading to exceptions when . Patch Underscore to not treat plain
  objects (`x.constructor === Object`) with numeric `length` fields as
  arrays. [#594](https://github.com/meteor/meteor/issues/594) [#1737](https://github.com/meteor/meteor/issues/1737)

* Deprecate `Accounts.loginServiceConfiguration` in favor of
  `ServiceConfiguration.configurations`, exported by the
  `service-configuration` package. `Accounts.loginServiceConfiguration`
  is maintained for backwards-compatibility, but it is defined in a
  `Meteor.startup` block and so cannot be used from top-level code.

* Cursors with a field specifier containing `{_id: 0}` can no longer be
  used with `observeChanges` or `observe`. This includes the implicit
  calls to these functions that are done when returning a cursor from a
  publish function or using `{{#each}}`.

* Transform functions must return objects and may not change the `_id`
  field, though they may leave it out.

* Remove broken IE7 support from the `localstorage` package. Meteor
  accounts logins no longer persist in IE7.

* Fix the `localstorage` package when used with Safari in private
  browsing mode. This fixes a problem with login token storage and
  account login. [#1291](https://github.com/meteor/meteor/issues/1291)

* Types added with `EJSON.addType` now have default `clone` and `equals`
  implementations. Users may still specify `clone` or `equals` functions
  to override the default behavior.  [#1745](https://github.com/meteor/meteor/issues/1745)

* Add `frame-src` to `browser-policy-content` and account for
  cross-browser CSP disparities.

* Deprecate `Oauth.initiateLogin` in favor of `Oauth.showPopup`.

* Add `WebApp.rawConnectHandlers` for adding connect handlers that run
  before any other Meteor handlers, except `connect.compress()`. Raw
  connect handlers see the URL's full path (even if ROOT_URL contains a
  non-empty path) and they run before static assets are served.

* Add `Accounts.connection` to allow using Meteor accounts packages with
  a non-default DDP connection.

* Detect and reload if minified CSS files fail to load at startup. This
  prevents the application from running unstyled if the page load occurs
  while the server is switching versions.

* Allow Npm.depends to specify any http or https URL containing a full
  40-hex-digit SHA.  [#1686](https://github.com/meteor/meteor/issues/1686)

* Add `retry` package for connection retry with exponential backoff.

* Pass `update` and `remove` return values correctly when using
  collections validated with `allow` and `deny` rules. [#1759](https://github.com/meteor/meteor/issues/1759)

* If you're using Deps on the server, computations and invalidation
  functions are not allowed to yield. Throw an error instead of behaving
  unpredictably.

* Fix namespacing in coffeescript files added to a package with the
  `bare: true` option. [#1668](https://github.com/meteor/meteor/issues/1668)

* Fix races when calling login and/or logoutOtherClients from multiple
  tabs. [#1616](https://github.com/meteor/meteor/issues/1616)

* Include oauth_verifier as a header rather than a parameter in
  the `oauth1` package. [#1825](https://github.com/meteor/meteor/issues/1825)

* Fix `force-ssl` to allow local development with `meteor run` in IPv6
  environments. [#1751](https://github.com/meteor/meteor/issues/1751)`

* Allow cursors on named local collections to be returned from a publish
  function in an array.  [#1820](https://github.com/meteor/meteor/issues/1820)

* Fix build failure caused by a directory in `programs/` without a
  package.js file.

* Do a better job of handling shrinkwrap files when an npm module
  depends on something that isn't a semver. [#1684](https://github.com/meteor/meteor/issues/1684)

* Fix failures updating npm dependencies when a node_modules directory
  exists above the project directory.  [#1761](https://github.com/meteor/meteor/issues/1761)

* Preserve permissions (eg, executable bit) on npm files.  [#1808](https://github.com/meteor/meteor/issues/1808)

* SockJS tweak to support relative base URLs.

* Don't leak sockets on error in dev-mode proxy.

* Clone arguments to `added` and `changed` methods in publish
  functions. This allows callers to reuse objects and prevents already
  published data from changing after the fact.  [#1750](https://github.com/meteor/meteor/issues/1750)

* Ensure springboarding to a different meteor tools version always uses
  `exec` to run the old version. This simplifies process management for
  wrapper scripts.

Patches contributed by GitHub users DenisGorbachev, EOT, OyoKooN, awwx,
dandv, icellan, jfhamlin, marcandre, michaelbishop, mitar, mizzao,
mquandalle, paulswartz, rdickert, rzymek, timhaines, and yeputons.


## v0.7.0.1, 2013-12-20

* Two fixes to `meteor run` Mongo startup bugs that could lead to hangs with the
  message "Initializing mongo database... this may take a moment.".  [#1696](https://github.com/meteor/meteor/issues/1696)

* Apply the Node patch to 0.10.24 as well (see the 0.7.0 section for details).

* Fix gratuitous IE7 incompatibility.  [#1690](https://github.com/meteor/meteor/issues/1690)


## v0.7.0, 2013-12-17

This version of Meteor contains a patch for a bug in Node 0.10 which
most commonly affects websockets. The patch is against Node version
0.10.22 and 0.10.23. We strongly recommend using one of these precise
versions of Node in production so that the patch will be applied. If you
use a newer version of Node with this version of Meteor, Meteor will not
apply the patch and will instead disable websockets.

* Rework how Meteor gets realtime database updates from MongoDB. Meteor
  now reads the MongoDB "oplog" -- a special collection that records all
  the write operations as they are applied to your database. This means
  changes to the database are instantly noticed and reflected in Meteor,
  whether they originated from Meteor or from an external database
  client. Oplog tailing is automatically enabled in development mode
  with `meteor run`, and can be enabled in production with the
  `MONGO_OPLOG_URL` environment variable. Currently the only supported
  selectors are equality checks; `$`-operators, `limit` and `skip`
  queries fall back to the original poll-and-diff algorithm. See
  https://github.com/meteor/meteor/wiki/Oplog-Observe-Driver
  for details.

* Add `Meteor.onConnection` and add `this.connection` to method
  invocations and publish functions. These can be used to store data
  associated with individual clients between subscriptions and method
  calls. See http://docs.meteor.com/#meteor_onconnection for details. [#1611](https://github.com/meteor/meteor/issues/1611)

* Bundler failures cause non-zero exit code in `meteor run`.  [#1515](https://github.com/meteor/meteor/issues/1515)

* Fix error when publish function callbacks are called during session shutdown.

* Rework hot code push. The new `autoupdate` package drives automatic
  reloads on update using standard DDP messages instead of a hardcoded
  message at DDP startup. Now the hot code push only triggers when
  client code changes; server-only code changes will not cause the page
  to reload.

* New `facts` package publishes internal statistics about Meteor.

* Add an explicit check that publish functions return a cursor, an array
  of cursors, or a falsey value. This is a safety check to to prevent
  users from accidentally returning Collection.findOne() or some other
  value and expecting it to be published.

* Implement `$each`, `$sort`, and `$slice` options for minimongo's `$push`
  modifier.  [#1492](https://github.com/meteor/meteor/issues/1492)

* Introduce `--raw-logs` option to `meteor run` to disable log
  coloring and timestamps.

* Add `WebAppInternals.setBundledJsCssPrefix()` to control where the
  client loads bundled JavaScript and CSS files. This allows serving
  files from a CDN to decrease page load times and reduce server load.

* Attempt to exit cleanly on `SIGHUP`. Stop accepting incoming
  connections, kill DDP connections, and finish all outstanding requests
  for static assets.

* In the HTTP server, only keep sockets with no active HTTP requests alive for 5
  seconds.

* Fix handling of `fields` option in minimongo when only `_id` is present. [#1651](https://github.com/meteor/meteor/issues/1651)

* Fix issue where setting `process.env.MAIL_URL` in app code would not
  alter where mail was sent. This was a regression in 0.6.6 from 0.6.5. [#1649](https://github.com/meteor/meteor/issues/1649)

* Use stderr instead of stdout (for easier automation in shell scripts) when
  prompting for passwords and when downloading the dev bundle. [#1600](https://github.com/meteor/meteor/issues/1600)

* Ensure more downtime during file watching.  [#1506](https://github.com/meteor/meteor/issues/1506)

* Fix `meteor run` with settings files containing non-ASCII characters.  [#1497](https://github.com/meteor/meteor/issues/1497)

* Support `EJSON.clone` for `Meteor.Error`. As a result, they are properly
  stringified in DDP even if thrown through a `Future`.  [#1482](https://github.com/meteor/meteor/issues/1482)

* Fix passing `transform: null` option to `collection.allow()` to disable
  transformation in validators.  [#1659](https://github.com/meteor/meteor/issues/1659)

* Fix livedata error on `this.removed` during session shutdown. [#1540](https://github.com/meteor/meteor/issues/1540) [#1553](https://github.com/meteor/meteor/issues/1553)

* Fix incompatibility with Phusion Passenger by removing an unused line. [#1613](https://github.com/meteor/meteor/issues/1613)

* Ensure install script creates /usr/local on machines where it does not
  exist (eg. fresh install of OSX Mavericks).

* Set x-forwarded-* headers in `meteor run`.

* Clean up package dirs containing only ".build".

* Check for matching hostname before doing end-of-oauth redirect.

* Only count files that actually go in the cache towards the `appcache`
  size check. [#1653](https://github.com/meteor/meteor/issues/1653).

* Increase the maximum size spiderable will return for a page from 200kB
  to 5MB.

* Upgraded dependencies:
  * SockJS server from 0.3.7 to 0.3.8, including new faye-websocket module.
  * Node from 0.10.21 to 0.10.22
  * MongoDB from 2.4.6 to 2.4.8
  * clean-css from 1.1.2 to 2.0.2
  * uglify-js from a fork of 2.4.0 to 2.4.7
  * handlebars npm module no longer available outside of handlebars package

Patches contributed by GitHub users AlexeyMK, awwx, dandv, DenisGorbachev,
emgee3, FooBarWidget, mitar, mcbain, rzymek, and sdarnell.


## v0.6.6.3, 2013-11-04

* Fix error when publish function callbacks are called during session
  shutdown.  [#1540](https://github.com/meteor/meteor/issues/1540) [#1553](https://github.com/meteor/meteor/issues/1553)

* Improve `meteor run` CPU usage in projects with many
  directories.  [#1506](https://github.com/meteor/meteor/issues/1506)


## v0.6.6.2, 2013-10-21

* Upgrade Node from 0.10.20 to 0.10.21 (security update).


## v0.6.6.1, 2013-10-12

* Fix file watching on OSX. Work around Node issue [#6251](https://github.com/meteor/meteor/issues/6251) by not using
  fs.watch. [#1483](https://github.com/meteor/meteor/issues/1483)


## v0.6.6, 2013-10-10


#### Security

* Add `browser-policy` package for configuring and sending
  Content-Security-Policy and X-Frame-Options HTTP headers.
  [See the docs](http://docs.meteor.com/#browserpolicy) for more.

* Use cryptographically strong pseudorandom number generators when available.

#### MongoDB

* Add upsert support. `Collection.update` now supports the `{upsert:
  true}` option. Additionally, add a `Collection.upsert` method which
  returns the newly inserted object id if applicable.

* `update` and `remove` now return the number of documents affected.  [#1046](https://github.com/meteor/meteor/issues/1046)

* `$near` operator for `2d` and `2dsphere` indices.

* The `fields` option to the collection methods `find` and `findOne` now works
  on the client as well.  (Operators such as `$elemMatch` and `$` are not yet
  supported in `fields` projections.) [#1287](https://github.com/meteor/meteor/issues/1287)

* Pass an index and the cursor itself to the callbacks in `cursor.forEach` and
  `cursor.map`, just like the corresponding `Array` methods.  [#63](https://github.com/meteor/meteor/issues/63)

* Support `c.find(query, {limit: N}).count()` on the client.  [#654](https://github.com/meteor/meteor/issues/654)

* Improve behavior of `$ne`, `$nin`, and `$not` selectors with objects containing
  arrays.  [#1451](https://github.com/meteor/meteor/issues/1451)

* Fix various bugs if you had two documents with the same _id field in
  String and ObjectID form.

#### Accounts

* [Behavior Change] Expire login tokens periodically. Defaults to 90
  days. Use `Accounts.config({loginExpirationInDays: null})` to disable
  token expiration.

* [Behavior Change] Write dates generated by Meteor Accounts to Mongo as
  Date instead of number; existing data can be converted by passing it
  through `new Date()`. [#1228](https://github.com/meteor/meteor/issues/1228)

* Log out and close connections for users if they are deleted from the
  database.

* Add Meteor.logoutOtherClients() for logging out other connections
  logged in as the current user.

* `restrictCreationByEmailDomain` option in `Accounts.config` to restrict new
  users to emails of specific domain (eg. only users with @meteor.com emails) or
  a custom validator. [#1332](https://github.com/meteor/meteor/issues/1332)

* Support OAuth1 services that require request token secrets as well as
  authentication token secrets.  [#1253](https://github.com/meteor/meteor/issues/1253)

* Warn if `Accounts.config` is only called on the client.  [#828](https://github.com/meteor/meteor/issues/828)

* Fix bug where callbacks to login functions could be called multiple
  times when the client reconnects.

#### DDP

* Fix infinite loop if a client disconnects while a long yielding method is
  running.

* Unfinished code to support DDP session resumption has been removed. Meteor
  servers now stop processing messages from clients and reclaim memory
  associated with them as soon as they are disconnected instead of a few minutes
  later.

#### Tools

* The pre-0.6.5 `Package.register_extension` API has been removed. Use
  `Package._transitional_registerBuildPlugin` instead, which was introduced in
  0.6.5. (A bug prevented the 0.6.5 reimplementation of `register_extension`
  from working properly anyway.)

* Support using an HTTP proxy in the `meteor` command line tool. This
  allows the `update`, `deploy`, `logs`, and `mongo` commands to work
  behind a proxy. Use the standard `http_proxy` environment variable to
  specify your proxy endpoint.  [#429](https://github.com/meteor/meteor/issues/429), [#689](https://github.com/meteor/meteor/issues/689), [#1338](https://github.com/meteor/meteor/issues/1338)

* Build Linux binaries on an older Linux machine. Meteor now supports
  running on Linux machines with glibc 2.9 or newer (Ubuntu 10.04+, RHEL
  and CentOS 6+, Fedora 10+, Debian 6+). Improve error message when running
  on Linux with unsupported glibc, and include Mongo stderr if it fails
  to start.

* Install NPM modules with `--force` to avoid corrupted local caches.

* Rebuild NPM modules in packages when upgrading to a version of Meteor that
  uses a different version of Node.

* Disable the Mongo http interface. This lets you run meteor on two ports
  differing by 1000 at the same time.

#### Misc

* [Known issue] Breaks support for pre-release OSX 10.9 'Mavericks'.
  Will be addressed shortly. See issues:
  https://github.com/joyent/node/issues/6251
  https://github.com/joyent/node/issues/6296

* `EJSON.stringify` now takes options:
  - `canonical` causes objects keys to be stringified in sorted order
  - `indent` allows formatting control over the EJSON stringification

* EJSON now supports `Infinity`, `-Infinity` and `NaN`.

* Check that the argument to `EJSON.parse` is a string.  [#1401](https://github.com/meteor/meteor/issues/1401)

* Better error from functions that use `Meteor._wrapAsync` (eg collection write
  methods and `HTTP` methods) and in DDP server message processing.  [#1387](https://github.com/meteor/meteor/issues/1387)

* Support `appcache` on Chrome for iOS.

* Support literate CoffeeScript files with the extension `.coffee.md` (in
  addition to the already-supported `.litcoffee` extension). [#1407](https://github.com/meteor/meteor/issues/1407)

* Make `madewith` package work again (broken in 0.6.5).  [#1448](https://github.com/meteor/meteor/issues/1448)

* Better error when passing a string to `{{#each}}`. [#722](https://github.com/meteor/meteor/issues/722)

* Add support for JSESSIONID cookies for sticky sessions. Set the
  `USE_JSESSIONID` environment variable to enable placing a JSESSIONID
  cookie on sockjs requests.

* Simplify the static analysis used to detect package-scope variables.

* Upgraded dependencies:
  * Node from 0.8.24 to 0.10.20
  * MongoDB from 2.4.4 to 2.4.6
  * MongoDB driver from 1.3.17 to 1.3.19
  * http-proxy from 0.10.1 to a pre-release of 1.0.0
  * stylus from 0.30.1 to 0.37.0
  * nib from 0.8.2 to 1.0.0
  * optimist from 0.3.5 to 0.6.0
  * semver from 1.1.0 to 2.1.0
  * request from 2.12.0 to 2.27.0
  * keypress from 0.1.0 to 0.2.1
  * underscore from 1.5.1 to 1.5.2
  * fstream from 0.1.21 to 0.1.24
  * tar from 0.1.14 to 0.1.18
  * source-map from 0.1.26 to 0.1.30
  * source-map-support from a fork of 0.1.8 to 0.2.3
  * escope from a fork of 0.0.15 to 1.0.0
  * estraverse from 1.1.2-1 to 1.3.1
  * simplesmtp from 0.1.25 to 0.3.10
  * stream-buffers from 0.2.3 to 0.2.5
  * websocket from 1.0.7 to 1.0.8
  * cli-color from 0.2.2 to 0.2.3
  * clean-css from 1.0.11 to 1.1.2
  * UglifyJS2 from a fork of 2.3.6 to a different fork of 2.4.0
  * connect from 2.7.10 to 2.9.0
  * send from 0.1.0 to 0.1.4
  * useragent from 2.0.1 to 2.0.7
  * replaced byline with eachline 2.3.3

Patches contributed by GitHub users ansman, awwx, codeinthehole, jacott,
Maxhodges, meawoppl, mitar, mizzao, mquandalle, nathan-muir, RobertLowe, ryw,
sdarnell, and timhaines.


## v0.6.5.3, 2014-12-09 (backport)

* Fix a security issue in allow/deny rules that could result in data
  loss. If your app uses allow/deny rules, or uses packages that use
  allow/deny rules, we recommend that you update immediately.
  Backport from 1.0.1.


## v0.6.5.2, 2013-10-21

* Upgrade Node from 0.8.24 to 0.8.26 (security patch)


## v0.6.5.1, 2013-08-28

* Fix syntax errors on lines that end with a backslash. [#1326](https://github.com/meteor/meteor/issues/1326)

* Fix serving static files with special characters in their name. [#1339](https://github.com/meteor/meteor/issues/1339)

* Upgrade `esprima` JavaScript parser to fix bug parsing complex regexps.

* Export `Spiderable` from `spiderable` package to allow users to set
  `Spiderable.userAgentRegExps` to control what user agents are treated
  as spiders.

* Add EJSON to standard-app-packages. [#1343](https://github.com/meteor/meteor/issues/1343)

* Fix bug in d3 tab character parsing.

* Fix regression when using Mongo ObjectIDs in Spark templates.


## v0.6.5, 2013-08-14

* New package system with package compiler and linker:

  * Each package now has it own namespace for variable
    declarations. Global variables used in a package are limited to
    package scope.

  * Packages must explicitly declare which symbols they export with
    `api.export` in `package.js`.

  * Apps and packages only see the exported symbols from packages they
    explicitly use. For example, if your app uses package A which in
    turn depends on package B, only package A's symbols will be
    available in the app.

  * Package names can only contain alphanumeric characters, dashes, and
    dots. Packages with spaces and underscores must be renamed.

  * Remove hardcoded list of required packages. New default
    `standard-app-packages` package adds dependencies on the core Meteor
    stack. This package can be removed to make an app with only parts of
    the Meteor stack. `standard-app-packages` will be automatically
    added to a project when it is updated to Meteor 0.6.5.

  * Custom app packages in the `packages` directory are no longer
    automatically used. They must be explicitly added to the app with
    `meteor add <packagename>`. To help with the transition, all
    packages in the `packages` directory will be automatically added to
    the project when it is updated to Meteor 0.6.5.

  * New "unipackage" on-disk format for built packages. Compiled packages are
    cached and rebuilt only when their source or dependencies change.

  * Add "unordered" and "weak" package dependency modes to allow
    circular package dependencies and conditional code inclusion.

  * New API (`_transitional_registerBuildPlugin`) for declaring
    compilers, preprocessors, and file extension handlers. These new
    build plugins are full compilation targets in their own right, and
    have their own namespace, source files, NPM requirements, and package
    dependencies. The old `register_extension` API is deprecated. Please
    note that the `package.js` format and especially
    `_transitional_registerBuildPlugin` are not frozen interfaces and
    are subject to change in future releases.

  * Add `api.imply`, which allows one package to "imply" another. If
    package A implies package B, then anything that depends on package
    A automatically depends on package B as well (and receives package
    B's imports). This is useful for creating umbrella packages
    (`standard-app-packages`) or sometimes for factoring common code
    out of related packages (`accounts-base`).

* Move HTTP serving out of the server bootstrap and into the `webapp`
  package. This allows building Meteor apps that are not web servers
  (eg. command line tools, DDP clients, etc.). Connect middlewares can
  now be registered on the new `WebApp.connectHandlers` instead of the
  old `__meteor_bootstrap__.app`.

* The entire Meteor build process now has first-class source map
  support. A source map is maintained for every source file as it
  passes through the build pipeline. Currently, the source maps are
  only served in development mode. Not all web browsers support source
  maps yet and for those that do, you may have to turn on an option to
  enable them. Source maps will always be used when reporting
  exceptions on the server.

* Update the `coffeescript` package to generate source maps.

* Add new `Assets` API and `private` subdirectory for including and
  accessing static assets on the server. http://docs.meteor.com/#assets

* Add `Meteor.disconnect`. Call this to disconnect from the
  server and stop all live data updates. [#1151](https://github.com/meteor/meteor/issues/1151)

* Add `Match.Integer` to `check` for 32-bit signed integers.

* `Meteor.connect` has been renamed to `DDP.connect` and is now fully
  supported on the server. Server-to-server DDP connections use
  websockets, and can be used for both method calls and subscriptions.

* Rename `Meteor.default_connection` to `Meteor.connection` and
  `Meteor.default_server` to `Meteor.server`.

* Rename `Meteor.http` to `HTTP`.

* `ROOT_URL` may now have a path part. This allows serving multiple
  Meteor apps on the same domain.

* Support creating named unmanaged collections with
  `new Meteor.Collection("name", {connection: null})`.

* New `Log` function in the `logging` package which prints with
  timestamps, color, filenames and linenumbers.

* Include http response in errors from oauth providers. [#1246](https://github.com/meteor/meteor/issues/1246)

* The `observe` callback `movedTo` now has a fourth argument `before`.

* Move NPM control files for packages from `.npm` to
  `.npm/package`. This is to allow build plugins such as `coffeescript`
  to depend on NPM packages. Also, when removing the last NPM
  dependency, clean up the `.npm` dir.

* Remove deprecated `Meteor.is_client` and `Meteor.is_server` variables.

* Implement "meteor bundle --debug" [#748](https://github.com/meteor/meteor/issues/748)

* Add `forceApprovalPrompt` option to `Meteor.loginWithGoogle`. [#1226](https://github.com/meteor/meteor/issues/1226)

* Make server-side Mongo `insert`s, `update`s, and `remove`s run
  asynchronously when a callback is passed.

* Improve memory usage when calling `findOne()` on the server.

* Delete login tokens from server when user logs out.

* Rename package compatibility mode option to `add_files` from `raw` to
  `bare`.

* Fix Mongo selectors of the form: {$regex: /foo/}.

* Fix Spark memory leak.  [#1157](https://github.com/meteor/meteor/issues/1157)

* Fix EPIPEs during dev mode hot code reload.

* Fix bug where we would never quiesce if we tried to revive subs that errored
  out (5e7138d)

* Fix bug where `this.fieldname` in handlebars template might refer to a
  helper instead of a property of the current data context. [#1143](https://github.com/meteor/meteor/issues/1143)

* Fix submit events on IE8. [#1191](https://github.com/meteor/meteor/issues/1191)

* Handle `Meteor.loginWithX` being called with a callback but no options. [#1181](https://github.com/meteor/meteor/issues/1181)

* Work around a Chrome bug where hitting reload could cause a tab to
  lose the DDP connection and never recover. [#1244](https://github.com/meteor/meteor/issues/1244)

* Upgraded dependencies:
  * Node from 0.8.18 to 0.8.24
  * MongoDB from 2.4.3 to 2.4.4, now with SSL support
  * CleanCSS from 0.8.3 to 1.0.11
  * Underscore from 1.4.4 to 1.5.1
  * Fibers from 1.0.0 to 1.0.1
  * MongoDB Driver from 1.3.7 to 1.3.17

Patches contributed by GitHub users btipling, mizzao, timhaines and zol.


## v0.6.4.1, 2013-07-19

* Update mongodb driver to use version 0.2.1 of the bson module.


## v0.6.4, 2013-06-10

* Separate OAuth flow logic from Accounts into separate packages. The
  `facebook`, `github`, `google`, `meetup`, `twitter`, and `weibo`
  packages can be used to perform an OAuth exchange without creating an
  account and logging in.  [#1024](https://github.com/meteor/meteor/issues/1024)

* If you set the `DISABLE_WEBSOCKETS` environment variable, browsers will not
  attempt to connect to your app using Websockets. Use this if you know your
  server environment does not properly proxy Websockets to reduce connection
  startup time.

* Make `Meteor.defer` work in an inactive tab in iOS.  [#1023](https://github.com/meteor/meteor/issues/1023)

* Allow new `Random` instances to be constructed with specified seed. This
  can be used to create repeatable test cases for code that picks random
  values.  [#1033](https://github.com/meteor/meteor/issues/1033)

* Fix CoffeeScript error reporting to include source file and line
  number again.  [#1052](https://github.com/meteor/meteor/issues/1052)

* Fix Mongo queries which nested JavaScript RegExp objects inside `$or`.  [#1089](https://github.com/meteor/meteor/issues/1089)

* Upgraded dependencies:
  * Underscore from 1.4.2 to 1.4.4  [#776](https://github.com/meteor/meteor/issues/776)
  * http-proxy from 0.8.5 to 0.10.1  [#513](https://github.com/meteor/meteor/issues/513)
  * connect from 1.9.2 to 2.7.10
  * Node mongodb client from 1.2.13 to 1.3.7  [#1060](https://github.com/meteor/meteor/issues/1060)

Patches contributed by GitHub users awwx, johnston, and timhaines.


## v0.6.3, 2013-05-15

* Add new `check` package for ensuring that a value matches a required
  type and structure. This is used to validate untrusted input from the
  client. See http://docs.meteor.com/#match for details.

* Use Websockets by default on supported browsers. This reduces latency
  and eliminates the constant network spinner on iOS devices.

* With `autopublish` on, publish many useful fields on `Meteor.users`.

* Files in the `client/compatibility/` subdirectory of a Meteor app do
  not get wrapped in a new variable scope. This is useful for
  third-party libraries which expect `var` statements at the outermost
  level to be global.

* Add synthetic `tap` event for use on touch enabled devices. This is a
  replacement for `click` that fires immediately.

* When using the `http` package synchronously on the server, errors
  are thrown rather than passed in `result.error`

* The `manager` option to the `Meteor.Collection` constructor is now called
  `connection`. The old name still works for now.  [#987](https://github.com/meteor/meteor/issues/987)

* The `localstorage-polyfill` smart package has been replaced by a
  `localstorage` package, which defines a `Meteor._localStorage` API instead of
  trying to replace the DOM `window.localStorage` facility. (Now, apps can use
  the existence of `window.localStorage` to detect if the full localStorage API
  is supported.)  [#979](https://github.com/meteor/meteor/issues/979)

* Upgrade MongoDB from 2.2.1 to 2.4.3.

* Upgrade CoffeeScript from 1.5.0 to 1.6.2.  [#972](https://github.com/meteor/meteor/issues/972)

* Faster reconnects when regaining connectivity.  [#696](https://github.com/meteor/meteor/issues/696)

* `Email.send` has a new `headers` option to set arbitrary headers.  [#963](https://github.com/meteor/meteor/issues/963)

* Cursor transform functions on the server no longer are required to return
  objects with correct `_id` fields.  [#974](https://github.com/meteor/meteor/issues/974)

* Rework `observe()` callback ordering in minimongo to improve fiber
  safety on the server. This makes subscriptions on server to server DDP
  more usable.

* Use binary search in minimongo when updating ordered queries.  [#969](https://github.com/meteor/meteor/issues/969)

* Fix EJSON base64 decoding bug.  [#1001](https://github.com/meteor/meteor/issues/1001)

* Support `appcache` on Chromium.  [#958](https://github.com/meteor/meteor/issues/958)

Patches contributed by GitHub users awwx, jagill, spang, and timhaines.


## v0.6.2.1, 2013-04-24

* When authenticating with GitHub, include a user agent string. This
  unbreaks "Sign in with GitHub"

Patch contributed by GitHub user pmark.


## v0.6.2, 2013-04-16

* Better error reporting:
  * Capture real stack traces for `Meteor.Error`.
  * Report better errors with misconfigured OAuth services.

* Add per-package upgrade notices to `meteor update`.

* Experimental server-to-server DDP support: `Meteor.connect` on the
  server will connect to a remote DDP endpoint via WebSockets. Method
  calls should work fine, but subscriptions and minimongo on the server
  are still a work in progress.

* Upgrade d3 from 2.x to 3.1.4. See
  https://github.com/mbostock/d3/wiki/Upgrading-to-3.0 for compatibility notes.

* Allow CoffeeScript to set global variables when using `use strict`. [#933](https://github.com/meteor/meteor/issues/933)

* Return the inserted documented ID from `LocalCollection.insert`. [#908](https://github.com/meteor/meteor/issues/908)

* Add Weibo token expiration time to `services.weibo.expiresAt`.

* `Spiderable.userAgentRegExps` can now be modified to change what user agents
  are treated as spiders by the `spiderable` package.

* Prevent observe callbacks from affecting the arguments to identical
  observes. [#855](https://github.com/meteor/meteor/issues/855)

* Fix meteor command line tool when run from a home directory with
  spaces in its name. If you previously installed meteor release 0.6.0
  or 0.6.1 you'll need to uninstall and reinstall meteor to support
  users with spaces in their usernames (see
  https://github.com/meteor/meteor/blob/master/README.md#uninstalling-meteor)

Patches contributed by GitHub users andreas-karlsson, awwx, jacott,
joshuaconner, and timhaines.


## v0.6.1, 2013-04-08

* Correct NPM behavior in packages in case there is a `node_modules` directory
  somewhere above the app directory. [#927](https://github.com/meteor/meteor/issues/927)

* Small bug fix in the low-level `routepolicy` package.

Patches contributed by GitHub users andreas-karlsson and awwx.


## v0.6.0, 2013-04-04

* Meteor has a brand new distribution system! In this new system, code-named
  Engine, packages are downloaded individually and on demand. All of the
  packages in each official Meteor release are prefetched and cached so you can
  still use Meteor while offline. You can have multiple releases of Meteor
  installed simultaneously; apps are pinned to specific Meteor releases.
  All `meteor` commands accept a `--release` argument to specify which release
  to use; `meteor update` changes what release the app is pinned to.
  Inside an app, the name of the release is available at `Meteor.release`.
  When running Meteor directly from a git checkout, the release is ignored.

* Variables declared with `var` at the outermost level of a JavaScript
  source file are now private to that file. Remove the `var` to share
  a value between files.

* Meteor now supports any x86 (32- or 64-bit) Linux system, not just those which
  use Debian or RedHat package management.

* Apps may contain packages inside a top-level directory named `packages`.

* Packages may depend on [NPM modules](https://npmjs.org), using the new
  `Npm.depends` directive in their `package.js` file. (Note: if the NPM module
  has architecture-specific binary components, bundles built with `meteor
  bundle` or `meteor deploy` will contain the components as built for the
  developer's platform and may not run on other platforms.)

* Meteor's internal package tests (as well as tests you add to your app's
  packages with the unsupported `Tinytest` framework) are now run with the new
  command `meteor test-packages`.

* `{{#each}}` helper can now iterate over falsey values without throwing an
  exception. [#815](https://github.com/meteor/meteor/issues/815), [#801](https://github.com/meteor/meteor/issues/801)

* `{{#with}}` helper now only includes its block if its argument is not falsey,
  and runs an `{{else}}` block if provided if the argument is falsey. [#770](https://github.com/meteor/meteor/issues/770), [#866](https://github.com/meteor/meteor/issues/866)

* Twitter login now stores `profile_image_url` and `profile_image_url_https`
  attributes in the `user.services.twitter` namespace. [#788](https://github.com/meteor/meteor/issues/788)

* Allow packages to register file extensions with dots in the filename.

* When calling `this.changed` in a publish function, it is no longer an error to
  clear a field which was never set. [#850](https://github.com/meteor/meteor/issues/850)

* Deps API
  * Add `dep.depend()`, deprecate `Deps.depend(dep)` and
    `dep.addDependent()`.
  * If first run of `Deps.autorun` throws an exception, stop it and don't
    rerun.  This prevents a Spark exception when template rendering fails
    ("Can't call 'firstNode' of undefined").
  * If an exception is thrown during `Deps.flush` with no stack, the
    message is logged instead. [#822](https://github.com/meteor/meteor/issues/822)

* When connecting to MongoDB, use the JavaScript BSON parser unless specifically
  requested in `MONGO_URL`; the native BSON parser sometimes segfaults. (Meteor
  only started using the native parser in 0.5.8.)

* Calls to the `update` collection function in untrusted code may only use a
  whitelisted list of modifier operators.

Patches contributed by GitHub users awwx, blackcoat, cmather, estark37,
mquandalle, Primigenus, raix, reustle, and timhaines.


## v0.5.9, 2013-03-14

* Fix regression in 0.5.8 that prevented users from editing their own
  profile. [#809](https://github.com/meteor/meteor/issues/809)

* Fix regression in 0.5.8 where `Meteor.loggingIn()` would not update
  reactively. [#811](https://github.com/meteor/meteor/issues/811)


## v0.5.8, 2013-03-13

* Calls to the `update` and `remove` collection functions in untrusted code may
  no longer use arbitrary selectors. You must specify a single document ID when
  invoking these functions from the client (other than in a method stub).

  You may still use other selectors when calling `update` and `remove` on the
  server and from client method stubs, so you can replace calls that are no
  longer supported (eg, in event handlers) with custom method calls.

  The corresponding `update` and `remove` callbacks passed to `allow` and `deny`
  now take a single document instead of an array.

* Add new `appcache` package. Add this package to your project to speed
  up page load and make hot code reload smoother using the HTML5
  AppCache API. See http://docs.meteor.com/#appcache for details.

* Rewrite reactivity library. `Meteor.deps` is now `Deps` and has a new
  API. `Meteor.autorun` and `Meteor.flush` are now called `Deps.autorun` and
  `Deps.flush` (the old names still work for now). The other names under
  `Meteor.deps` such as `Context` no longer exist. The new API is documented at
  http://docs.meteor.com/#deps

* You can now provide a `transform` option to collections, which is a
  function that documents coming out of that collection are passed
  through. `find`, `findOne`, `allow`, and `deny` now take `transform` options,
  which may override the Collection's `transform`.  Specifying a `transform`
  of `null` causes you to receive the documents unmodified.

* Publish functions may now return an array of cursors to publish. Currently,
  the cursors must all be from different collections. [#716](https://github.com/meteor/meteor/issues/716)

* User documents have id's when `onCreateUser` and `validateNewUser` hooks run.

* Encode and store custom EJSON types in MongoDB.

* Support literate CoffeeScript files with the extension `.litcoffee`. [#766](https://github.com/meteor/meteor/issues/766)

* Add new login service provider for Meetup.com in `accounts-meetup` package.

* If you call `observe` or `observeChanges` on a cursor created with the
  `reactive: false` option, it now only calls initial add callbacks and
  does not continue watching the query. [#771](https://github.com/meteor/meteor/issues/771)

* In an event handler, if the data context is falsey, default it to `{}`
  rather than to the global object. [#777](https://github.com/meteor/meteor/issues/777)

* Allow specifying multiple event handlers for the same selector. [#753](https://github.com/meteor/meteor/issues/753)

* Revert caching header change from 0.5.5. This fixes image flicker on redraw.

* Stop making `Session` available on the server; it's not useful there. [#751](https://github.com/meteor/meteor/issues/751)

* Force URLs in stack traces in browser consoles to be hyperlinks. [#725](https://github.com/meteor/meteor/issues/725)

* Suppress spurious `changed` callbacks with empty `fields` from
  `Cursor.observeChanges`.

* Fix logic bug in template branch matching. [#724](https://github.com/meteor/meteor/issues/724)

* Make `spiderable` user-agent test case insensitive. [#721](https://github.com/meteor/meteor/issues/721)

* Fix several bugs in EJSON type support:
  * Fix `{$type: 5}` selectors for binary values on browsers that do
    not support `Uint8Array`.
  * Fix EJSON equality on falsey values.
  * Fix for returning a scalar EJSON type from a method. [#731](https://github.com/meteor/meteor/issues/731)

* Upgraded dependencies:
  * mongodb driver to version 1.2.13 (from 0.1.11)
  * mime module removed (it was unused)


Patches contributed by GitHub users awwx, cmather, graemian, jagill,
jmhredsox, kevinxucs, krizka, mitar, raix, and rasmuserik.


## v0.5.7, 2013-02-21

* The DDP wire protocol has been redesigned.

  * The handshake message is now versioned. This breaks backwards
    compatibility between sites with `Meteor.connect()`. Older meteor
    apps can not talk to new apps and vice versa. This includes the
    `madewith` package, apps using `madewith` must upgrade.

  * New [EJSON](http://docs.meteor.com/#ejson) package allows you to use
    Dates, Mongo ObjectIDs, and binary data in your collections and
    Session variables.  You can also add your own custom datatypes.

  * Meteor now correctly represents empty documents in Collections.

  * There is an informal specification in `packages/livedata/DDP.md`.


* Breaking API changes

  * Changed the API for `observe`.  Observing with `added`, `changed`
    and `removed` callbacks is now unordered; for ordering information
    use `addedAt`, `changedAt`, `removedAt`, and `movedTo`. Full
    documentation is in the [`observe` docs](http://docs.meteor.com/#observe).
    All callers of `observe` need to be updated.

  * Changed the API for publish functions that do not return a cursor
    (ie functions that call `this.set` and `this.unset`). See the
    [`publish` docs](http://docs.meteor.com/#meteor_publish) for the new
    API.


* New Features

  * Added new [`observeChanges`](http://docs.meteor.com/#observe_changes)
    API for keeping track of the contents of a cursor more efficiently.

  * There is a new reactive function on subscription handles: `ready()`
    returns true when the subscription has received all of its initial
    documents.

  * Added `Session.setDefault(key, value)` so you can easily provide
    initial values for session variables that will not be clobbered on
    hot code push.

  * You can specify that a collection should use MongoDB ObjectIDs as
    its `_id` fields for inserts instead of strings. This allows you to
    use Meteor with existing MongoDB databases that have ObjectID
    `_id`s. If you do this, you must use `EJSON.equals()` for comparing
    equality instead of `===`. See http://docs.meteor.com/#meteor_collection.

  * New [`random` package](http://docs.meteor.com/#random) provides
    several functions for generating random values. The new
    `Random.id()` function is used to provide shorter string IDs for
    MongoDB documents. `Meteor.uuid()` is deprecated.

  * `Meteor.status()` can return the status `failed` if DDP version
    negotiation fails.


* Major Performance Enhancements

  * Rewrote subscription duplication detection logic to use a more
    efficient algorithm. This significantly reduces CPU usage on the
    server during initial page load and when dealing with large amounts
    of data.

  * Reduced unnecessary MongoDB re-polling of live queries. Meteor no
    longer polls for changes on queries that specify `_id` when
    updates for a different specific `_id` are processed. This
    drastically improves performance when dealing with many
    subscriptions and updates to individual objects, such as those
    generated by the `accounts-base` package on the `Meteor.users`
    collection.


* Upgraded UglifyJS2 to version 2.2.5


Patches contributed by GitHub users awwx and michaelglenadams.


## v0.5.6, 2013-02-15

* Fix 0.5.5 regression: Minimongo selectors matching subdocuments under arrays
  did not work correctly.

* Some Bootstrap icons should have appeared white.

Patches contributed by GitHub user benjaminchelli.

## v0.5.5, 2013-02-13

* Deprecate `Meteor.autosubscribe`. `Meteor.subscribe` now works within
  `Meteor.autorun`.

* Allow access to `Meteor.settings.public` on the client. If the JSON
  file you gave to `meteor --settings` includes a field called `public`,
  that field will be available on the client as well as the server.

* `@import` works in `less`. Use the `.lessimport` file extension to
  make a less file that is ignored by preprocessor so as to avoid double
  processing. [#203](https://github.com/meteor/meteor/issues/203)

* Upgrade Fibers to version 1.0.0. The `Fiber` and `Future` symbols are
  no longer exposed globally. To use fibers directly you can use:
   `var Fiber = __meteor_bootstrap__.require('fibers');` and
   `var Future = __meteor_bootstrap__.require('fibers/future');`

* Call version 1.1 of the Twitter API when authenticating with
  OAuth. `accounts-twitter` users have until March 5th, 2013 to
  upgrade before Twitter disables the old API. [#527](https://github.com/meteor/meteor/issues/527)

* Treat Twitter ids as strings, not numbers, as recommended by
  Twitter. [#629](https://github.com/meteor/meteor/issues/629)

* You can now specify the `_id` field of a document passed to `insert`.
  Meteor still auto-generates `_id` if it is not present.

* Expose an `invalidated` flag on `Meteor.deps.Context`.

* Populate user record with additional data from Facebook and Google. [#664](https://github.com/meteor/meteor/issues/664)

* Add Facebook token expiration time to `services.facebook.expiresAt`. [#576](https://github.com/meteor/meteor/issues/576)

* Allow piping a password to `meteor deploy` on `stdin`. [#623](https://github.com/meteor/meteor/issues/623)

* Correctly type cast arguments to handlebars helper. [#617](https://github.com/meteor/meteor/issues/617)

* Fix leaked global `userId` symbol.

* Terminate `phantomjs` properly on error when using the `spiderable`
  package. [#571](https://github.com/meteor/meteor/issues/571)

* Stop serving non-cachable files with caching headers. [#631](https://github.com/meteor/meteor/issues/631)

* Fix race condition if server restarted between page load and initial
  DDP connection. [#653](https://github.com/meteor/meteor/issues/653)

* Resolve issue where login methods sometimes blocked future methods. [#555](https://github.com/meteor/meteor/issues/555)

* Fix `Meteor.http` parsing of JSON responses on Firefox. [#553](https://github.com/meteor/meteor/issues/553)

* Minimongo no longer uses `eval`. [#480](https://github.com/meteor/meteor/issues/480)

* Serve 404 for `/app.manifest`. This allows experimenting with the
  upcoming `appcache` smart package. [#628](https://github.com/meteor/meteor/issues/628)

* Upgraded many dependencies, including:
  * node.js to version 0.8.18
  * jquery-layout to version 1.3.0RC
  * Twitter Bootstrap to version 2.3.0
  * Less to version 1.3.3
  * Uglify to version 2.2.3
  * useragent to version 2.0.1

Patches contributed by GitHub users awwx, bminer, bramp, crunchie84,
danawoodman, dbimmler, Ed-von-Schleck, geoffd123, jperl, kevee,
milesmatthias, Primigenus, raix, timhaines, and xenolf.


## v0.5.4, 2013-01-08

* Fix 0.5.3 regression: `meteor run` could fail on OSX 10.8 if environment
  variables such as `DYLD_LIBRARY_PATH` are set.


## v0.5.3, 2013-01-07

* Add `--settings` argument to `meteor deploy` and `meteor run`. This
  allows you to specify deployment-specific information made available
  to server code in the variable `Meteor.settings`.

* Support unlimited open tabs in a single browser. Work around the
  browser per-hostname connection limit by using randomized hostnames
  for deployed apps. [#131](https://github.com/meteor/meteor/issues/131)

* minimongo improvements:
  * Allow observing cursors with `skip` or `limit`.  [#528](https://github.com/meteor/meteor/issues/528)
  * Allow sorting on `dotted.sub.keys`.  [#533](https://github.com/meteor/meteor/issues/533)
  * Allow querying specific array elements (`foo.1.bar`).
  * `$and`, `$or`, and `$nor` no longer accept empty arrays (for consistency
    with Mongo)

* Re-rendering a template with Spark no longer reverts changes made by
  users to a `preserve`d form element. Instead, the newly rendered value
  is only applied if it is different from the previously rendered value.
  Additionally, `<INPUT>` elements with type other than TEXT can now have
  reactive values (eg, the labels on submit buttons can now be
  reactive).  [#510](https://github.com/meteor/meteor/issues/510) [#514](https://github.com/meteor/meteor/issues/514) [#523](https://github.com/meteor/meteor/issues/523) [#537](https://github.com/meteor/meteor/issues/537) [#558](https://github.com/meteor/meteor/issues/558)

* Support JavaScript RegExp objects in selectors in Collection write
  methods on the client, eg `myCollection.remove({foo: /bar/})`.  [#346](https://github.com/meteor/meteor/issues/346)

* `meteor` command-line improvements:
  * Improve error message when mongod fails to start.
  * The `NODE_OPTIONS` environment variable can be used to pass command-line
    flags to node (eg, `--debug` or `--debug-brk` to enable the debugger).
  * Die with error if an app name is mistakenly passed to `meteor reset`.

* Add support for "offline" access tokens with Google login. [#464](https://github.com/meteor/meteor/issues/464) [#525](https://github.com/meteor/meteor/issues/525)

* Don't remove `serviceData` fields from previous logins when logging in
  with an external service.

* Improve `OAuth1Binding` to allow making authenticated API calls to
  OAuth1 providers (eg Twitter).  [#539](https://github.com/meteor/meteor/issues/539)

* New login providers automatically work with `{{loginButtons}}` without
  needing to edit the `accounts-ui-unstyled` package.  [#572](https://github.com/meteor/meteor/issues/572)

* Use `Content-Type: application/json` by default when sending JSON data
  with `Meteor.http`.

* Improvements to `jsparse`: hex literals, keywords as property names, ES5 line
  continuations, trailing commas in object literals, line numbers in error
  messages, decimal literals starting with `.`, regex character classes with
  slashes.

* Spark improvements:
  * Improve rendering of `<SELECT>` elements on IE.  [#496](https://github.com/meteor/meteor/issues/496)
  * Don't lose nested data contexts in IE9/10 after two seconds.  [#458](https://github.com/meteor/meteor/issues/458)
  * Don't print a stack trace if DOM nodes are manually removed
    from the document without calling `Spark.finalize`.  [#392](https://github.com/meteor/meteor/issues/392)

* Always use the `autoReconnect` flag when connecting to Mongo.  [#425](https://github.com/meteor/meteor/issues/425)

* Fix server-side `observe` with no `added` callback.  [#589](https://github.com/meteor/meteor/issues/589)

* Fix re-sending method calls on reconnect.  [#538](https://github.com/meteor/meteor/issues/538)

* Remove deprecated `/sockjs` URL support from `Meteor.connect`.

* Avoid losing a few bits of randomness in UUID v4 creation.  [#519](https://github.com/meteor/meteor/issues/519)

* Update clean-css package from 0.8.2 to 0.8.3, fixing minification of `0%`
  values in `hsl` colors.  [#515](https://github.com/meteor/meteor/issues/515)

Patches contributed by GitHub users Ed-von-Schleck, egtann, jwulf, lvbreda,
martin-naumann, meawoppl, nwmartin, timhaines, and zealoushacker.


## v0.5.2, 2012-11-27

* Fix 0.5.1 regression: Cursor `observe` works during server startup.  [#507](https://github.com/meteor/meteor/issues/507)

## v0.5.1, 2012-11-20

* Speed up server-side subscription handling by avoiding redundant work
  when the same Mongo query is observed multiple times concurrently (eg,
  by multiple users subscribing to the same subscription), and by using
  a simpler "unordered" algorithm.

* Meteor now waits to invoke method callbacks until all the data written by the
  method is available in the local cache. This way, method callbacks can see the
  full effects of their writes. This includes the callbacks passed to
  `Meteor.call` and `Meteor.apply`, as well as to the `Meteor.Collection`
  `insert`/`update`/`remove` methods.

  If you want to process the method's result as soon as it arrives from the
  server, even if the method's writes are not available yet, you can now specify
  an `onResultReceived` callback to `Meteor.apply`.

* Rework latency compensation to show server data changes sooner. Previously, as
  long as any method calls were in progress, Meteor would buffer all data
  changes sent from the server until all methods finished. Meteor now only
  buffers writes to documents written by client stubs, and applies the writes as
  soon as all methods that wrote that document have finished.

* `Meteor.userLoaded()` and `{{currentUserLoaded}}` have been removed.
  Previously, during the login process on the client, `Meteor.userId()` could be
  set but the document at `Meteor.user()` could be incomplete. Meteor provided
  the function `Meteor.userLoaded()` to differentiate between these states. Now,
  this in-between state does not occur: when a user logs in, `Meteor.userId()`
  only is set once `Meteor.user()` is fully loaded.

* New reactive function `Meteor.loggingIn()` and template helper
  `{{loggingIn}}`; they are true whenever some login method is in progress.
  `accounts-ui` now uses this to show an animation during login.

* The `sass` CSS preprocessor package has been removed. It was based on an
  unmaintained NPM module which did not implement recent versions of the Sass
  language and had no error handling.  Consider using the `less` or `stylus`
  packages instead.  [#143](https://github.com/meteor/meteor/issues/143)

* `Meteor.setPassword` is now called `Accounts.setPassword`, matching the
  documentation and original intention.  [#454](https://github.com/meteor/meteor/issues/454)

* Passing the `wait` option to `Meteor.apply` now waits for all in-progress
  method calls to finish before sending the method, instead of only guaranteeing
  that its callback occurs after the callbacks of in-progress methods.

* New function `Accounts.callLoginMethod` which should be used to call custom
  login handlers (such as those registered with
  `Accounts.registerLoginHandler`).

* The callbacks for `Meteor.loginWithToken` and `Accounts.createUser` now match
  the other login callbacks: they are called with error on error or with no
  arguments on success.

* Fix bug where method calls could be dropped during a brief disconnection. [#339](https://github.com/meteor/meteor/issues/339)

* Prevent running the `meteor` command-line tool and server on unsupported Node
  versions.

* Fix Minimongo query bug with nested objects.  [#455](https://github.com/meteor/meteor/issues/455)

* In `accounts-ui`, stop page layout from changing during login.

* Use `path.join` instead of `/` in paths (helpful for the unofficial Windows
  port) [#303](https://github.com/meteor/meteor/issues/303)

* The `spiderable` package serves pages to
  [`facebookexternalhit`](https://www.facebook.com/externalhit_uatext.php) [#411](https://github.com/meteor/meteor/issues/411)

* Fix error on Firefox with DOM Storage disabled.

* Avoid invalidating listeners if setUserId is called with current value.

* Upgrade many dependencies, including:
  * MongoDB 2.2.1 (from 2.2.0)
  * underscore 1.4.2 (from 1.3.3)
  * bootstrap 2.2.1 (from 2.1.1)
  * jQuery 1.8.2 (from 1.7.2)
  * less 1.3.1 (from 1.3.0)
  * stylus 0.30.1 (from 0.29.0)
  * coffee-script 1.4.0 (from 1.3.3)

Patches contributed by GitHub users ayal, dandv, possibilities, TomWij,
tmeasday, and workmad3.

## v0.5.0, 2012-10-17

* This release introduces Meteor Accounts, a full-featured auth system that supports
  - fine-grained user-based control over database reads and writes
  - federated login with any OAuth provider (with built-in support for
    Facebook, GitHub, Google, Twitter, and Weibo)
  - secure password login
  - email validation and password recovery
  - an optional set of UI widgets implementing standard login/signup/password
    change/logout flows

  When you upgrade to Meteor 0.5.0, existing apps will lose the ability to write
  to the database from the client. To restore this, either:
  - configure each of your collections with
    [`collection.allow`](http://docs.meteor.com/#allow) and
    [`collection.deny`](http://docs.meteor.com/#deny) calls to specify which
    users can perform which write operations, or
  - add the `insecure` smart package (which is included in new apps by default)
    to restore the old behavior where anyone can write to any collection which
    has not been configured with `allow` or `deny`

  For more information on Meteor Accounts, see
  http://docs.meteor.com/#dataandsecurity and
  http://docs.meteor.com/#accounts_api

* The new function `Meteor.autorun` allows you run any code in a reactive
  context. See http://docs.meteor.com/#meteor_autorun

* Arrays and objects can now be stored in the `Session`; mutating the value you
  retrieve with `Session.get` does not affect the value in the session.

* On the client, `Meteor.apply` takes a new `wait` option, which ensures that no
  further method calls are sent to the server until this method is finished; it
  is used for login and logout methods in order to keep the user ID
  well-defined. You can also specifiy an `onReconnect` handler which is run when
  re-establishing a connection; Meteor Accounts uses this to log back in on
  reconnect.

* Meteor now provides a compatible replacement for the DOM `localStorage`
  facility that works in IE7, in the `localstorage-polyfill` smart package.

* Meteor now packages the D3 library for manipulating documents based on data in
  a smart package called `d3`.

* `Meteor.Collection` now takes its optional `manager` argument (used to
  associate a collection with a server you've connected to with
  `Meteor.connect`) as a named option. (The old call syntax continues to work
  for now.)

* Fix a bug where trying to immediately resubscribe to a record set after
  unsubscribing could fail silently.

* Better error handling for failed Mongo writes from inside methods; previously,
  errors here could cause clients to stop processing data from the server.


Patches contributed by GitHub users bradens, dandv, dybskiy, possibilities,
zhangcheng, and 75lb.


## v0.4.2, 2012-10-02

* Fix connection failure on iOS6. SockJS 0.3.3 includes this fix.

* The new `preserve-inputs` package, included by default in new Meteor apps,
  restores the pre-v0.4.0 behavior of "preserving" all form input elements by ID
  and name during re-rendering; users who want more precise control over
  preservation can still use the APIs added in v0.4.0.

* A few changes to the `Meteor.absoluteUrl` function:
  - Added a `replaceLocalhost` option.
  - The `ROOT_URL` environment variable is respected by `meteor run`.
  - It is now included in all apps via the `meteor` package. Apps that
    explicitly added the now-deprecated `absolute-url` smart package will log a
    deprecation warning.

* Upgrade Node from 0.8.8 to 0.8.11.

* If a Handlebars helper function `foo` returns null, you can now run do
  `{{foo.bar}}` without error, just like when `foo` is a non-existent property.

* If you pass a non-scalar object to `Session.set`, an error will now be thrown
  (matching the behavior of `Session.equals`). [#215](https://github.com/meteor/meteor/issues/215)

* HTML pages are now served with a `charset=utf-8` Content-Type header. [#264](https://github.com/meteor/meteor/issues/264)

* The contents of `<select>` tags can now be reactive even in IE 7 and 8.

* The `meteor` tool no longer gets confused if a parent directory of your
  project is named `public`. [#352](https://github.com/meteor/meteor/issues/352)

* Fix a race condition in the `spiderable` package which could include garbage
  in the spidered page.

* The REPL run by `admin/node.sh` no longer crashes Emacs M-x shell on exit.

* Refactor internal `reload` API.

* New internal `jsparse` smart package. Not yet exposed publicly.


Patch contributed by GitHub user yanivoliver.


## v0.4.1, 2012-09-24

* New `email` smart package, with [`Email.send`](http://docs.meteor.com/#email)
  API.

* Upgrade Node from 0.6.17 to 0.8.8, as well as many Node modules in the dev
  bundle; those that are user-exposed are:
  * coffee-script: 1.3.3 (from 1.3.1)
  * stylus: 0.29.0 (from 0.28.1)
  * nib: 0.8.2 (from 0.7.0)

* All publicly documented APIs now use `camelCase` rather than
  `under_scores`. The old spellings continue to work for now. New names are:
  - `Meteor.isClient`/`isServer`
  - `this.isSimulation` inside a method invocation
  - `Meteor.deps.Context.onInvalidate`
  - `Meteor.status().retryCount`/`retryTime`

* Spark improvements
  * Optimize selector matching for event maps.
  * Fix `Spark._currentRenderer` behavior in timer callbacks.
  * Fix bug caused by interaction between `Template.foo.preserve` and
    `{{#constant}}`. [#323](https://github.com/meteor/meteor/issues/323)
  * Allow `{{#each}}` over a collection of objects without `_id`. [#281](https://github.com/meteor/meteor/issues/281)
  * Spark now supports Firefox 3.6.
  * Added a script to build a standalone spark.js that does not depend on
    Meteor (it depends on jQuery or Sizzle if you need IE7 support,
    and otherwise is fully standalone).

* Database writes from within `Meteor.setTimeout`/`setInterval`/`defer` will be
  batched with other writes from the current method invocation if they start
  before the method completes.

* Make `Meteor.Cursor.forEach` fully synchronous even if the user's callback
  yields. [#321](https://github.com/meteor/meteor/issues/321).

* Recover from exceptions thrown in `Meteor.publish` handlers.

* Upgrade bootstrap to version 2.1.1. [#336](https://github.com/meteor/meteor/issues/336), [#337](https://github.com/meteor/meteor/issues/337), [#288](https://github.com/meteor/meteor/issues/288), [#293](https://github.com/meteor/meteor/issues/293)

* Change the implementation of the `meteor deploy` password prompt to not crash
  Emacs M-x shell.

* Optimize `LocalCollection.remove(id)` to be O(1) rather than O(n).

* Optimize client-side database performance when receiving updated data from the
  server outside of method calls.

* Better error reporting when a package in `.meteor/packages` does not exist.

* Better error reporting for coffeescript. [#331](https://github.com/meteor/meteor/issues/331)

* Better error handling in `Handlebars.Exception`.


Patches contributed by GitHub users fivethirty, tmeasday, and xenolf.


## v0.4.0, 2012-08-30

* Merge Spark, a new live page update engine
  * Breaking API changes
     * Input elements no longer preserved based on `id` and `name`
       attributes. Use [`preserve`](http://docs.meteor.com/#template_preserve)
       instead.
     * All `Meteor.ui` functions removed. Use `Meteor.render`,
       `Meteor.renderList`, and
       [Spark](https://github.com/meteor/meteor/wiki/Spark) functions instead.
     * New template functions (eg. `created`, `rendered`, etc) may collide with
       existing helpers. Use `Template.foo.helpers()` to avoid conflicts.
     * New syntax for declaring event maps. Use
       `Template.foo.events({...})`. For backwards compatibility, both syntaxes
       are allowed for now.
  * New Template features
     * Allow embedding non-Meteor widgets (eg. Google Maps) using
       [`{{#constant}}`](http://docs.meteor.com/#constant)
     * Callbacks when templates are rendered. See
       http://docs.meteor.com/#template_rendered
     * Explicit control of which nodes are preserved during re-rendering. See
       http://docs.meteor.com/#template_preserve
     * Easily find nodes within a template in event handlers and callbacks. See
       http://docs.meteor.com/#template_find
     * Allow parts of a template to be independently reactive with the
       [`{{#isolate}}`](http://docs.meteor.com/#isolate) block helper.

* Use PACKAGE_DIRS environment variable to override package location. [#227](https://github.com/meteor/meteor/issues/227)

* Add `absolute-url` package to construct URLs pointing to the application.

* Allow modifying documents returned by `observe` callbacks. [#209](https://github.com/meteor/meteor/issues/209)

* Fix periodic crash after client disconnect. [#212](https://github.com/meteor/meteor/issues/212)

* Fix minimingo crash on dotted queries with undefined keys. [#126](https://github.com/meteor/meteor/issues/126)


## v0.3.9, 2012-08-07

* Add `spiderable` package to allow web crawlers to index Meteor apps.

* `meteor deploy` uses SSL to protect application deployment.

* Fix `stopImmediatePropagation()`. [#205](https://github.com/meteor/meteor/issues/205)


## v0.3.8, 2012-07-12

* HTTPS support
  * Add `force-ssl` package to require site to load over HTTPS.
  * Use HTTPS for install script and `meteor update`.
  * Allow runtime configuration of default DDP endpoint.

* Handlebars improvements
  * Implement dotted path traversal for helpers and methods.
  * Allow functions in helper arguments.
  * Change helper nesting rules to allow functions as arguments.
  * Fix `{{this.foo}}` to never invoke helper `foo`.
  * Make event handler `this` reflect the node that matched the selector instead
    of the event target node.
  * Fix keyword arguments to helpers.

* Add `nib` support to stylus package. [#175](https://github.com/meteor/meteor/issues/175)

* Upgrade bootstrap to version 2.0.4. [#173](https://github.com/meteor/meteor/issues/173)

* Print changelog after `meteor update`.

* Fix mouseenter and mouseleave events. [#224](https://github.com/meteor/meteor/issues/224)

* Fix issue with spurious heartbeat failures on busy connections.

* Fix exception in minimongo when matching non-arrays using `$all`. [#183](https://github.com/meteor/meteor/issues/183)

* Fix serving an empty file when no cacheable assets exist. [#179](https://github.com/meteor/meteor/issues/179)


## v0.3.7, 2012-06-06

* Better parsing of `.html` template files
  * Allow HTML comments (`<!-- -->`) at top level
  * Allow whitespace anywhere in open/close tag
  * Provide names and line numbers on error
  * More helpful error messages

* Form control improvements
  * Fix reactive radio buttons in Internet Explorer.
  * Fix reactive textareas to update consistently across browsers, matching text
    field behavior.

* `http` package bug fixes:
  * Send correct Content-Type when POSTing `params` from the server. [#172](https://github.com/meteor/meteor/issues/172)
  * Correctly detect JSON response Content-Type when a charset is present.

* Support `Handlebars.SafeString`. [#160](https://github.com/meteor/meteor/issues/160)

* Fix intermittent "Cursor is closed" mongo error.

* Fix "Cannot read property 'nextSibling' of null" error in certain nested
  templates. [#142](https://github.com/meteor/meteor/issues/142)

* Add heartbeat timer on the client to notice when the server silently goes
  away.


## v0.3.6, 2012-05-16

* Rewrite event handling. `this` in event handlers now refers to the data
  context of the element that generated the event, *not* the top-level data
  context of the template where the event is declared.

* Add /websocket endpoint for raw websockets. Pass websockets through
  development mode proxy.

* Simplified API for Meteor.connect, which now receives a URL to a Meteor app
  rather than to a sockjs endpoint.

* Fix livedata to support subscriptions with overlapping documents.

* Update node.js to 0.6.17 to fix potential security issue.


## v0.3.5, 2012-04-28

* Fix 0.3.4 regression: Call event map handlers on bubbled events. [#107](https://github.com/meteor/meteor/issues/107)


## v0.3.4, 2012-04-27

* Add Twitter `bootstrap` package. [#84](https://github.com/meteor/meteor/issues/84)

* Add packages for `sass` and `stylus` CSS pre-processors. [#40](https://github.com/meteor/meteor/issues/40), [#50](https://github.com/meteor/meteor/issues/50)

* Bind events correctly on top level elements in a template.

* Fix dotted path selectors in minimongo. [#88](https://github.com/meteor/meteor/issues/88)

* Make `backbone` package also run on the server.

* Add `bare` option to coffee-script compilation so variables can be shared
  between multiple coffee-script file. [#85](https://github.com/meteor/meteor/issues/85)

* Upgrade many dependency versions. User visible highlights:
 * node.js 0.6.15
 * coffee-script 1.3.1
 * less 1.3.0
 * sockjs 0.3.1
 * underscore 1.3.3
 * backbone 0.9.2

* Several documentation fixes and test coverage improvements.


## v0.3.3, 2012-04-20

* Add `http` package for making HTTP requests to remote servers.

* Add `madewith` package to put a live-updating Made with Meteor badge on apps.

* Reduce size of mongo database on disk (--smallfiles).

* Prevent unnecessary hot-code pushes on deployed apps during server migration.

* Fix issue with spaces in directory names. [#39](https://github.com/meteor/meteor/issues/39)

* Workaround browser caching issues in development mode by using query
  parameters on all JavaScript and CSS requests.

* Many documentation and test fixups.


## v0.3.2, 2012-04-10

* Initial public launch<|MERGE_RESOLUTION|>--- conflicted
+++ resolved
@@ -1,10 +1,10 @@
 ## v.NEXT
 
-<<<<<<< HEAD
-* Meteor's test runners have been updated to use headless Chrome instead for 
-browser tests. Test can still be run using PhantomJS by passing --phantom 
-to the self test command. 
-=======
+* Meteor's `self-test` has been updated to use "headless" Chrome rather
+  than PhantomJS for browser tests. PhantomJS can still be forced by
+  passing the `--phantom` flag to the `meteor self-test` command.
+  [PR #9814](https://github.com/meteor/meteor/pull/9814)
+
 ## v1.7.0.3, 2018-06-13
 
 * Fixed [Issue #9991](https://github.com/meteor/meteor/issues/9991),
@@ -28,7 +28,6 @@
   [PR #9977](https://github.com/meteor/meteor/pull/9977) by
   [@robfallows](https://github.com/robfallows).
   [Issue #9961](https://github.com/meteor/meteor/issues/9961)
->>>>>>> a1f4e94c
 
 ## v1.7.0.1, 2018-05-29
 
