--- conflicted
+++ resolved
@@ -52,8 +52,6 @@
 var phantomjs = checkTestOnlyDependency("phantomjs-prebuilt");
 var webdriver = checkTestOnlyDependency('browserstack-webdriver');
 
-<<<<<<< HEAD
-=======
 const hasOwn = Object.prototype.hasOwnProperty;
 
 import "../tool-env/install-runtime.js";
@@ -61,7 +59,6 @@
 // To allow long stack traces that cross async boundaries
 import 'longjohn';
 
->>>>>>> 01a7e8b0
 // Exception representing a test failure
 class TestFailure {
   constructor(reason, details) {
