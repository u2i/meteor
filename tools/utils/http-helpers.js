--- conflicted
+++ resolved
@@ -392,13 +392,6 @@
     const options = _.isObject(urlOrOptions) ? _.clone(urlOrOptions) : {
       url: urlOrOptions,
     };
-<<<<<<< HEAD
-
-    const outputStream = new WritableStreamBuffer();
-
-    const MAX_ATTEMPTS = 10;
-    const RETRY_DELAY_SECS = 5;
-=======
 
     const outputStream = new WritableStreamBuffer();
 
@@ -410,7 +403,6 @@
       _.has(options, "retryDelaySecs")
       ? options.retryDelaySecs : 5;
 
->>>>>>> 78af10a0
     const masterProgress = options.progress;
 
     let lastSize = 0;
@@ -422,12 +414,8 @@
         };
       }
 
-<<<<<<< HEAD
-      if (masterProgress) {
-=======
       if (masterProgress &&
           masterProgress.addChildTask) {
->>>>>>> 78af10a0
         options.progress = masterProgress.addChildTask({
           title: masterProgress._title
         });
@@ -437,11 +425,7 @@
         return Promise.resolve(httpHelpers.request({
           outputStream,
           ...options,
-<<<<<<< HEAD
-        }).response);
-=======
         }));
->>>>>>> 78af10a0
 
       } catch (e) {
         const size = outputStream.size();
@@ -457,29 +441,17 @@
           }
 
           return new Promise(
-<<<<<<< HEAD
-            resolve => setTimeout(resolve, RETRY_DELAY_SECS * 1000)
-          ).then(() => attempt(triesRemaining - (useTry ? 1 : 0)));
-        }
-
-        Console.debug(`Request failed ${MAX_ATTEMPTS} times: failing`);
-=======
             resolve => setTimeout(resolve, retryDelaySecs * 1000)
           ).then(() => attempt(triesRemaining - (useTry ? 1 : 0)));
         }
 
         Console.debug(`Request failed ${maxAttempts} times: failing`);
->>>>>>> 78af10a0
         return Promise.reject(new files.OfflineError(e));
       }
     }
 
-<<<<<<< HEAD
-    const response = attempt(MAX_ATTEMPTS).await();
-=======
     const result = attempt(maxAttempts).await();
     const response = result.response
->>>>>>> 78af10a0
     if (response.statusCode >= 400 && response.statusCode < 600) {
       const href = response.request.href;
       throw Error(`Could not get ${href}; server returned [${response.statusCode}]`);
