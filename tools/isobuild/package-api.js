var assert = require("assert");
var _ = require("underscore");
var buildmessage = require('../utils/buildmessage.js');
var utils = require('../utils/utils.js');
var compiler = require('./compiler.js');
var archinfo = require('../utils/archinfo.js');
var catalog = require('../packaging/catalog/catalog.js');

// It's important that we import these functions individually instead of
// importing the whole files.* namespace, because now it's easier to tell
// that this module doesn't actually touch the file system.
import {
  pathRelative,
  convertToPosixPath,
} from "../fs/files.js";

function toArray (x) {
  if (_.isArray(x)) {
    return x;
  }
  return x ? [x] : [];
}

function toArchArray(arch) {
  if (! Array.isArray(arch)) {
    arch = arch ? [arch] : compiler.ALL_ARCHES;
  }

  const seen = Object.create(null);

  arch.splice(0).forEach(where => {
    if (seen[where]) return;
    seen[where] = true;

    // Shorthands for common arch prefixes:
    // "server" => os.*
    // "client" => web.*
    // "legacy" => web.browser.legacy, web.cordova
    if (where === "server") {
      arch.push("os");
    } else if (where === "client") {
      arch.push("web");
    } else if (where === "legacy") {
      arch.push(
        "web.browser.legacy",
        // It's important to include web.browser.legacy resources in the
        // Cordova bundle, since Cordova bundles are built into the mobile
        // application, rather than being downloaded from a web server at
        // runtime. This means we can't distinguish between clients at
        // runtime, so we have to use code that works for all clients.
        "web.cordova"
      );
    } else {
      arch.push(where);
    }
  });

  // avoid using _.each so as to not add more frames to skip
  for (var i = 0; i < arch.length; ++i) {
    var inputArch = arch[i];
    var isMatch = _.any(_.map(compiler.ALL_ARCHES, function (actualArch) {
      return archinfo.matches(actualArch, inputArch);
    }));
    if (! isMatch) {
      buildmessage.error(
        "Invalid 'where' argument: '" + inputArch + "'",
        // skip toArchArray in addition to the actual API function
        {useMyCaller: 1});
    }
  }
  return arch;
}

<<<<<<< HEAD
=======
// We currently have a 1 to 1 mapping between 'where' and 'arch'.
// 'client' -> 'web'
// 'server' -> 'os'
// '*' -> '*'
export function mapWhereToArch(where) {
  if (where === 'server') {
    return 'os';
  } else if (where === 'client') {
    return 'web';
  } else {
    return where;
  }
}

>>>>>>> 5cc71763
// Iterates over the list of target archs and calls f(arch) for all archs
// that match an element of self.allarchs.
function forAllMatchingArchs (archs, f) {
  compiler.ALL_ARCHES.forEach(matchArch => {
    archs.some(arch => {
      if (archinfo.matches(matchArch, arch)) {
        f(matchArch);
        return true;
      }
    });
  });
}

/**
 * @name  PackageAPI
 * @class PackageAPI
 * @instanceName api
 * @showInstanceName true
 * @global
 * @summary Type of the API object passed into the `Package.onUse` function.
 */
export class PackageAPI {
  constructor(options) {
    options = options || {};

    this.buildingIsopackets = !!options.buildingIsopackets;

    // source files used.
    // It's a multi-level map structured as:
    //   arch -> sources|assets -> relPath -> {relPath, fileOptions}
    this.files = {};

    // symbols exported
    this.exports = {};

    // packages used and implied (keys are 'package', 'unordered', and
    // 'weak').  an "implied" package is a package that will be used by a unibuild
    // which uses us.
    this.uses = {};
    this.implies = {};

    _.each(compiler.ALL_ARCHES, arch => {
      this.files[arch] = {
        assets: [],
        sources: [],
        main: null,
      };

      this.exports[arch] = [];
      this.uses[arch] = [];
      this.implies[arch] = [];
    });

    this.releaseRecords = [];
  }

  // Called when this package wants to make another package be
  // used. Can also take literal package objects, if you have
  // anonymous packages you want to use (eg, app packages)
  //
  // @param arch 'web', 'web.browser', 'web.cordova', 'server',
  // or an array of those.
  // The default is ['web', 'server'].
  //
  // options can include:
  //
  // - unordered: if true, don't require this package to load
  //   before us -- just require it to be loaded anytime. If
  //   false, override a true value specified in
  //   a previous call to use for this package name. (A
  //   limitation of the current implementation is that this
  //   flag is not tracked per-environment or per-role.)  This
  //   option can be used to resolve circular dependencies in
  //   exceptional circumstances, eg, the 'meteor' package
  //   depends on 'handlebars', but all packages (including
  //   'handlebars') have an implicit dependency on
  //   'meteor'. Internal use only -- future support of this
  //   is not guaranteed. #UnorderedPackageReferences
  //
  // - weak: if true, don't require this package to load at all, but if
  //   it's going to load, load it before us.  Don't bring this
  //   package's imports into our namespace and don't allow us to use
  //   its plugins. (Has the same limitation as "unordered" that this
  //   flag is not tracked per-environment or per-role; this may
  //   change.)

  /**
   * @memberOf PackageAPI
   * @instance
   * @summary Depend on package `packagename`.
   * @locus package.js
   * @param {String|String[]} packageNames Packages being depended on.
   * Package names may be suffixed with an @version tag.
   *
   * In general, you must specify a package's version (e.g.,
   * `'accounts@1.0.0'` to use version 1.0.0 or a higher
   * compatible version (ex: 1.0.1, 1.5.0, etc.)  of the
   * `accounts` package). If you are sourcing core
   * packages from a Meteor release with `versionsFrom`, you may leave
   * off version names for core packages. You may also specify constraints,
   * such as `my:forms@=1.0.0` (this package demands `my:forms` at `1.0.0` exactly),
   * or `my:forms@1.0.0 || =2.0.1` (`my:forms` at `1.x.y`, or exactly `2.0.1`).
   * @param {String|String[]} [architecture] If you only use the package on the
   * server (or the client), you can pass in the second argument (e.g.,
   * `'server'`, `'client'`, `'web.browser'`, `'web.cordova'`) to specify
   * what architecture the package is used with. You can specify multiple
   * architectures by passing in an array, for example `['web.cordova', 'os.linux']`.
   * @param {Object} [options]
   * @param {Boolean} options.weak Establish a weak dependency on a
   * package. If package A has a weak dependency on package B, it means
   * that including A in an app does not force B to be included too — but,
   * if B is included or by another package, then B will load before A.
   * You can use this to make packages that optionally integrate with or
   * enhance other packages if those packages are present.
   * When you weakly depend on a package you don't see its exports.
   * You can detect if the possibly-present weakly-depended-on package
   * is there by seeing if `Package.foo` exists, and get its exports
   * from the same place.
   * @param {Boolean} options.unordered It's okay to load this dependency
   * after your package. (In general, dependencies specified by `api.use`
   * are loaded before your package.) You can use this option to break
   * circular dependencies.
   */
  use(names, arch, options) {
    var self = this;

    // Support `api.use(package, {weak: true})` without arch.
    if (_.isObject(arch) && !_.isArray(arch) && !options) {
      options = arch;
      arch = null;
    }
    options = options || {};

    names = toArray(names);
    arch = toArchArray(arch);

    // A normal dependency creates an ordering constraint and a "if I'm
    // used, use that" constraint. Unordered dependencies lack the
    // former; weak dependencies lack the latter. There's no point to a
    // dependency that lacks both!
    if (options.unordered && options.weak) {
      buildmessage.error(
        "A dependency may not be both unordered and weak.",
        { useMyCaller: true });
      // recover by ignoring
      return;
    }

    // using for loop rather than underscore to help with useMyCaller
    for (var i = 0; i < names.length; ++i) {
      var name = names[i];
      try {
        var parsed = utils.parsePackageConstraint(name);
      } catch (e) {
        if (!e.versionParserError) {
          throw e;
        }
        buildmessage.error(e.message, {useMyCaller: true});
        // recover by ignoring
        continue;
      }

      forAllMatchingArchs(arch, function (a) {
        self.uses[a].push({
          package: parsed.package,
          constraint: parsed.constraintString,
          unordered: options.unordered || false,
          weak: options.weak || false
        });
      });
    }
  }

  // Called when this package wants packages using it to also use
  // another package.  eg, for umbrella packages which want packages
  // using them to also get symbols or plugins from their components.

  /**
   *
   * @memberOf PackageAPI
   * @summary Give users of this package access to another package (by passing
   * in the string `packagename`) or a collection of packages (by passing in
   * an array of strings [`packagename1`, `packagename2`]
   * @locus package.js
   * @instance
   * @param {String|String[]} packageNames Name of a package, or array of
   * package names, with an optional @version component for each.
   * @param {String|String[]} [architecture] If you only use the package on
   * the server (or the client), you can pass in the second argument (e.g.,
   * `'server'`, `'client'`, `'web.browser'`, `'web.cordova'`) to specify what
   * architecture the package is used with. You can specify multiple
   * architectures by passing in an array, for example `['web.cordova',
   * 'os.linux']`.
   */
  imply(names, arch) {
    var self = this;

    // We currently disallow build plugins in
    // debugOnly/prodOnly/testOnly packages; but if you could use
    // imply in a debugOnly package, you could pull in the build
    // plugin from an implied package, which would have the same
    // problem as allowing build plugins directly in the package. So
    // no imply either!
    if (self.debugOnly || self.prodOnly || self.testOnly) {
      buildmessage.error("can't use imply in packages that are debugOnly, prodOnly or testOnly");
      // recover by ignoring
      return;
    }

    names = toArray(names);
    arch = toArchArray(arch);

    // using for loop rather than underscore to help with useMyCaller
    for (var i = 0; i < names.length; ++i) {
      var name = names[i];
      try {
        var parsed = utils.parsePackageConstraint(name);
      } catch (e) {
        if (!e.versionParserError) {
          throw e;
        }
        buildmessage.error(e.message, {useMyCaller: true});
        // recover by ignoring
        continue;
      }

      // api.imply('isobuild:compiler-plugin') doesn't really make any sense. If
      // we change our mind and think it makes sense, we can always implement it
      // later...
      if (compiler.isIsobuildFeaturePackage(parsed.package)) {
        buildmessage.error(
          `to declare that your package requires the build tool feature ` +
            `'{parsed.package}', use 'api.use', not 'api.imply'`);
        // recover by ignoring
        continue;
      }

      forAllMatchingArchs(arch, function (a) {
        // We don't allow weak or unordered implies, since the main
        // purpose of imply is to provide imports and plugins.
        self.implies[a].push({
          package: parsed.package,
          constraint: parsed.constraintString
        });
      });
    }
  }

  // Top-level call to add a source file to a package. It will
  // be processed according to its extension (eg, *.coffee
  // files will be compiled to JavaScript).

  /**
   * @memberOf PackageAPI
   * @instance
   * @summary Specify source code files for your package.
   * @locus package.js
   * @param {String|String[]} filenames Paths to the source files.
   * @param {String|String[]} [architecture] If you only want to use the file
   * on the server (or the client), you can pass this argument
   * (e.g., 'server', 'client', 'web.browser', 'web.cordova') to specify
   * what architecture the file is used with. You can specify multiple
   * architectures by passing in an array, for example
   * `['web.cordova', 'os.linux']`. By default, the file will be loaded on both
   * server and client.
   * @param {Object} [options] Options that will be passed to build
   * plugins.
   * @param {Boolean} [options.bare] If this file is JavaScript code or will
   * be compiled into JavaScript code by a build plugin, don't wrap the
   * resulting file in a closure. Has the same effect as putting a file into the
   * `client/compatibility` directory in an app.
   */
  addFiles(paths, arch, fileOptions) {
    if (fileOptions && fileOptions.isAsset) {
      // XXX it would be great to print a warning here, see the issue:
      // https://github.com/meteor/meteor/issues/5495
      this._addFiles("assets", paths, arch);
      return;
    }

    // Watch out - we rely on the levels of stack traces inside this
    // function so don't wrap it in another function without changing that logic
    this._addFiles("sources", paths, arch, fileOptions);
  }

  mainModule(path, arch, fileOptions = {}) {
    arch = toArchArray(arch);

    forAllMatchingArchs(arch, a => {
      const filesForArch = this.files[a];
      const source = {
        relPath: pathRelative(".", path),
        fileOptions: {
          ...fileOptions,
          mainModule: true
        }
      };

      const oldMain = filesForArch.main;
      if (oldMain) {
        // It's not an error to call api.mainModule multiple times, but
        // the last call takes precedence over the earlier calls.
        oldMain.fileOptions.mainModule = false;

        if (! _.has(oldMain.fileOptions, "lazy")) {
          // If the laziness of the old main module was not explicitly
          // specified, then it would have been implicitly eager just
          // because it was the main module. Since we are revoking its
          // status as main module now, we should also explicitly revoke
          // the eagerness that came with that status.
          oldMain.fileOptions.lazy = true;
        }
      }

      filesForArch.main = source;
      filesForArch.sources.push(source);

      this._forbidExportWithLazyMain(a);
    });
  }

  _forbidExportWithLazyMain(arch) {
    const filesForArch = this.files[arch];
    if (filesForArch.main &&
        filesForArch.main.fileOptions.lazy &&
        this.exports[arch].length > 0) {
      buildmessage.error(
        "Architecture " + JSON.stringify(arch) + " cannot both " +
          "export symbols and have a lazy main module"
      );
    }
  }

  /**
   * @memberOf PackageAPI
   * @instance
   * @summary Specify asset files for your package. They can be accessed via
   * the [Assets API](#assets) from the server, or at the URL
   * `/packages/username_package-name/file-name` from the client, depending on the
   * architecture passed.
   * @locus package.js
   * @param {String|String[]} filenames Paths to the asset files.
   * @param {String|String[]} architecture Specify where this asset should be
   * available (e.g., 'server', 'client', 'web.browser', 'web.cordova'). You can
   * specify multiple architectures by passing in an array, for example
   * `['web.cordova', 'os.linux']`.
   */
  addAssets(paths, arch) {
    if(!arch) {
      buildmessage.error('addAssets requires a second argument specifying ' +
        'where the asset should be available. For example: "client", ' +
        '"server", or ["client", "server"].', { useMyCaller: true });
      return;
    }

    // Watch out - we rely on the levels of stack traces inside this
    // function so don't wrap it in another function without changing that logic
    this._addFiles("assets", paths, arch);
  }

  /**
   * Internal method used by addFiles and addAssets.
   */
  _addFiles(type, paths, arch, fileOptions) {
    if (type !== "sources" && type !== "assets") {
      throw new Error(`Can only handle sources and assets, not '${type}'.`);
    }

    var self = this;

    paths = toArray(paths);
    arch = toArchArray(arch);

    // Convert Dos-style paths to Unix-style paths.
    // XXX it is possible to convert an already Unix-style path by mistake
    // and break it. e.g.: 'some\folder/anotherFolder' is a valid path
    // consisting of two components. #WindowsPathApi
    paths = _.map(paths, function (p) {
      // Normalize ./foo.js to foo.js.
      p = pathRelative(".", p);

      if (p.indexOf('/') !== -1) {
        // it is already a Unix-style path most likely
        return p;
      }

      return convertToPosixPath(p, true);
    });

    var errors = [];
    _.each(paths, function (path) {
      forAllMatchingArchs(arch, function (a) {
        const filesOfType = self.files[a][type];

        // Check if we have already added a file at this path
        if (filesOfType.some(source => source.relPath === path)) {
          // We want the singular form of the file type
          const typeName = {
            sources: 'source',
            assets: 'asset'
          }[type];

          errors.push(`Duplicate ${typeName} file: ${path}`);
          return;
        }

        const source = {
          relPath: path
        };

        if (fileOptions) {
          source.fileOptions = fileOptions;
        }

        filesOfType.push(source);
      });
    });

    // Spit out all the errors at the end, where the number of stack frames to
    // skip is just 2 (this function and its callers) instead of something like
    // 7 from forAllMatchingArchs and _.each.  Avoid using _.each here to keep
    // stack predictable.
    for (var i = 0; i < errors.length; ++i) {
      buildmessage.error(errors[i], { useMyCaller: 1 });
    }
  }

  // Use this release to resolve unclear dependencies for this package. If
  // you don't fill in dependencies for some of your implies/uses, we will
  // look at the packages listed in the release to figure that out.

  /**
   * @memberOf PackageAPI
   * @instance
   * @summary Use versions of core packages from a release. Unless provided,
   * all packages will default to the versions released along with
   * `meteorRelease`. This will save you from having to figure out the exact
   * versions of the core packages you want to use. For example, if the newest
   * release of meteor is `METEOR@0.9.0` and it includes `jquery@1.0.0`, you
   * can write `api.versionsFrom('METEOR@0.9.0')` in your package, and when you
   * later write `api.use('jquery')`, it will be equivalent to
   * `api.use('jquery@1.0.0')`. You may specify an array of multiple releases,
   * in which case the default value for constraints will be the "or" of the
   * versions from each release: `api.versionsFrom(['METEOR@0.9.0',
   * 'METEOR@0.9.5'])` may cause `api.use('jquery')` to be interpreted as
   * `api.use('jquery@1.0.0 || 2.0.0')`.
   * @locus package.js
   * @param {String | String[]} meteorRelease Specification of a release:
   * track@version. Just 'version' (e.g. `"0.9.0"`) is sufficient if using the
   * default release track `METEOR`. Can be an array of specifications.
   */
  versionsFrom(releases) {
    var self = this;

    // Packages in isopackets really ought to be in the core release, by
    // definition, so saying that they should use versions from another
    // release doesn't make sense. Moreover, if we're running from a
    // checkout, we build isopackets before we initialize catalog.official
    // (since we may need the ddp isopacket to refresh catalog.official),
    // so we wouldn't actually be able to interpret the release name
    // anyway.
    if (self.buildingIsopackets) {
      buildmessage.error(
        "packages in isopackets may not use versionsFrom");
      // recover by ignoring
      return;
    }

    releases = toArray(releases);

    // using for loop rather than underscore to help with useMyCaller
    for (var i = 0; i < releases.length; ++i) {
      var release = releases[i];

      // If you don't specify a track, use our default.
      if (release.indexOf('@') === -1) {
        release = catalog.DEFAULT_TRACK + "@" + release;
      }

      var relInf = release.split('@');
      if (relInf.length !== 2) {
        buildmessage.error("Release names in versionsFrom may not contain '@'.",
                           { useMyCaller: true });
        return;
      }
      var releaseRecord = catalog.official.getReleaseVersion(
        relInf[0], relInf[1]);
      if (!releaseRecord) {
        buildmessage.error("Unknown release "+ release,
                           { tags: { refreshCouldHelp: true } });
      } else {
        self.releaseRecords.push(releaseRecord);
      }
    }
  }

  // Export symbols from this package.
  //
  // @param symbols String (eg "Foo") or array of String
  // @param arch 'web', 'server', 'web.browser', 'web.cordova'
  // or an array of those.
  // The default is ['web', 'server'].
  // @param options 'testOnly', boolean.

  /**
   *
   * @memberOf PackageAPI
   * @instance
   * @summary Export package-level variables in your package. The specified
   * variables (declared without `var` in the source code) will be available
   * to packages that use your package. If your package sets the `debugOnly`,
   * `prodOnly` or `testOnly` options to `true` when it calls
   * `Package.describe()`, then packages that use your package will need to use
   * `Package["package-name"].ExportedVariableName` to access the value of an
   * exported variable.
   * @locus package.js
   * @param {String|String[]} exportedObjects Name of the object to export, or
   * an array of object names.
   * @param {String|String[]} [architecture] If you only want to export the
   * object on the server (or the client), you can pass in the second argument
   * (e.g., 'server', 'client', 'web.browser', 'web.cordova') to specify what
   * architecture the export is used with. You can specify multiple
   * architectures by passing in an array, for example `['web.cordova',
   * 'os.linux']`.
   * @param {Object} [exportOptions]
   * @param {Boolean} exportOptions.testOnly If true, this symbol will only be
   * exported when running tests for this package.
   */
  "export"(symbols, arch, options) {
    var self = this;

    // Support `api.export("FooTest", {testOnly: true})` without
    // arch.
    if (_.isObject(arch) && !_.isArray(arch) && !options) {
      options = arch;
      arch = null;
    }
    options = options || {};

    symbols = toArray(symbols);
    arch = toArchArray(arch);

    _.each(symbols, function (symbol) {
      // XXX be unicode-friendlier
      if (!symbol.match(/^([_$a-zA-Z][_$a-zA-Z0-9]*)$/)) {
        buildmessage.error("Bad exported symbol: " + symbol,
                           { useMyCaller: true });
        // recover by ignoring
        return;
      }

      forAllMatchingArchs(arch, function (w) {
        self.exports[w].push({
          name: symbol,
          testOnly: !! options.testOnly,
        });

        self._forbidExportWithLazyMain(w);
      });
    });
  }
}

// XXX COMPAT WITH 0.8.x
PackageAPI.prototype.add_files = PackageAPI.prototype.addFiles;<|MERGE_RESOLUTION|>--- conflicted
+++ resolved
@@ -31,28 +31,7 @@
   arch.splice(0).forEach(where => {
     if (seen[where]) return;
     seen[where] = true;
-
-    // Shorthands for common arch prefixes:
-    // "server" => os.*
-    // "client" => web.*
-    // "legacy" => web.browser.legacy, web.cordova
-    if (where === "server") {
-      arch.push("os");
-    } else if (where === "client") {
-      arch.push("web");
-    } else if (where === "legacy") {
-      arch.push(
-        "web.browser.legacy",
-        // It's important to include web.browser.legacy resources in the
-        // Cordova bundle, since Cordova bundles are built into the mobile
-        // application, rather than being downloaded from a web server at
-        // runtime. This means we can't distinguish between clients at
-        // runtime, so we have to use code that works for all clients.
-        "web.cordova"
-      );
-    } else {
-      arch.push(where);
-    }
+    arch.push(...mapWhereToArches(where));
   });
 
   // avoid using _.each so as to not add more frames to skip
@@ -71,23 +50,34 @@
   return arch;
 }
 
-<<<<<<< HEAD
-=======
-// We currently have a 1 to 1 mapping between 'where' and 'arch'.
-// 'client' -> 'web'
-// 'server' -> 'os'
-// '*' -> '*'
-export function mapWhereToArch(where) {
-  if (where === 'server') {
-    return 'os';
-  } else if (where === 'client') {
-    return 'web';
+export function mapWhereToArches(where) {
+  const arches = [];
+
+  // Shorthands for common arch prefixes:
+  // "server" => os.*
+  // "client" => web.*
+  // "legacy" => web.browser.legacy, web.cordova
+  if (where === "server") {
+    arches.push("os");
+  } else if (where === "client") {
+    arches.push("web");
+  } else if (where === "legacy") {
+    arches.push(
+      "web.browser.legacy",
+      // It's important to include web.browser.legacy resources in the
+      // Cordova bundle, since Cordova bundles are built into the mobile
+      // application, rather than being downloaded from a web server at
+      // runtime. This means we can't distinguish between clients at
+      // runtime, so we have to use code that works for all clients.
+      "web.cordova"
+    );
   } else {
-    return where;
-  }
+    arches.push(where);
+  }
+
+  return arches;
 }
 
->>>>>>> 5cc71763
 // Iterates over the list of target archs and calls f(arch) for all archs
 // that match an element of self.allarchs.
 function forAllMatchingArchs (archs, f) {
