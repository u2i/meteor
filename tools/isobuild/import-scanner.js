import assert from "assert";
import {inspect} from "util";
import {Script} from "vm";
import {
  isString, isEmpty, has, keys, each, map, omit,
} from "underscore";
import {sha1} from "../fs/watch.js";
import {matches as archMatches} from "../utils/archinfo.js";
import {findImportedModuleIdentifiers} from "./js-analyze.js";
import {cssToCommonJS} from "./css-modules.js";
import buildmessage from "../utils/buildmessage.js";
import LRU from "lru-cache";
import {Profile} from "../tool-env/profile.js";
import {SourceNode, SourceMapConsumer} from "source-map";
import {
  pathJoin,
  pathRelative,
  pathNormalize,
  pathDirname,
  pathBasename,
  pathExtname,
  pathIsAbsolute,
  convertToOSPath,
  convertToPosixPath,
} from "../fs/files.js";

import {
  optimisticReadFile,
  optimisticStatOrNull,
  optimisticHashOrNull,
  shouldWatch,
} from "../fs/optimistic.js";

import Resolver from "./resolver.js";

const fakeFileStat = {
  isFile() {
    return true;
  },

  isDirectory() {
    return false;
  }
};

// Default handlers for well-known file extensions.
// Note that these function expect strings, not Buffer objects.
const defaultExtensionHandlers = {
  ".js"(dataString) {
    // Strip any #! line from the beginning of the file.
    return dataString.replace(/^#![^\n]*/, "");
  },

  ".json"(dataString) {
    return "module.exports = " +
      JSON.stringify(JSON.parse(dataString), null, 2) +
      ";\n";
  },

  ".css"(dataString, hash) {
    return cssToCommonJS(dataString, hash);
  }
};

// This is just a map from hashes to booleans, so it doesn't need full LRU
// eviction logic.
const scriptParseCache = Object.create(null);

function canBeParsedAsPlainJS(dataString, hash) {
  if (hash && has(scriptParseCache, hash)) {
    return scriptParseCache[hash];
  }

  try {
    var result = !! new Script(dataString);
  } catch (e) {
    result = false;
  }

  if (hash) {
    scriptParseCache[hash] = result;
  }

  return result;
}

// Map from SHA (which is already calculated, so free for us)
// to the results of calling findImportedModuleIdentifiers.
// Each entry is an array of strings, and this is a case where
// the computation is expensive but the output is very small.
// The cache can be global because findImportedModuleIdentifiers
// is a pure function, and that way it applies across instances
// of ImportScanner (which do not persist across builds).
const IMPORT_SCANNER_CACHE = new LRU({
  max: 1024*1024,
  length(ids) {
    let total = 40; // size of key
    each(ids, (info, id) => { total += id.length; });
    return total;
  }
});

export default class ImportScanner {
  constructor({
    name,
    bundleArch,
    extensions,
    sourceRoot,
    nodeModulesPaths = [],
    watchSet,
  }) {
    assert.ok(isString(sourceRoot));

    this.name = name;
    this.bundleArch = bundleArch;
    this.sourceRoot = sourceRoot;
    this.nodeModulesPaths = nodeModulesPaths;
    this.watchSet = watchSet;
    this.absPathToOutputIndex = Object.create(null);
    this.allMissingNodeModules = Object.create(null);
    this.outputFiles = [];

    this.resolver = Resolver.getOrCreate({
      caller: "ImportScanner#constructor",
      sourceRoot,
      targetArch: bundleArch,
      extensions,
      nodeModulesPaths,
    });

    // Since Resolver.getOrCreate may have returned a cached Resolver
    // instance, it's important to update its statOrNull method so that it
    // is bound to this ImportScanner object rather than the previous one.
    this.resolver.statOrNull = (absPath) => {
      const stat = optimisticStatOrNull(absPath);
      if (stat) {
        return stat;
      }

      const file = this._getFile(absPath);
      if (file) {
        return fakeFileStat;
      }

      return null;
    };
  }

  _getFile(absPath) {
    absPath = absPath.toLowerCase();
    if (has(this.absPathToOutputIndex, absPath)) {
      return this.outputFiles[this.absPathToOutputIndex[absPath]];
    }
  }

  _addFile(absPath, file) {
    absPath = absPath.toLowerCase();
    const old = this.absPathToOutputIndex[absPath];

    if (old) {
      // If the old file is just an empty stub, let the new file take
      // precedence over it.
      if (old.implicit === true) {
        return this.absPathToOutputIndex[absPath] = file;
      }

      // If the new file is just an empty stub, pretend the _addFile
      // succeeded by returning the old file, so that we won't try to call
      // _combineFiles needlessly.
      if (file.implicit === true) {
        return old;
      }

    } else {
      this.absPathToOutputIndex[absPath] =
        this.outputFiles.push(file) - 1;

      return file;
    }
  }

  addInputFiles(files) {
    files.forEach(file => {
      this._checkSourceAndTargetPaths(file);

      // Note: this absolute path may not necessarily exist on the file
      // system, but any import statements or require calls in file.data
      // will be interpreted relative to this path, so it needs to be
      // something plausible. #6411 #6383
      const absPath = pathJoin(this.sourceRoot, file.sourcePath);

      const dotExt = "." + file.type;
      const dataString = file.data.toString("utf8");
      file.dataString = defaultExtensionHandlers[dotExt](
        dataString, file.hash);

      if (! (file.data instanceof Buffer) ||
          file.dataString !== dataString) {
        file.data = new Buffer(file.dataString, "utf8");
      }

      // Files that are not eagerly evaluated (lazy) will only be included
      // in the bundle if they are actually imported. Files that are
      // eagerly evaluated are effectively "imported" as entry points.
      file.imported = ! file.lazy;

      file.installPath = file.installPath || this._getInstallPath(absPath);

      if (! this._addFile(absPath, file)) {
        // Collisions can happen if a compiler plugin calls addJavaScript
        // multiple times with the same sourcePath. #6422
        this._combineFiles(this._getFile(absPath), file);
      }
    });

    return this;
  }

  // Make sure file.sourcePath is defined, and handle the possibility that
  // file.targetPath differs from file.sourcePath.
  _checkSourceAndTargetPaths(file) {
    file.sourcePath = this._getSourcePath(file);

    if (! isString(file.targetPath)) {
      return;
    }

    file.targetPath = pathNormalize(pathJoin(".", file.targetPath));

    if (file.targetPath !== file.sourcePath) {
      const absSourcePath = pathJoin(this.sourceRoot, file.sourcePath);
      const absTargetPath = pathJoin(this.sourceRoot, file.targetPath);

      // If file.targetPath differs from file.sourcePath, generate a new
      // file object with that .sourcePath that imports the original file.
      // This allows either the .sourcePath or the .targetPath to be used
      // when importing the original file, and also allows multiple files
      // to have the same .sourcePath but different .targetPaths.
      let sourceFile = this._getFile(absSourcePath);
      if (! sourceFile) {
        const installPath = this._getInstallPath(absSourcePath);
        sourceFile = this._addFile(absSourcePath, {
          type: file.type,
          sourcePath: file.sourcePath,
          servePath: installPath,
          installPath,
          dataString: "",
          deps: {},
          lazy: true,
        });
      }

      // Make sure the original file gets installed at the target path
      // instead of the source path.
      file.installPath = this._getInstallPath(absTargetPath);
      file.sourcePath = file.targetPath;

      let relativeId = convertToPosixPath(pathRelative(
        pathDirname(absSourcePath),
        absTargetPath
      ));

      // If the result of pathRelative does not already start with a "."
      // or a "/", prepend a "./" to make it a valid relative identifier
      // according to CommonJS syntax.
      if ("./".indexOf(relativeId.charAt(0)) < 0) {
        relativeId = "./" + relativeId;
      }

      // Set the contents of the source module to import the target
      // module(s). Note that module.exports will be set to the exports of
      // the last target module. This is not perfect, but (1) it's better
      // than trying to merge exports, (2) it does the right thing when
      // there's only one target module, (3) the plugin author can easily
      // control which file comes last, and (4) it's always possible to
      // import the target modules individually.
      sourceFile.dataString += "module.exports = require(" +
        JSON.stringify(relativeId) + ");\n";
      sourceFile.data = new Buffer(sourceFile.dataString, "utf8");
      sourceFile.hash = sha1(sourceFile.data);
      sourceFile.deps[relativeId] = {};
    }
  }

  // Concatenate the contents of oldFile and newFile, combining source
  // maps and updating all other properties appropriately. Once this
  // combination is done, oldFile should be kept and newFile discarded.
  _combineFiles(oldFile, newFile) {
    function checkProperty(name) {
      if (has(oldFile, name)) {
        if (! has(newFile, name)) {
          newFile[name] = oldFile[name];
        }
      } else if (has(newFile, name)) {
        oldFile[name] = newFile[name];
      }

      if (oldFile[name] !== newFile[name]) {
        const fuzzyCase =
          oldFile.sourcePath.toLowerCase() === newFile.sourcePath.toLowerCase();

        throw new Error(
          "Attempting to combine different files" +
            ( fuzzyCase ? " (is the filename case slightly different?)" : "") +
            ":\n" +
            inspect(omit(oldFile, "dataString")) + "\n" +
            inspect(omit(newFile, "dataString")) + "\n"
        );
      }
    }

    // Since we're concatenating the files together, they must be either
    // both lazy or both eager. Same for bareness.
    checkProperty("lazy");
    checkProperty("bare");

    function getChunk(file) {
      const consumer = file.sourceMap &&
        new SourceMapConsumer(file.sourceMap);
      const node = consumer &&
        SourceNode.fromStringWithSourceMap(file.dataString, consumer);
      return node || file.dataString;
    }

    const {
      code: combinedDataString,
      map: combinedSourceMap,
    } = new SourceNode(null, null, null, [
      getChunk(oldFile),
      "\n\n",
      getChunk(newFile)
    ]).toStringWithSourceMap({
      file: oldFile.servePath || newFile.servePath
    });

    oldFile.dataString = combinedDataString;
    oldFile.data = new Buffer(oldFile.dataString, "utf8");
    oldFile.hash = sha1(oldFile.data);
    oldFile.imported = oldFile.imported || newFile.imported;
    oldFile.sourceMap = combinedSourceMap.toJSON();
    if (! oldFile.sourceMap.mappings) {
      oldFile.sourceMap = null;
    }
  }

  scanImports() {
    this.outputFiles.forEach(file => {
      if (! file.lazy || file.imported) {
        this._scanFile(file);
      }
    });

    return this;
  }

  addNodeModules(identifiers) {
    assert.ok(identifiers);
    assert.ok(typeof identifiers === "object");
    assert.ok(! Array.isArray(identifiers));

    const newlyMissing = Object.create(null);
    const newlyAdded = Object.create(null);

    if (! isEmpty(identifiers)) {
      const previousAllMissingNodeModules = this.allMissingNodeModules;
      this.allMissingNodeModules = newlyMissing;

      try {
        this._scanFile({
          sourcePath: "fake.js",
          // By specifying the .deps property of this fake file ahead of
          // time, we can avoid calling findImportedModuleIdentifiers in the
          // _scanFile method.
          deps: identifiers,
        });

      } finally {
        this.allMissingNodeModules = previousAllMissingNodeModules;

        each(identifiers, (info, id) => {
          if (! has(newlyMissing, id)) {
            newlyAdded[id] = info;
          }
        });

        // Remove previously seen missing module identifiers from
        // newlyMissing and merge the new identifiers back into
        // this.allMissingNodeModules.
        each(keys(newlyMissing), key => {
          if (has(previousAllMissingNodeModules, key)) {
            delete newlyMissing[key];
          } else {
            previousAllMissingNodeModules[key] =
              newlyMissing[key];
          }
        });
      }
    }

    return {
      newlyAdded,
      newlyMissing,
    };
  }

  getOutputFiles(options) {
    // Return all installable output files that are either eager or
    // imported by another module.
    return this.outputFiles.filter(file => {
      return file.installPath && (! file.lazy || file.imported);
    });
  }

  _getSourcePath(file) {
    let sourcePath = file.sourcePath;
    if (sourcePath) {
      if (pathIsAbsolute(sourcePath)) {
        try {
          var relPath = pathRelative(this.sourceRoot, sourcePath);

        } finally {
          if (! relPath || relPath.startsWith("..")) {
            if (this.resolver._joinAndStat(this.sourceRoot, sourcePath)) {
              // If sourcePath exists as a path relative to this.sourceRoot,
              // strip away the leading / that made it look absolute.
              return pathNormalize(pathJoin(".", sourcePath));
            }

            if (relPath) {
              throw new Error("sourcePath outside sourceRoot: " + sourcePath);
            }

            // If pathRelative threw an exception above, and we were not
            // able to handle the problem, it will continue propagating
            // from this finally block.
          }
        }

        sourcePath = relPath;
      }

    } else if (file.servePath) {
      sourcePath = convertToOSPath(file.servePath.replace(/^\//, ""));

    } else if (file.path) {
      sourcePath = file.path;
    }

    return pathNormalize(pathJoin(".", sourcePath));
  }

  _findImportedModuleIdentifiers(file) {
    if (IMPORT_SCANNER_CACHE.has(file.hash)) {
      return IMPORT_SCANNER_CACHE.get(file.hash);
    }

    const result = findImportedModuleIdentifiers(
      file.dataString,
      file.hash,
    );

    // there should always be file.hash, but better safe than sorry
    if (file.hash) {
      IMPORT_SCANNER_CACHE.set(file.hash, result);
    }

    return result;
  }

  _resolve(id, absPath) {
    const resolved = this.resolver.resolve(id, absPath);

    if (resolved === "missing") {
      return this._onMissing(id, absPath);
    }

    if (resolved && resolved.packageJsonMap) {
      each(resolved.packageJsonMap, (pkg, path) => {
        this._addPkgJsonToOutput(path, pkg);
      });
    }

    return resolved;
  }

  _scanFile(file) {
    const absPath = pathJoin(this.sourceRoot, file.sourcePath);

    try {
      file.deps = file.deps || this._findImportedModuleIdentifiers(file);
    } catch (e) {
      if (e.$ParseError) {
        buildmessage.error(e.message, {
          file: file.sourcePath,
          line: e.loc.line,
          column: e.loc.column,
        });
        return;
      }
      throw e;
    }

    each(file.deps, (info, id) => {
      const resolved = this._resolve(id, absPath);
      if (! resolved) {
        return;
      }

      const absImportedPath = resolved.path;

      let depFile = this._getFile(absImportedPath);
      if (depFile) {
        // If the module was imported implicitly before, update to the
        // explicit version now.
<<<<<<< HEAD
        if (depFile.imported === "implicit") {
          const file = this._readModule(absImportedPath);
          if (file) {
            Object.assign(depFile, file);
            depFile.imported = true;
=======
        if (depFile.implicit === true) {
          const file = this._readModule(absImportedPath);
          if (file) {
            depFile.implicit = false;
            Object.assign(depFile, file);
>>>>>>> 0585ec75
          }
        }

        // Avoid scanning files that we've scanned before, but mark them
        // as imported so we know to include them in the bundle if they
        // are lazy. Eager files and files that we have imported before do
        // not need to be scanned again. Lazy files that we have not
        // imported before still need to be scanned, however.
        const alreadyScanned = ! depFile.lazy || depFile.imported;

        // Whether the file is eager or lazy, mark it as imported. For
        // lazy files, this makes the difference between being included in
        // or omitted from the bundle. For eager files, this just ensures
        // we won't scan them again.
        depFile.imported = true;

        if (! alreadyScanned) {
          if (depFile.error) {
            // Since this file is lazy, it might never have been imported,
            // so any errors reported to InputFile#error were saved but
            // not reported at compilation time. Now that we know the file
            // has been imported, it's time to report those errors.
            buildmessage.error(depFile.error.message,
                               depFile.error.info);
          } else {
            this._scanFile(depFile);
          }
        }

        return;
      }

      const installPath = this._getInstallPath(absImportedPath);
      if (! installPath) {
        // The given path cannot be installed on this architecture.
        return;
      }

      // If the module is not readable, _readModule may return
      // null. Otherwise it will return an object with .data, .dataString,
      // and .hash properties.
      depFile = this._readModule(absImportedPath);
      if (! depFile) {
        return;
      }

      depFile.type = "js"; // TODO Is this correct?
      depFile.sourcePath = pathRelative(this.sourceRoot, absImportedPath);
      depFile.installPath = installPath;
      depFile.servePath = installPath;
      depFile.lazy = true;
      depFile.imported = true;

      // Append this file to the output array and record its index.
      this._addFile(absImportedPath, depFile);

      // On the server, modules in node_modules directories will be
      // handled natively by Node, so we don't need to build a
      // meteorInstall-style bundle beyond the entry-point module.
      if (! this.isWeb() &&
          depFile.installPath.startsWith("node_modules/") &&
          // If optimistic functions care about this file, e.g. because it
          // resides in a linked npm package, then we should allow it to
          // be watched by including it in the server bundle by not
          // returning here. Note that inclusion in the server bundle is
          // an unnecessary consequence of this logic, since Node will
          // still evaluate this module natively on the server. What we
          // really care about is watching the file for changes.
          ! shouldWatch(absImportedPath)) {
        return;
      }

      this._scanFile(depFile);
    });
  }

  isWeb() {
    return archMatches(this.bundleArch, "web");
  }

  _readFile(absPath) {
    const contents = optimisticReadFile(absPath);
    const hash = optimisticHashOrNull(absPath);

    this.watchSet.addFile(absPath, hash);

    return {
      data: contents,
      dataString: contents.toString("utf8"),
      hash
    };
  }

  _readModule(absPath) {
    let ext = pathExtname(absPath).toLowerCase();

    if (ext === ".node") {
      const dataString = "throw new Error(" + JSON.stringify(
        this.isWeb()
          ? "cannot load native .node modules on the client"
          : "module.useNode() must succeed for native .node modules"
      ) + ");\n";

      const data = new Buffer(dataString, "utf8");
      const hash = sha1(data);

      return { data, dataString, hash };
    }

    try {
      var info = this._readFile(absPath);
    } catch (e) {
      if (e.code !== "ENOENT") throw e;
      return null;
    }

    const dataString = info.dataString;

    // Same logic/comment as stripBOM in node/lib/module.js:
    // Remove byte order marker. This catches EF BB BF (the UTF-8 BOM)
    // because the buffer-to-string conversion in `fs.readFileSync()`
    // translates it to FEFF, the UTF-16 BOM.
    if (info.dataString.charCodeAt(0) === 0xfeff) {
      info.dataString = info.dataString.slice(1);
    }

    if (! has(defaultExtensionHandlers, ext)) {
      if (canBeParsedAsPlainJS(dataString)) {
        ext = ".js";
      } else {
        return null;
      }
    }

    info.dataString = defaultExtensionHandlers[ext](
      info.dataString,
      info.hash,
    );

    if (info.dataString !== dataString) {
      info.data = new Buffer(info.dataString, "utf8");
    }

    return info;
  }

  // Returns a relative path indicating where to install the given file
  // via meteorInstall. May return undefined if the file should not be
  // installed on the current architecture.
  _getInstallPath(absPath) {
    let path =
      this._getNodeModulesInstallPath(absPath) ||
      this._getSourceRootInstallPath(absPath);

    if (! path) {
      return;
    }

    if (this.name) {
      // If we're bundling a package, prefix path with
      // node_modules/<package name>/.
      path = pathJoin(
        "node_modules",
        "meteor",
        this.name.replace(/^local-test[:_]/, ""),
        path,
      );
    }

    // Install paths should always be delimited by /.
    return convertToPosixPath(path);
  }

  _getNodeModulesInstallPath(absPath) {
    let installPath;

    this.nodeModulesPaths.some(path => {
      const relPathWithinNodeModules = pathRelative(path, absPath);

      if (relPathWithinNodeModules.startsWith("..")) {
        // absPath is not a subdirectory of path.
        return;
      }

      // Install the module into the local node_modules directory within
      // this app or package.
      return installPath = pathJoin(
        "node_modules",
        relPathWithinNodeModules
      );
    });

    return installPath;
  }

  _getSourceRootInstallPath(absPath) {
    const installPath = pathRelative(this.sourceRoot, absPath);

    if (installPath.startsWith("..")) {
      // absPath is not a subdirectory of this.sourceRoot.
      return;
    }

    const dirs = this._splitPath(pathDirname(installPath));
    const isApp = ! this.name;
    const bundlingForWeb = this.isWeb();

    const topLevelDir = dirs[0];
    if (topLevelDir === "private" ||
        topLevelDir === "packages" ||
        topLevelDir === "programs" ||
        topLevelDir === "cordova-build-override") {
      // Don't load anything from these special top-level directories
      return;
    }

    for (let dir of dirs) {
      if (dir.charAt(0) === ".") {
        // Files/directories whose names start with a dot are never loaded
        return;
      }

      if (isApp) {
        if (bundlingForWeb) {
          if (dir === "server") {
            // If we're bundling an app for a client architecture, any files
            // contained by a server-only directory that is not contained by
            // a node_modules directory must be ignored.
            return;
          }
        } else if (dir === "client") {
          // If we're bundling an app for a server architecture, any files
          // contained by a client-only directory that is not contained by
          // a node_modules directory must be ignored.
          return;
        }
      }

      if (dir === "node_modules") {
        // Accept any file within a node_modules directory.
        return installPath;
      }
    }

    return installPath;
  }

  _splitPath(path) {
    const partsInReverse = [];
    for (let dir; (dir = pathDirname(path)) !== path; path = dir) {
      partsInReverse.push(pathBasename(path));
    }
    return partsInReverse.reverse();
  }

  // Called by this.resolver when a module identifier cannot be resolved.
  _onMissing(id, absParentPath) {
    const isApp = ! this.name;
    const parentFile = this._getFile(absParentPath);

    if (isApp &&
        Resolver.isNative(id) &&
        this.isWeb()) {
      // To ensure the native module can be evaluated at runtime, register
      // a dependency on meteor-node-stubs/deps/<id>.js.
      const stubId = Resolver.getNativeStubId(id);
      if (isString(stubId) && stubId !== id) {
        if (parentFile &&
            parentFile.deps) {
          parentFile.deps[stubId] = parentFile.deps[id];
        }
        return this._resolve(stubId, absParentPath);
      }
    }

    const possiblySpurious =
      parentFile &&
      parentFile.deps &&
      has(parentFile.deps, id) &&
      parentFile.deps[id].possiblySpurious;

    const info = {
      packageName: this.name,
      parentPath: absParentPath,
      bundleArch: this.bundleArch,
      possiblySpurious,
    };

    // If the imported identifier is neither absolute nor relative, but
    // top-level, then it might be satisfied by a package installed in
    // the top-level node_modules directory, and we should record the
    // missing dependency so that we can include it in the app bundle.
    if (parentFile) {
      const missing =
        parentFile.missingNodeModules ||
        Object.create(null);
      missing[id] = info;
      parentFile.missingNodeModules = missing;
    }

    if (! has(this.allMissingNodeModules, id) ||
        ! info.possiblySpurious) {
      // Allow any non-spurious identifier to replace an existing
      // possibly spurious identifier.
      this.allMissingNodeModules[id] = info;
    }
  }

  _addPkgJsonToOutput(pkgJsonPath, pkg) {
    if (! this._getFile(pkgJsonPath)) {
      const data = new Buffer(map(pkg, (value, key) => {
        return `exports.${key} = ${JSON.stringify(value)};\n`;
      }).join(""));

      const relPkgJsonPath = pathRelative(this.sourceRoot, pkgJsonPath);

      const pkgFile = {
        type: "js", // We represent the JSON module with JS.
        data,
        deps: {}, // Avoid accidentally re-scanning this file.
        sourcePath: relPkgJsonPath,
        installPath: this._getInstallPath(pkgJsonPath),
        servePath: relPkgJsonPath,
        hash: sha1(data),
        lazy: true,
<<<<<<< HEAD
        // Since _addPkgJsonToOutput is only ever called for package.json
        // files that are involved in resolving package directories, and
        // pkg is only a subset of the information in the actual
        // package.json module, we mark it as being imported implicitly,
        // so that the subset can be overridden by the actual module if
        // this package.json file is imported explicitly elsewhere.
        imported: "implicit",
=======
        imported: true,
        // Since _addPkgJsonToOutput is only ever called for package.json
        // files that are involved in resolving package directories, and
        // pkg is only a subset of the information in the actual
        // package.json module, we mark it as imported implicitly, so that
        // the subset can be overridden by the actual module if this
        // package.json file is imported explicitly elsewhere.
        implicit: true,
>>>>>>> 0585ec75
      };

      this._addFile(pkgJsonPath, pkgFile);

      const hash = optimisticHashOrNull(pkgJsonPath);
      if (hash) {
        this.watchSet.addFile(pkgJsonPath, hash);
      }
    }
  }
}

each(["_readFile", "_findImportedModuleIdentifiers",
      "_getInstallPath"], funcName => {
  ImportScanner.prototype[funcName] = Profile(
    `ImportScanner#${funcName}`, ImportScanner.prototype[funcName]);
});<|MERGE_RESOLUTION|>--- conflicted
+++ resolved
@@ -512,19 +512,11 @@
       if (depFile) {
         // If the module was imported implicitly before, update to the
         // explicit version now.
-<<<<<<< HEAD
-        if (depFile.imported === "implicit") {
-          const file = this._readModule(absImportedPath);
-          if (file) {
-            Object.assign(depFile, file);
-            depFile.imported = true;
-=======
         if (depFile.implicit === true) {
           const file = this._readModule(absImportedPath);
           if (file) {
             depFile.implicit = false;
             Object.assign(depFile, file);
->>>>>>> 0585ec75
           }
         }
 
@@ -850,15 +842,6 @@
         servePath: relPkgJsonPath,
         hash: sha1(data),
         lazy: true,
-<<<<<<< HEAD
-        // Since _addPkgJsonToOutput is only ever called for package.json
-        // files that are involved in resolving package directories, and
-        // pkg is only a subset of the information in the actual
-        // package.json module, we mark it as being imported implicitly,
-        // so that the subset can be overridden by the actual module if
-        // this package.json file is imported explicitly elsewhere.
-        imported: "implicit",
-=======
         imported: true,
         // Since _addPkgJsonToOutput is only ever called for package.json
         // files that are involved in resolving package directories, and
@@ -867,7 +850,6 @@
         // the subset can be overridden by the actual module if this
         // package.json file is imported explicitly elsewhere.
         implicit: true,
->>>>>>> 0585ec75
       };
 
       this._addFile(pkgJsonPath, pkgFile);
