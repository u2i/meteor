var main = require('./main.js');
var _ = require('underscore');
var files = require('../fs/files');
var deploy = require('../meteor-services/deploy.js');
var buildmessage = require('../utils/buildmessage.js');
var auth = require('../meteor-services/auth.js');
var authClient = require('../meteor-services/auth-client.js');
var config = require('../meteor-services/config.js');
var runLog = require('../runners/run-log.js');
var utils = require('../utils/utils.js');
var httpHelpers = require('../utils/http-helpers.js');
var archinfo = require('../utils/archinfo');
var catalog = require('../packaging/catalog/catalog.js');
var stats = require('../meteor-services/stats.js');
var Console = require('../console/console.js').Console;
var projectContextModule = require('../project-context.js');
var release = require('../packaging/release.js');

const { Profile } = require("../tool-env/profile");

import { ensureDevBundleDependencies } from '../cordova/index.js';
import { CordovaRunner } from '../cordova/runner.js';
import { iOSRunTarget, AndroidRunTarget } from '../cordova/run-targets.js';

import { EXAMPLE_REPOSITORIES } from './example-repositories.js';

// The architecture used by Meteor Software's hosted servers; it's the
// architecture used by 'meteor deploy'.
var DEPLOY_ARCH = 'os.linux.x86_64';

// The default port that the development server listens on.
var DEFAULT_PORT = '3000';

// __dirname - the location of the current executing file
var __dirnameConverted = files.convertToStandardPath(__dirname);

// Given a site name passed on the command line (eg, 'mysite'), return
// a fully-qualified hostname ('mysite.meteor.com').
//
// This is fairly simple for now. It appends 'meteor.com' if the name
// doesn't contain a dot, and it deletes any trailing dots (the
// technically legal hostname 'mysite.com.' is canonicalized to
// 'mysite.com').
//
// In the future, you should be able to make this default to some
// other domain you control, rather than 'meteor.com'.
var qualifySitename = function (site) {
  if (site.indexOf(".") === -1) {
    site = site + ".meteor.com";
  }
  while (site.length && site[site.length - 1] === ".") {
    site = site.substring(0, site.length - 1);
  }
  return site;
};

// Display a message showing valid Meteor architectures.
var showInvalidArchMsg = function (arch) {
  Console.info("Invalid architecture: " + arch);
  Console.info("The following are valid Meteor architectures:");
  _.each(_.keys(archinfo.VALID_ARCHITECTURES), function (va) {
    Console.info(
      Console.command(va),
      Console.options({ indent: 2 }));
  });
};

// Utility functions to parse options in run/build/test-packages commands

export function parseServerOptionsForRunCommand(options, runTargets) {
  const parsedServerUrl = parsePortOption(options.port);

  // XXX COMPAT WITH 0.9.2.2 -- the 'mobile-port' option is deprecated
  const mobileServerOption = options['mobile-server'] || options['mobile-port'];
  let parsedMobileServerUrl;
  if (mobileServerOption) {
    parsedMobileServerUrl = parseMobileServerOption(mobileServerOption);
  } else {
    const isRunOnDeviceRequested = _.any(runTargets,
      runTarget => runTarget.isDevice);
    parsedMobileServerUrl = detectMobileServerUrl(parsedServerUrl,
      isRunOnDeviceRequested);
  }

  const parsedCordovaServerPort = parseCordovaServerPortOption(options);

  return { parsedServerUrl, parsedMobileServerUrl, parsedCordovaServerPort };
}

function parsePortOption(portOption) {
  let parsedServerUrl = utils.parseUrl(portOption);

  if (!parsedServerUrl.port) {
    Console.error("--port must include a port.");
    throw new main.ExitWithCode(1);
  }

  return parsedServerUrl;
}

function parseMobileServerOption(mobileServerOption,
  optionName = 'mobile-server') {
  let parsedMobileServerUrl = utils.parseUrl(
    mobileServerOption,
    { protocol: 'http' });

  if (!parsedMobileServerUrl.hostname) {
    Console.error(`--${optionName} must include a hostname.`);
    throw new main.ExitWithCode(1);
  }

  return parsedMobileServerUrl;
}

function parseCordovaServerPortOption(options = {}) {
  const cordovaServerPortOption = options['cordova-server-port'];
  return cordovaServerPortOption ? parseInt(cordovaServerPortOption, 10) : null;
}

function detectMobileServerUrl(parsedServerUrl, isRunOnDeviceRequested) {
  // Always try to use an auto-detected IP first
  try {
    const myIp = utils.ipAddress();
    return {
      protocol: 'http',
      hostname: myIp,
      port: parsedServerUrl.port
    };
  } catch (error) {
    // Unless we are being asked to run on a device, use localhost as fallback
    if (isRunOnDeviceRequested) {
      Console.error(
`Error detecting IP address for mobile app to connect to:
${error.message}
Please specify the address that the mobile app should connect
to with --mobile-server.`);
      throw new main.ExitWithCode(1);
    } else {
      return {
        protocol: 'http',
        hostname: 'localhost',
        port: parsedServerUrl.port
      };
    }
  }
}

export function parseRunTargets(targets) {
  return targets.map((target) => {
    const targetParts = target.split('-');
    const platform = targetParts[0];
    const isDevice = targetParts[1] === 'device';

    if (platform == 'ios') {
      return new iOSRunTarget(isDevice);
    } else if (platform == 'android') {
      return new AndroidRunTarget(isDevice);
    } else {
      Console.error(`Unknown run target: ${target}`);
      throw new main.ExitWithCode(1);
    }
  });
};

const excludableWebArchs = ['web.browser', 'web.browser.legacy', 'web.cordova'];
function filterWebArchs(webArchs, excludeArchsOption) {
  if (excludeArchsOption) {
    const excludeArchs = excludeArchsOption.trim().split(/\s*,\s*/)
      .filter(arch => excludableWebArchs.includes(arch));
    webArchs = webArchs.filter(arch => !excludeArchs.includes(arch));
  }
  return webArchs;
}

///////////////////////////////////////////////////////////////////////////////
// options that act like commands
///////////////////////////////////////////////////////////////////////////////

// Prints the Meteor architecture name of this host
main.registerCommand({
  name: '--arch',
  requiresRelease: false,
  pretty: false,
  catalogRefresh: new catalog.Refresh.Never()
}, function (options) {
  Console.rawInfo(archinfo.host() + "\n");
});

// Prints the current release in use. Note that if there is not
// actually a specific release, we print to stderr and exit non-zero,
// while if there is a release we print to stdout and exit zero
// (making this useful to scripts).
// XXX: What does this mean in our new release-free world?
main.registerCommand({
  name: '--version',
  requiresRelease: false,
  pretty: false,
  catalogRefresh: new catalog.Refresh.Never()
}, function (options) {
  if (release.current === null) {
    if (! options.appDir) {
      throw new Error("missing release, but not in an app?");
    }
    Console.error(
      "This project was created with a checkout of Meteor, rather than an " +
      "official release, and doesn't have a release number associated with " +
      "it. You can set its release with " +
      Console.command("'meteor update'") + ".");
    return 1;
  }

  if (release.current.isCheckout()) {
    var gitLog = utils.runGitInCheckout(
      'log',
      '--format=%h%d', '-n 1').trim();
    Console.error("Unreleased, running from a checkout at " + gitLog);
    return 1;
  }

  Console.info(release.current.getDisplayName());
});

// Internal use only. For automated testing.
main.registerCommand({
  name: '--long-version',
  requiresRelease: false,
  pretty: false,
  catalogRefresh: new catalog.Refresh.Never()
}, function (options) {
  if (files.inCheckout()) {
    Console.error("checkout");
    return 1;
  } else if (release.current === null) {
    // .meteor/release says "none" but not in a checkout.
    Console.error("none");
    return 1;
  } else {
    Console.rawInfo(release.current.name + "\n");
    Console.rawInfo(files.getToolsVersion() + "\n");
    return 0;
  }
});

// Internal use only. For automated testing.
main.registerCommand({
  name: '--requires-release',
  requiresRelease: true,
  pretty: false,
  catalogRefresh: new catalog.Refresh.Never()
}, function (options) {
  return 0;
});

///////////////////////////////////////////////////////////////////////////////
// run
///////////////////////////////////////////////////////////////////////////////

const inspectOptions = {
  "inspect": { type: String, implicitValue: "9229" },
  "inspect-brk": { type: String, implicitValue: "9229" },
};

function normalizeInspectOptions(options) {
  const result = Object.create(null);

  if (_.has(options, "debug-port")) {
    console.log(
      "The --debug-port option is deprecated; " +
        "please use --inspect-brk=<port> instead."
    );

    if (! _.has(options, "inspect-brk")) {
      options["inspect-brk"] = options["debug-port"];
    }

    delete options["debug-port"];
  }

  if (_.has(options, "inspect-brk")) {
    result.inspect = {
      port: options["inspect-brk"],
      "break": true,
    };

    if (_.has(options, "inspect")) {
      console.log(
        "Both --inspect and --inspect-brk provided; " +
          "ignoring --inspect."
      );

      delete options.inspect;
    }

  } else if (_.has(options, "inspect")) {
    result.inspect = {
      port: options.inspect,
      "break": false,
    };
  }

  return result;
}

var runCommandOptions = {
  requiresApp: true,
  maxArgs: Infinity,
  options: {
    port: { type: String, short: "p", default: DEFAULT_PORT },
    'mobile-server': { type: String },
    'cordova-server-port': { type: String },
    // XXX COMPAT WITH 0.9.2.2
    'mobile-port': { type: String },
    'app-port': { type: String },
    'debug-port': { type: String },
    ...inspectOptions,
    'no-release-check': { type: Boolean },
    production: { type: Boolean },
    'raw-logs': { type: Boolean },
    settings: { type: String, short: "s" },
    verbose: { type: Boolean, short: "v" },
    // With --once, meteor does not re-run the project if it crashes
    // and does not monitor for file changes. Intentionally
    // undocumented: intended for automated testing (eg, cli-test.sh),
    // not end-user use. #Once
    once: { type: Boolean },
    // Don't run linter on rebuilds
    'no-lint': { type: Boolean },
    // Allow the version solver to make breaking changes to the versions
    // of top-level dependencies.
    'allow-incompatible-update': { type: Boolean },
    'extra-packages': { type: String },
    'exclude-archs': { type: String }
  },
  catalogRefresh: new catalog.Refresh.Never()
};

main.registerCommand(_.extend(
  { name: 'run' },
  runCommandOptions
), doRunCommand);

function doRunCommand(options) {
  Console.setVerbose(!!options.verbose);

  // Additional args are interpreted as run targets
  const runTargets = parseRunTargets(options.args);

  const { parsedServerUrl, parsedMobileServerUrl, parsedCordovaServerPort } =
    parseServerOptionsForRunCommand(options, runTargets);

  var includePackages = [];
  if (options['extra-packages']) {
    includePackages = options['extra-packages'].trim().split(/\s*,\s*/);
  }

  var projectContext = new projectContextModule.ProjectContext({
    projectDir: options.appDir,
    allowIncompatibleUpdate: options['allow-incompatible-update'],
    lintAppAndLocalPackages: !options['no-lint'],
    includePackages: includePackages,
  });

  main.captureAndExit("=> Errors while initializing project:", function () {
    // We're just reading metadata here --- we'll wait to do the full build
    // preparation until after we've started listening on the proxy, etc.
    projectContext.readProjectMetadata();
  });

  if (release.explicit) {
    if (release.current.name !== projectContext.releaseFile.fullReleaseName) {
      console.log("=> Using %s as requested (overriding %s)",
                  release.current.getDisplayName(),
                  projectContext.releaseFile.displayReleaseName);
      console.log();
    }
  }

  let appHost, appPort;
  if (options['app-port']) {
    var appPortMatch = options['app-port'].match(/^(?:(.+):)?([0-9]+)?$/);
    if (!appPortMatch) {
      Console.error(
        "run: --app-port must be a number or be of the form 'host:port' ",
        "where port is a number. Try",
        Console.command("'meteor help run'") + " for help.");
      return 1;
    }
    appHost = appPortMatch[1] || null;
    // It's legit to specify `--app-port host:` and still let the port be
    // randomized.
    appPort = appPortMatch[2] ? parseInt(appPortMatch[2]) : null;
  }

  if (options.production) {
    Console.warn(
      "Warning: The --production flag should only be used to simulate production " +
      "bundling for testing purposes. Use meteor build to create a bundle for " +
      "production deployment. See: https://guide.meteor.com/deployment.html"
    );
  }

  if (options['raw-logs']) {
    runLog.setRawLogs(true);
  }

  let webArchs = projectContext.platformList.getWebArchs();
  if (! _.isEmpty(runTargets) ||
      options['mobile-server']) {
    if (webArchs.indexOf("web.cordova") < 0) {
      webArchs.push("web.cordova");
    }
  }
  webArchs = filterWebArchs(webArchs, options['exclude-archs']);

  let cordovaRunner;
  if (!_.isEmpty(runTargets)) {

    function prepareCordovaProject() {
      import { CordovaProject } from '../cordova/project.js';

      main.captureAndExit('', 'preparing Cordova project', () => {
        const cordovaProject = new CordovaProject(projectContext, {
          settingsFile: options.settings,
          mobileServerUrl: utils.formatUrl(parsedMobileServerUrl),
          cordovaServerPort: parsedCordovaServerPort });
        if (buildmessage.jobHasMessages()) return;

        cordovaRunner = new CordovaRunner(cordovaProject, runTargets);
        cordovaRunner.checkPlatformsForRunTargets();
      });
    }

    ensureDevBundleDependencies();
    prepareCordovaProject();
  }

  var runAll = require('../runners/run-all.js');
  return runAll.run({
    projectContext: projectContext,
    proxyPort: parsedServerUrl.port,
    proxyHost: parsedServerUrl.hostname,
    appPort: appPort,
    appHost: appHost,
    ...normalizeInspectOptions(options),
    settingsFile: options.settings,
    buildOptions: {
      minifyMode: options.production ? 'production' : 'development',
      buildMode: options.production ? 'production' : 'development',
      webArchs: webArchs
    },
    rootUrl: process.env.ROOT_URL,
    mongoUrl: process.env.MONGO_URL,
    oplogUrl: process.env.MONGO_OPLOG_URL,
    mobileServerUrl: utils.formatUrl(parsedMobileServerUrl),
    cordovaServerPort: parsedCordovaServerPort,
    once: options.once,
    noReleaseCheck: options['no-release-check'] || process.env.METEOR_NO_RELEASE_CHECK,
    cordovaRunner: cordovaRunner
  });
}

///////////////////////////////////////////////////////////////////////////////
// debug
///////////////////////////////////////////////////////////////////////////////

main.registerCommand(_.extend(
  { name: 'debug' },
  runCommandOptions
), function (options) {
  options["inspect-brk"] = options["inspect-brk"] || "9229";
  return doRunCommand(options);
});

///////////////////////////////////////////////////////////////////////////////
// shell
///////////////////////////////////////////////////////////////////////////////

main.registerCommand({
  name: 'shell',
  requiresRelease: false,
  requiresApp: true,
  pretty: false,
  catalogRefresh: new catalog.Refresh.Never()
}, function (options) {
  if (!options.appDir) {
    Console.error(
      "The " + Console.command("'meteor shell'") + " command must be run",
      "in a Meteor app directory."
    );
  } else {
    var projectContext = new projectContextModule.ProjectContext({
      projectDir: options.appDir
    });

    // Convert to OS path here because shell/server.js doesn't know how to
    // convert paths, since it exists in the app and in the tool.
    require('../shell-client').connect(
      files.convertToOSPath(projectContext.getMeteorShellDirectory())
    );

    throw new main.WaitForExit;
  }
});

///////////////////////////////////////////////////////////////////////////////
// create
///////////////////////////////////////////////////////////////////////////////

main.registerCommand({
  name: 'create',
  maxArgs: 1,
  options: {
    list: { type: Boolean },
    example: { type: String },
    package: { type: Boolean },
    bare: { type: Boolean },
    minimal: { type: Boolean },
    full: { type: Boolean },
    react: { type: Boolean },
    vue: { type: Boolean },
    typescript: { type: Boolean },
    apollo: { type: Boolean },
  },
  catalogRefresh: new catalog.Refresh.Never()
}, function (options) {

  // Creating a package is much easier than creating an app, so if that's what
  // we are doing, do that first. (For example, we don't springboard to the
  // latest release to create a package if we are inside an app)
  if (options.package) {
    var packageName = options.args[0];

    if (options.list || options.example) {
      Console.error("No package examples exist at this time.");
      Console.error();
      throw new main.ShowUsage;
    }

    if (!packageName) {
      Console.error("Please specify the name of the package.");
      throw new main.ShowUsage;
    }

    utils.validatePackageNameOrExit(
      packageName, {detailedColonExplanation: true});

    // When we create a package, avoid introducing a colon into the file system
    // by naming the directory after the package name without the prefix.
    var fsName = packageName;
    if (packageName.indexOf(":") !== -1) {
      var split = packageName.split(":");

      if (split.length > 2) {
        // It may seem like this check should be inside package version parser's
        // validatePackageName, but we decided to name test packages like this:
        // local-test:prefix:name, so we have to support building packages
        // with at least two colons. Therefore we will at least try to
        // discourage people from putting a ton of colons in their package names
        // here.
        Console.error(packageName +
          ": Package names may not have more than one colon.");
        return 1;
      }

      fsName = split[1];
    }

    var packageDir;
    if (options.appDir) {
      packageDir = files.pathResolve(options.appDir, 'packages', fsName);
    } else {
      packageDir = files.pathResolve(fsName);
    }

    var inYourApp = options.appDir ? " in your app" : "";

    if (files.exists(packageDir)) {
      Console.error(packageName + ": Already exists" + inYourApp);
      return 1;
    }

    var transform = function (x) {
      var xn =
        x.replace(/~name~/g, packageName).replace(/~fs-name~/g, fsName);

      // If we are running from checkout, comment out the line sourcing packages
      // from a release, with the latest release filled in (in case they do want
      // to publish later). If we are NOT running from checkout, fill it out
      // with the current release.
      var relString;
      if (release.current.isCheckout()) {
        xn = xn.replace(/~cc~/g, "//");
        var rel = catalog.official.getDefaultReleaseVersion();
        // the no-release case should never happen except in tests.
        relString = rel ? rel.version : "no-release";
      } else {
        xn = xn.replace(/~cc~/g, "");
        relString = release.current.getDisplayName({noPrefix: true});
      }

      // If we are not in checkout, write the current release here.
      return xn.replace(/~release~/g, relString);
    };

    try {
      files.cp_r(files.pathJoin(__dirnameConverted, '..', 'static-assets', 'skel-pack'), packageDir, {
        transformFilename: function (f) {
          return transform(f);
        },
        transformContents: function (contents, f) {
          if ((/(\.html|\.[jt]sx?|\.css)/).test(f)) {
            return Buffer.from(transform(contents.toString()));
          } else {
            return contents;
          }
        },
        ignore: [/^local$/],
        preserveSymlinks: true,
      });
    } catch (err) {
      Console.error("Could not create package: " + err.message);
      return 1;
    }

    var displayPackageDir =
      files.convertToOSPath(files.pathRelative(files.cwd(), packageDir));

    // Since the directory can't have colons, the directory name will often not
    // match the name of the package exactly, therefore we should tell people
    // where it was created.
    Console.info(
      packageName + ": created in",
      Console.path(displayPackageDir)
    );

    return 0;
  }

  // Suppose you have an app A, and from some directory inside that
  // app, you run 'meteor create /my/new/app'. The new app should use
  // the latest available Meteor release, not the release that A
  // uses. So if we were run from inside an app directory, and the
  // user didn't force a release with --release, we need to
  // springboard to the correct release and tools version.
  //
  // (In particular, it's not sufficient to create the new app with
  // this version of the tools, and then stamp on the correct release
  // at the end.)
  if (! release.current.isCheckout() && !release.forced) {
    if (release.current.name !== release.latestKnown()) {
      throw new main.SpringboardToLatestRelease;
    }
  }

  if (options.list) {
    Console.info("Available examples:");
    _.each(EXAMPLE_REPOSITORIES, function (repoInfo, name) {
      const branchInfo = repoInfo.branch ? `/tree/${repoInfo.branch}` : '';
      Console.info(
        Console.command(`${name}: ${repoInfo.repo}${branchInfo}`),
        Console.options({ indent: 2 }));
    });

    Console.info();
    Console.info("To create an example, simply", Console.command("git clone"),
      "the relevant repository and branch (run",
      Console.command("'meteor create --example <name>'"),
      " to see the full command).");
    return 0;
  };

  if (options.example) {
    const repoInfo = EXAMPLE_REPOSITORIES[options.example];
    if (!repoInfo) {
      Console.error(`${options.example}: no such example.`);
      Console.error(
        "List available applications with",
        Console.command("'meteor create --list'") + ".");
      return 1;
    }

    const branchOption = repoInfo.branch ? ` -b ${repoInfo.branch}` : '';
    const path = options.args.length === 1 ? ` ${options.args[0]}` : '';

    Console.info(`To create the ${options.example} example, please run:`);
    Console.info(
      Console.command(`git clone ${repoInfo.repo}${branchOption}${path}`),
      Console.options({ indent: 2 }));

    return 0;
  }

  var appPathAsEntered;
  if (options.args.length === 1) {
    appPathAsEntered = options.args[0];
  } else {
    throw new main.ShowUsage;
  }
  var appPath = files.pathResolve(appPathAsEntered);

  if (files.findAppDir(appPath)) {
    Console.error(
      "You can't create a Meteor project inside another Meteor project.");
    return 1;
  }

  var appName;
  if (appPathAsEntered === "." || appPathAsEntered === "./") {
    // If trying to create in current directory
    appName = files.pathBasename(files.cwd());
  } else {
    appName = files.pathBasename(appPath);
  }


  var transform = function (x) {
    return x.replace(/~name~/g, appName);
  };

  // These file extensions are usually metadata, not app code
  var nonCodeFileExts = ['.txt', '.md', '.json', '.sh'];

  var destinationHasCodeFiles = false;

  // If the directory doesn't exist, it clearly doesn't have any source code
  // inside itself
  if (files.exists(appPath)) {
    destinationHasCodeFiles = _.any(files.readdir(appPath),
        function thisPathCountsAsAFile(filePath) {
      // We don't mind if there are hidden files or directories (this includes
      // .git) and we don't need to check for .meteor here because the command
      // will fail earlier
      var isHidden = /^\./.test(filePath);
      if (isHidden) {
        // Not code
        return false;
      }

      // We do mind if there are non-hidden directories, because we don't want
      // to recursively check everything to do some crazy heuristic to see if
      // we should try to create an app.
      var stats = files.stat(files.pathJoin(appPath, filePath));
      if (stats.isDirectory()) {
        // Could contain code
        return true;
      }

      // Check against our file extension white list
      var ext = files.pathExtname(filePath);
      if (ext == '' || _.contains(nonCodeFileExts, ext)) {
        return false;
      }

      // Everything not matched above is considered to be possible source code
      return true;
    });
  }

  var toIgnore = [/^local$/, /^\.id$/];
  if (destinationHasCodeFiles) {
    // If there is already source code in the directory, don't copy our
    // skeleton app code over it. Just create the .meteor folder and metadata
    toIgnore.push(/(\.html|\.js|\.css)/);
  }

  let skelName = "skel";
  if (options.minimal) {
    skelName += "-minimal";
  } else if (options.bare) {
    skelName += "-bare";
  } else if (options.full) {
    skelName += "-full";
  } else if (options.react) {
    skelName += "-react";
  } else if (options.vue) {
    skelName += "-vue";
  } else if (options.typescript) {
    skelName += "-typescript";
  } else if (options.apollo) {
    skelName += "-apollo";
  }

  files.cp_r(files.pathJoin(__dirnameConverted, '..', 'static-assets', skelName), appPath, {
    transformFilename: function (f) {
      return transform(f);
    },
    transformContents: function (contents, f) {
      if ((/(\.html|\.[jt]sx?|\.css)/).test(f)) {
        return Buffer.from(transform(contents.toString()));
      } else {
        return contents;
      }
    },
    ignore: toIgnore,
    preserveSymlinks: true,
  });

  // We are actually working with a new meteor project at this point, so
  // set up its context.
  var projectContext = new projectContextModule.ProjectContext({
    projectDir: appPath,
    // Write .meteor/versions even if --release is specified.
    alwaysWritePackageMap: true,
    // examples come with a .meteor/versions file, but we shouldn't take it
    // too seriously
    allowIncompatibleUpdate: true
  });

  main.captureAndExit("=> Errors while creating your project", function () {
    projectContext.readProjectMetadata();
    if (buildmessage.jobHasMessages()) {
      return;
    }

    projectContext.releaseFile.write(
      release.current.isCheckout() ? "none" : release.current.name);
    if (buildmessage.jobHasMessages()) {
      return;
    }

    // Also, write package version constraints from the current release
    // If we are on a checkout, we don't need to do this as running from
    // checkout still pins all package versions and if the user updates
    // to a real release, the packages file will subsequently get updated
    if (!release.current.isCheckout()) {
      projectContext.projectConstraintsFile
        .updateReleaseConstraints(release.current._manifest);
    }

    // Any upgrader that is in this version of Meteor doesn't need to be run on
    // this project.
    var upgraders = require('../upgraders.js');
    projectContext.finishedUpgraders.appendUpgraders(upgraders.allUpgraders());

    projectContext.prepareProjectForBuild();
  });
  // No need to display the PackageMapDelta here, since it would include all of
  // the packages (or maybe an unpredictable subset based on what happens to be
  // in the template's versions file).

  // Since some of the project skeletons include npm `devDependencies`, we need
  // to make sure they're included when running `npm install`.
  require("./default-npm-deps.js").install(
    appPath,
    { includeDevDependencies: true }
  );

  var appNameToDisplay = appPathAsEntered === "." ?
    "current directory" : `'${appPathAsEntered}'`;

  var message = `Created a new Meteor app in ${appNameToDisplay}`;

  message += ".";

  Console.info(message + "\n");

  // Print a nice message telling people we created their new app, and what to
  // do next.
  Console.info("To run your new app:");

  function cmd(text) {
    Console.info(Console.command(text), Console.options({
      indent: 2
    }));
  }

  if (appPathAsEntered !== ".") {
    // Wrap the app path in quotes if it contains spaces
    const appPathWithQuotesIfSpaces = appPathAsEntered.indexOf(' ') === -1 ?
      appPathAsEntered :
      `'${appPathAsEntered}'`;

    // Don't tell people to 'cd .'
    cmd("cd " + appPathWithQuotesIfSpaces);
  }

  cmd("meteor");

  Console.info("");
  Console.info("If you are new to Meteor, try some of the learning resources here:");
  Console.info(
    Console.url("https://www.meteor.com/tutorials"),
      Console.options({ indent: 2 }));

  Console.info("");
  Console.info("When you’re ready to deploy and host your new Meteor application, check out Galaxy:");
  Console.info(
    Console.url("https://www.meteor.com/hosting"),
      Console.options({ indent: 2 }));

  if (! options.bare &&
      ! options.minimal &&
      ! options.full &&
      ! options.react &&
      ! options.vue &&
      ! options.typescript) {
    // Notify people about --bare, --minimal, --full, --react, --vue, --apollo and --typescript.
    Console.info([
      "",
      "To start with a different app template, try one of the following:",
      "",
    ].join("\n"));

    cmd("meteor create --bare       # to create an empty app");
    cmd("meteor create --minimal    # to create an app with as few Meteor packages as possible");
    cmd("meteor create --full       # to create a more complete scaffolded app");
    cmd("meteor create --react      # to create a basic React-based app");
    cmd("meteor create --vue        # to create a basic Vue-based app");
    cmd("meteor create --apollo     # to create a basic Apollo + React app");
    cmd("meteor create --typescript # to create an app using TypeScript and React");
  }

  Console.info("");
});

///////////////////////////////////////////////////////////////////////////////
// build
///////////////////////////////////////////////////////////////////////////////

var buildCommands = {
  minArgs: 1,
  maxArgs: 1,
  requiresApp: true,
  options: {
    debug: { type: Boolean },
    directory: { type: Boolean },
    architecture: { type: String },
    "server-only": { type: Boolean },
    'mobile-settings': { type: String },
    server: { type: String },
    "cordova-server-port": { type: String },
    // XXX COMPAT WITH 0.9.2.2
    "mobile-port": { type: String },
    // Indicates whether these build is running headless, e.g. in a
    // continuous integration building environment, where visual niceties
    // like progress bars and spinners are unimportant.
    headless: { type: Boolean },
    verbose: { type: Boolean, short: "v" },
    'allow-incompatible-update': { type: Boolean }
  },
  catalogRefresh: new catalog.Refresh.Never()
};

main.registerCommand({
  name: "build",
  ...buildCommands,
}, async function (options) {
  return Profile.run(
    "meteor build",
    () => Promise.await(buildCommand(options))
  );
});

// Deprecated -- identical functionality to 'build' with one exception: it
// doesn't output a directory with all builds but rather only one tarball with
// server/client programs.
// XXX COMPAT WITH 0.9.1.1
main.registerCommand({
  name: "bundle",
  hidden: true,
  ...buildCommands,
}, async function (options) {
  Console.error(
    "This command has been deprecated in favor of " +
    Console.command("'meteor build'") + ", which allows you to " +
    "build for multiple platforms and outputs a directory instead of " +
    "a single tarball. See " + Console.command("'meteor help build'") + " " +
    "for more information.");
  Console.error();

  return Profile.run(
    "meteor bundle",
    () => Promise.await(buildCommand({
      ...options,
      _bundleOnly: true,
    }))
  );
});

var buildCommand = function (options) {
  Console.setVerbose(!!options.verbose);
  if (options.headless) {
    // There's no point in spinning the spinner when we're running
    // automated builds.
    Console.setHeadless(true);
  }
  // XXX output, to stderr, the name of the file written to (for human
  // comfort, especially since we might change the name)

  // XXX name the root directory in the bundle based on the basename
  // of the file, not a constant 'bundle' (a bit obnoxious for
  // machines, but worth it for humans)

  // Error handling for options.architecture. See archinfo for more
  // information on what the architectures are, what they mean, et cetera.
  if (options.architecture &&
      !_.has(archinfo.VALID_ARCHITECTURES, options.architecture)) {
    showInvalidArchMsg(options.architecture);
    return 1;
  }
  var bundleArch = options.architecture || archinfo.host();

  var projectContext = new projectContextModule.ProjectContext({
    projectDir: options.appDir,
    serverArchitectures: _.uniq([bundleArch, archinfo.host()]),
    allowIncompatibleUpdate: options['allow-incompatible-update']
  });

  main.captureAndExit("=> Errors while initializing project:", function () {
    // TODO Fix the nested Profile.run warning here, without interfering
    // with METEOR_PROFILE output for other commands, like `meteor run`.
    projectContext.prepareProjectForBuild();
  });
  projectContext.packageMapDelta.displayOnConsole();

  // _bundleOnly implies serverOnly
  const serverOnly = options._bundleOnly || !!options['server-only'];

  // options['mobile-settings'] is used to set the initial value of
  // `Meteor.settings` on mobile apps. Pass it on to options.settings,
  // which is used in this command.
  if (options['mobile-settings']) {
    options.settings = options['mobile-settings'];
  }

  const appName = files.pathBasename(options.appDir);

  let cordovaPlatforms;
  let parsedMobileServerUrl;
  let parsedCordovaServerPort;
  if (!serverOnly) {
    cordovaPlatforms = projectContext.platformList.getCordovaPlatforms();

    if (process.platform !== 'darwin' && _.contains(cordovaPlatforms, 'ios')) {
      cordovaPlatforms = _.without(cordovaPlatforms, 'ios');
      Console.warn("Currently, it is only possible to build iOS apps \
on an OS X system.");
    }

    if (!_.isEmpty(cordovaPlatforms)) {
      // XXX COMPAT WITH 0.9.2.2 -- the --mobile-port option is deprecated
      const mobileServerOption = options.server || options["mobile-port"];
      if (!mobileServerOption) {
        // For Cordova builds, require '--server'.
        // XXX better error message?
        Console.error(
          "Supply the server hostname and port in the --server option " +
            "for mobile app builds.");
        return 1;
      }
      parsedMobileServerUrl = parseMobileServerOption(mobileServerOption,
        'server');
      parsedCordovaServerPort = parseCordovaServerPortOption(options);
    }
  } else {
    cordovaPlatforms = [];
  }

  var buildDir = projectContext.getProjectLocalDirectory('build_tar');
  var outputPath = files.pathResolve(options.args[0]); // get absolute path

  // Warn if people try to build inside the app directory.
  var relative = files.pathRelative(options.appDir, outputPath);
  // We would like the output path to be outside the app directory, which
  // means the first step to getting there is going up a level.
  if (relative.substr(0, 2) !== '..') {
    Console.warn();
    Console.labelWarn(`The output directory is under your source tree.
Your generated files may get interpreted as source code!
Consider building into a different directory instead
${Console.command("meteor build ../output")}`,
      Console.options({ indent: 2 }));
    Console.warn();
  }

  var bundlePath = options.directory ?
      (options._bundleOnly ? outputPath :
      files.pathJoin(outputPath, 'bundle')) :
      files.pathJoin(buildDir, 'bundle');

  stats.recordPackages({
    what: "sdk.bundle",
    projectContext: projectContext
  });

  var bundler = require('../isobuild/bundler.js');
  var bundleResult = bundler.bundle({
    projectContext: projectContext,
    outputPath: bundlePath,
    buildOptions: {
      minifyMode: options.debug ? 'development' : 'production',
      // XXX is this a good idea, or should linux be the default since
      //     that's where most people are deploying
      //     default?  i guess the problem with using DEPLOY_ARCH as default
      //     is then 'meteor bundle' with no args fails if you have any local
      //     packages with binary npm dependencies
      serverArch: bundleArch,
      buildMode: options.debug ? 'development' : 'production',
    },
  });
  if (bundleResult.errors) {
    Console.error("Errors prevented bundling:");
    Console.error(bundleResult.errors.formatMessages());
    return 1;
  }

  if (!options._bundleOnly) {
    files.mkdir_p(outputPath);
  }

  if (!options.directory) {
    main.captureAndExit('', 'creating server tarball', () => {
      try {
        var outputTar = options._bundleOnly ? outputPath :
          files.pathJoin(outputPath, appName + '.tar.gz');

        files.createTarball(files.pathJoin(buildDir, 'bundle'), outputTar);
      } catch (err) {
        buildmessage.exception(err);
        files.rm_recursive(buildDir);
      }
    });
  }

  if (!_.isEmpty(cordovaPlatforms)) {

    let cordovaProject;
    main.captureAndExit('', () => {

      import {
        pluginVersionsFromStarManifest,
        displayNameForPlatform,
      } from '../cordova/index.js';

      ensureDevBundleDependencies();

      buildmessage.enterJob({ title: "preparing Cordova project" }, () => {
        import { CordovaProject } from '../cordova/project.js';

        cordovaProject = new CordovaProject(projectContext, {
          settingsFile: options.settings,
          mobileServerUrl: utils.formatUrl(parsedMobileServerUrl),
          cordovaServerPort: parsedCordovaServerPort });
        if (buildmessage.jobHasMessages()) return;

        const pluginVersions = pluginVersionsFromStarManifest(
          bundleResult.starManifest);

        cordovaProject.prepareFromAppBundle(bundlePath, pluginVersions);
      });

      for (platform of cordovaPlatforms) {
        buildmessage.enterJob(
          { title: `building Cordova app for \
${displayNameForPlatform(platform)}` }, () => {
            let buildOptions = { release: !options.debug };

            const buildPath = files.pathJoin(
              projectContext.getProjectLocalDirectory('cordova-build'),
              'platforms', platform);
            const platformOutputPath = files.pathJoin(outputPath, platform);

            // Prepare the project once again to ensure that it is up to date
            // with current build options.  For example, --server=example.com
            // is utilized in the Cordova builder to write boilerplate HTML and
            // various config.xml settings (e.g. access policies)
            if (platform === 'ios') {
              cordovaProject.prepareForPlatform(platform, buildOptions);
            } else if (platform === 'android') {
              cordovaProject.buildForPlatform(platform, buildOptions);
            }

            // Once prepared, copy the bundle to the final location.
            files.cp_r(buildPath,
              files.pathJoin(platformOutputPath, 'project'));

            // Make some platform-specific adjustments to the resulting build.
            if (platform === 'ios') {
              files.writeFile(
                files.pathJoin(platformOutputPath, 'README'),
`This is an auto-generated XCode project for your iOS application.

Instructions for publishing your iOS app to App Store can be found at:
https://guide.meteor.com/cordova.html#submitting-ios
`, "utf8");
            } else if (platform === 'android') {
              const apkPath = files.pathJoin(buildPath, 'build/outputs/apk',
                options.debug ? 'android-debug.apk' : 'android-release-unsigned.apk');

              if (files.exists(apkPath)) {
              files.copyFile(apkPath, files.pathJoin(platformOutputPath,
                options.debug ? 'debug.apk' : 'release-unsigned.apk'));
              }

              files.writeFile(
                files.pathJoin(platformOutputPath, 'README'),
`This is an auto-generated Gradle project for your Android application.

Instructions for publishing your Android app to Play Store can be found at:
https://guide.meteor.com/cordova.html#submitting-android
`, "utf8");
            }
        });
      }
    });
  }

  files.rm_recursive(buildDir);
};

///////////////////////////////////////////////////////////////////////////////
// lint
///////////////////////////////////////////////////////////////////////////////
main.registerCommand({
  name: 'lint',
  maxArgs: 0,
  requiresAppOrPackage: true,
  options: {
    'allow-incompatible-updates': { type: Boolean }
  },
  catalogRefresh: new catalog.Refresh.Never()
}, function (options) {
  const {packageDir, appDir} = options;

  let projectContext = null;

  // if the goal is to lint the package, don't include the whole app
  if (packageDir) {
    // similar to `meteor publish`, create a fake project
    const tempProjectDir = files.mkdtemp('meteor-package-build');
    projectContext = new projectContextModule.ProjectContext({
      projectDir: tempProjectDir,
      explicitlyAddedLocalPackageDirs: [packageDir],
      packageMapFilename: files.pathJoin(packageDir, '.versions'),
      alwaysWritePackageMap: true,
      forceIncludeCordovaUnibuild: true,
      allowIncompatibleUpdate: options['allow-incompatible-update'],
      lintPackageWithSourceRoot: packageDir
    });

    main.captureAndExit("=> Errors while setting up package:", () =>
      // Read metadata and initialize catalog.
      projectContext.initializeCatalog()
    );
    const versionRecord =
        projectContext.localCatalog.getVersionBySourceRoot(packageDir);
    if (! versionRecord) {
      throw Error("explicitly added local package dir missing?");
    }
    const packageName = versionRecord.packageName;
    const constraint = utils.parsePackageConstraint(packageName);
    projectContext.projectConstraintsFile.removeAllPackages();
    projectContext.projectConstraintsFile.addConstraints([constraint]);
  }

  // linting the app
  if (! projectContext && appDir) {
    projectContext = new projectContextModule.ProjectContext({
      projectDir: appDir,
      serverArchitectures: [archinfo.host()],
      allowIncompatibleUpdate: options['allow-incompatible-update'],
      lintAppAndLocalPackages: true
    });
  }


  main.captureAndExit("=> Errors prevented the build:", () => {
    projectContext.prepareProjectForBuild();
  });

  const bundler = require('../isobuild/bundler.js');
  const bundle = bundler.bundle({
    projectContext: projectContext,
    outputPath: null,
    buildOptions: {
      minifyMode: 'development'
    }
  });

  const displayName = options.packageDir ? 'package' : 'app';
  if (bundle.errors) {
    Console.error(
      `=> Errors building your ${displayName}:\n\n${bundle.errors.formatMessages()}`
    );
    throw new main.ExitWithCode(2);
  }

  if (bundle.warnings) {
    Console.warn(bundle.warnings.formatMessages());
    return 1;
  }

  return 0;
});

///////////////////////////////////////////////////////////////////////////////
// mongo
///////////////////////////////////////////////////////////////////////////////

main.registerCommand({
  name: 'mongo',
  maxArgs: 1,
  options: {
    url: { type: Boolean, short: 'U' }
  },
  requiresApp: function (options) {
    return options.args.length === 0;
  },
  pretty: false,
  catalogRefresh: new catalog.Refresh.Never()
}, function (options) {
  var mongoUrl;
  var usedMeteorAccount = false;

  if (options.args.length === 0) {
    // localhost mode
    var findMongoPort =
      require('../runners/run-mongo.js').findMongoPort;
    var mongoPort = findMongoPort(files.pathJoin(options.appDir, ".meteor", "local", "db"));

    // XXX detect the case where Meteor is running, but MONGO_URL was
    // specified?

    if (! mongoPort) {
      Console.info("mongo: Meteor isn't running a local MongoDB server.");
      Console.info();
      Console.info(`\
This command only works while Meteor is running your application locally. \
Start your application first with 'meteor' and then run this command in a new \
terminal. This error will also occur if you asked Meteor to use a different \
MongoDB server with $MONGO_URL when you ran your application.`);
      Console.info();
      Console.info(`\
If you're trying to connect to the database of an app you deployed with \
${Console.command("'meteor deploy'")}, specify your site's name as an argument \
to this command.`);
      return 1;
    }
    mongoUrl = "mongodb://127.0.0.1:" + mongoPort + "/meteor";

  } else {
    // remote mode
    var site = qualifySitename(options.args[0]);

    mongoUrl = deploy.temporaryMongoUrl(site);
    usedMeteorAccount = true;

    if (! mongoUrl) {
      // temporaryMongoUrl() will have printed an error message
      return 1;
    }
  }
  if (options.url) {
    console.log(mongoUrl);
  } else {
    if (usedMeteorAccount) {
      auth.maybePrintRegistrationLink();
    }
    process.stdin.pause();
    var runMongo = require('../runners/run-mongo.js');
    runMongo.runMongoShell(mongoUrl);
    throw new main.WaitForExit;
  }
});

///////////////////////////////////////////////////////////////////////////////
// reset
///////////////////////////////////////////////////////////////////////////////

main.registerCommand({
  name: 'reset',
  // Doesn't actually take an argument, but we want to print an custom
  // error message if they try to pass one.
  maxArgs: 1,
  requiresApp: true,
  catalogRefresh: new catalog.Refresh.Never()
}, function (options) {
  if (options.args.length !== 0) {
    Console.error("meteor reset only affects the locally stored database.");
    Console.error();
    Console.error("To reset a deployed application use");
    Console.error(
      Console.command("meteor deploy --delete appname"), Console.options({ indent: 2 }));
    Console.error("followed by");
    Console.error(
      Console.command("meteor deploy appname"), Console.options({ indent: 2 }));
    return 1;
  }

  if (process.env.MONGO_URL) {
    Console.info("As a precaution, meteor reset only clears the local database that is " +
                 "provided by meteor run for development. The database specified with " +
                 "MONGO_URL will NOT be reset.");
  }

  // XXX detect the case where Meteor is running the app, but
  // MONGO_URL was set, so we don't see a Mongo process
  var findMongoPort = require('../runners/run-mongo.js').findMongoPort;
  var isRunning = !! findMongoPort(files.pathJoin(options.appDir, ".meteor", "local", "db"));
  if (isRunning) {
    Console.error("reset: Meteor is running.");
    Console.error();
    Console.error(
      "This command does not work while Meteor is running your application.",
      "Exit the running Meteor development server.");
    return 1;
  }

  return files.rm_recursive_async(
    files.pathJoin(options.appDir, '.meteor', 'local')
  ).then(() => {
    Console.info("Project reset.");
  });
});

///////////////////////////////////////////////////////////////////////////////
// deploy
///////////////////////////////////////////////////////////////////////////////

main.registerCommand({
  name: 'deploy',
  minArgs: 1,
  maxArgs: 1,
  options: {
    'delete': { type: Boolean, short: 'D' },
    debug: { type: Boolean },
    settings: { type: String, short: 's' },
    // No longer supported, but we still parse it out so that we can
    // print a custom error message.
    password: { type: String },
    // Override architecture to deploy whatever stuff we have locally, even if
    // it contains binary packages that should be incompatible. A hack to allow
    // people to deploy from checkout or do other weird shit. We are not
    // responsible for the consequences.
    'override-architecture-with-local' : { type: Boolean },
    'allow-incompatible-update': { type: Boolean },
    'deploy-polling-timeout': { type: Number },
    'no-wait': { type: Boolean },
    'cache-build': { type: Boolean },
<<<<<<< HEAD
    mongo: { type: Boolean }
=======
    free: { type: Boolean }
>>>>>>> 005887e6
  },
  allowUnrecognizedOptions: true,
  requiresApp: function (options) {
    return ! options.delete;
  },
  catalogRefresh: new catalog.Refresh.Never()
}, async function (...args) {
  return Profile.run(
    "meteor deploy",
    () => Promise.await(deployCommand(...args))
  );
});

function deployCommand(options, { rawOptions }) {
  var site = options.args[0];

  if (options.delete) {
    return deploy.deleteApp(site);
  }

  if (options.password) {
    Console.error(
      "Setting passwords on apps is no longer supported. Now there are " +
        "user accounts and your apps are associated with your account so " +
        "that only you (and people you designate) can access them. See the " +
        Console.command("'meteor authorized'") + " command.");
    return 1;
  }

  var loggedIn = auth.isLoggedIn();
  if (! loggedIn) {
    Console.error(
      "You must be logged in to deploy, just enter your email address.");
    Console.error();
    if (! auth.registerOrLogIn()) {
      return 1;
    }
  }

  // Override architecture iff applicable.
  var buildArch = DEPLOY_ARCH;
  if (options['override-architecture-with-local']) {
    Console.warn();
    Console.labelWarn(
      "OVERRIDING DEPLOY ARCHITECTURE WITH LOCAL ARCHITECTURE.",
      "If your app contains binary code, it may break in unexpected " +
      "and terrible ways.");
    buildArch = archinfo.host();
  }

  var projectContext = new projectContextModule.ProjectContext({
    projectDir: options.appDir,
    serverArchitectures: _.uniq([buildArch, archinfo.host()]),
    allowIncompatibleUpdate: options['allow-incompatible-update']
  });

  main.captureAndExit("=> Errors while initializing project:", function () {
    // TODO Fix nested Profile.run warning here, too.
    projectContext.prepareProjectForBuild();
  });
  projectContext.packageMapDelta.displayOnConsole();

  var buildOptions = {
    minifyMode: options.debug ? 'development' : 'production',
    buildMode: options.debug ? 'development' : 'production',
    serverArch: buildArch
  };

  let deployPollingTimeoutMs = null;
  if (options['deploy-polling-timeout']) {
    deployPollingTimeoutMs = options['deploy-polling-timeout'];
  }

  const isCacheBuildEnabled = !!options['cache-build'];
  const waitForDeploy = !options['no-wait'];

  var deployResult = deploy.bundleAndDeploy({
    projectContext: projectContext,
    site: site,
    settingsFile: options.settings,
<<<<<<< HEAD
    mongo: options.mongo,
=======
    free: options.free,
>>>>>>> 005887e6
    buildOptions: buildOptions,
    rawOptions,
    deployPollingTimeoutMs,
    waitForDeploy,
    isCacheBuildEnabled,
  });

  if (deployResult === 0) {
    auth.maybePrintRegistrationLink({
      leadingNewline: true,
      // If the user was already logged in at the beginning of the
      // deploy, then they've already been prompted to set a password
      // at least once before, so we use a slightly different message.
      firstTime: ! loggedIn
    });
  }

  return deployResult;
}

///////////////////////////////////////////////////////////////////////////////
// authorized
///////////////////////////////////////////////////////////////////////////////

main.registerCommand({
  name: 'authorized',
  minArgs: 1,
  maxArgs: 1,
  options: {
    add: { type: String, short: "a" },
    transfer: { type: String, short: "t" },
    remove: { type: String, short: "r" },
    list: { type: Boolean }
  },
  pretty: function (options) {
    // pretty if we're mutating; plain if we're listing (which is more likely to
    // be used by scripts)
    return options.add || options.remove || options.transfer;
  },
  catalogRefresh: new catalog.Refresh.Never()
}, function (options) {

  if (_.keys(_.pick(options, 'add', 'remove', 'transfer', 'list')).length > 1) {
    Console.error(
      "Sorry, you can only perform one authorization operation at a time.");
    return 1;
  }

  auth.pollForRegistrationCompletion();
  var site = qualifySitename(options.args[0]);

  if (! auth.isLoggedIn()) {
    Console.error(
      "You must be logged in for that. Try " +
      Console.command("'meteor login'"));
    return 1;
  }

  if (options.add) {
    return deploy.changeAuthorized(site, "add", options.add);
  } else if (options.remove) {
    return deploy.changeAuthorized(site, "remove", options.remove);
  } else if (options.transfer) {
    return deploy.changeAuthorized(site, "transfer", options.transfer);
  } else {
    return deploy.listAuthorized(site);
  }
});

///////////////////////////////////////////////////////////////////////////////
// test and test-packages
///////////////////////////////////////////////////////////////////////////////

testCommandOptions = {
  maxArgs: Infinity,
  catalogRefresh: new catalog.Refresh.Never(),
  options: {
    port: { type: String, short: "p", default: DEFAULT_PORT },
    'mobile-server': { type: String },
    'cordova-server-port': { type: String },
    // XXX COMPAT WITH 0.9.2.2
    'mobile-port': { type: String },
    'debug-port': { type: String },
    ...inspectOptions,
    'no-release-check': { type: Boolean },
    deploy: { type: String },
    production: { type: Boolean },
    settings: { type: String, short: 's' },
    // Indicates whether these self-tests are running headless, e.g. in a
    // continuous integration testing environment, where visual niceties
    // like progress bars and spinners are unimportant.
    headless: { type: Boolean },
    verbose: { type: Boolean, short: "v" },
    'raw-logs': { type: Boolean },

    // Undocumented. See #Once
    once: { type: Boolean },
    // Undocumented. To ensure that QA covers both
    // PollingObserveDriver and OplogObserveDriver, this option
    // disables oplog for tests.  (It still creates a replset, it just
    // doesn't do oplog tailing.)
    'disable-oplog': { type: Boolean },
    // Undocumented flag to use a different test driver.
    'driver-package': { type: String },

    // Sets the path of where the temp app should be created
    'test-app-path': { type: String },

    // Undocumented, runs tests under selenium
    'selenium': { type: Boolean },
    'selenium-browser': { type: String },

    // Undocumented.  Usually we just show a banner saying 'Tests' instead of
    // the ugly path to the temporary test directory, but if you actually want
    // to see it you can ask for it.
    'show-test-app-path': { type: Boolean },

    // hard-coded options with all known Cordova platforms
    ios: { type: Boolean },
    'ios-device': { type: Boolean },
    android: { type: Boolean },
    'android-device': { type: Boolean },

    // This could theoretically be useful/necessary in conjunction with
    // --test-app-path.
    'allow-incompatible-update': { type: Boolean },

    // Don't print linting messages for tested packages
    'no-lint': { type: Boolean },

    // allow excluding packages when testing all packages.
    // should be a comma-separated list of package names.
    'exclude': { type: String },

    // one of the following must be true
    'test': { type: Boolean, 'default': false },
    'test-packages': { type: Boolean, 'default': false },

    // For 'test-packages': Run in "full app" mode
    'full-app': { type: Boolean, 'default': false },

    'extra-packages': { type: String },

    'exclude-archs': { type: String }
  }
};

main.registerCommand(_.extend({
  name: 'test',
  requiresApp: true
}, testCommandOptions), function (options) {
  options['test'] = true;
  return doTestCommand(options);
});

main.registerCommand(_.extend(
  { name: 'test-packages' },
  testCommandOptions
), function (options) {
  options['test-packages'] = true;
  return doTestCommand(options);
});

function doTestCommand(options) {
  // This "metadata" is accessed in a few places. Using a global
  // variable here was more expedient than navigating the many layers
  // of abstraction across the the build process.
  //
  // As long as the Meteor CLI runs a single command as part of each
  // process, this should be safe.
  global.testCommandMetadata = {};

  Console.setVerbose(!!options.verbose);
  if (options.headless) {
    Console.setHeadless(true);
  }

  const runTargets = parseRunTargets(_.intersection(
    Object.keys(options), ['ios', 'ios-device', 'android', 'android-device']));

  const { parsedServerUrl, parsedMobileServerUrl, parsedCordovaServerPort } =
    parseServerOptionsForRunCommand(options, runTargets);

  // Make a temporary app dir (based on the test runner app). This will be
  // cleaned up on process exit. Using a temporary app dir means that we can
  // run multiple "test-packages" commands in parallel without them stomping
  // on each other.
  let testRunnerAppDir;
  const testAppPath = options['test-app-path'];
  if (testAppPath) {
    const absTestAppPath = files.pathResolve(testAppPath);
    try {
      if (files.mkdir_p(absTestAppPath, 0o700)) {
        testRunnerAppDir = absTestAppPath;
      } else {
        Console.error(
          'The specified --test-app-path directory could not be used, as ' +
          `"${testAppPath}" already exists and it is not a directory.`
        );
        return 1;
      }
    } catch (error) {
      Console.error(
        'Unable to create the specified --test-app-path directory of ' +
        `"${testAppPath}".`
      );
      throw error;
    }
  }

  if (!testRunnerAppDir) {
    testRunnerAppDir = files.mkdtemp('meteor-test-run');
  }

  // Download packages for our architecture, and for the deploy server's
  // architecture if we're deploying.
  var serverArchitectures = [archinfo.host()];
  if (options.deploy && DEPLOY_ARCH !== archinfo.host()) {
    serverArchitectures.push(DEPLOY_ARCH);
  }

  if (options['raw-logs']) {
    runLog.setRawLogs(true);
  }

  var includePackages = [];
  if (options['extra-packages']) {
    includePackages = options['extra-packages'].trim().split(/\s*,\s*/);
  }

  if (options['driver-package']) {
    includePackages.push(
      global.testCommandMetadata.driverPackage =
        options['driver-package'].trim()
    );
  } else if (options["test-packages"]) {
    includePackages.push(
      global.testCommandMetadata.driverPackage = "test-in-browser"
    );
  }

  var projectContextOptions = {
    serverArchitectures: serverArchitectures,
    allowIncompatibleUpdate: options['allow-incompatible-update'],
    lintAppAndLocalPackages: !options['no-lint'],
    includePackages: includePackages
  };
  var projectContext;

  if (options["test-packages"]) {
    projectContextOptions.projectDir = testRunnerAppDir;
    projectContextOptions.projectDirForLocalPackages = options.appDir;

    try {
      require("./default-npm-deps.js").install(testRunnerAppDir);
    } catch (error) {
      if (error.code === 'EACCES' && options['test-app-path']) {
        Console.error(
          'The specified --test-app-path directory of ' +
          `"${testRunnerAppDir}" exists, but the current user does not have ` +
          `read/write permission in it.`
        );
      }
      throw error;
    }

    if (buildmessage.jobHasMessages()) {
      return;
    }

    // Find any packages mentioned by a path instead of a package name. We will
    // load them explicitly into the catalog.
    var packagesByPath = _.filter(options.args, function (p) {
      return p.indexOf('/') !== -1;
    });
    // If we're currently in an app, we still want to use the real app's
    // packages subdirectory, not the test runner app's empty one.
    projectContextOptions.explicitlyAddedLocalPackageDirs = packagesByPath;

    // XXX Because every run uses a new app with its own IsopackCache directory,
    //     this always does a clean build of all packages. Maybe we can speed up
    //     repeated test-packages calls with some sort of shared or semi-shared
    //     isopack cache that's specific to test-packages?  See #3012.
    projectContext = new projectContextModule.ProjectContext(projectContextOptions);

    main.captureAndExit("=> Errors while initializing project:", function () {
      // We're just reading metadata here --- we'll wait to do the full build
      // preparation until after we've started listening on the proxy, etc.
      projectContext.readProjectMetadata();
    });

    main.captureAndExit("=> Errors while setting up tests:", function () {
      // Read metadata and initialize catalog.
      projectContext.initializeCatalog();
    });

    // Overwrite .meteor/release.
    projectContext.releaseFile.write(
      release.current.isCheckout() ? "none" : release.current.name);

    var packagesToAdd = getTestPackageNames(projectContext, options.args);

    // filter out excluded packages
    var excludedPackages = options.exclude && options.exclude.split(',');
    if (excludedPackages) {
      packagesToAdd = _.filter(packagesToAdd, function (p) {
        return ! _.some(excludedPackages, function (excluded) {
          return p.replace(/^local-test:/, '') === excluded;
        });
      });
    }

    // Use the driver package if running `meteor test-packages`. For
    // `meteor test`, the driver package is expected to already
    // have been added to the app.
    packagesToAdd.unshift(global.testCommandMetadata.driverPackage);

    // Also, add `autoupdate` so that you don't have to manually refresh the tests
    packagesToAdd.unshift("autoupdate");

    var constraintsToAdd = _.map(packagesToAdd, function (p) {
      return utils.parsePackageConstraint(p);
    });
    // Add the packages to our in-memory representation of .meteor/packages.  (We
    // haven't yet resolved constraints, so this will affect constraint
    // resolution.)  This will get written to disk once we prepareProjectForBuild,
    // either in the Cordova code below, right before deploying below, or in the
    // app runner.  (Note that removeAllPackages removes any comments from
    // .meteor/packages, but that's OK since this isn't a real user project.)
    projectContext.projectConstraintsFile.removeAllPackages();
    projectContext.projectConstraintsFile.addConstraints(constraintsToAdd);
    // Write these changes to disk now, so that if the first attempt to prepare
    // the project for build hits errors, we don't lose them on
    // projectContext.reset.
    projectContext.projectConstraintsFile.writeIfModified();
  } else if (options["test"]) {
    if (!options['driver-package']) {
      throw new Error("You must specify a driver package with --driver-package");
    }

    global.testCommandMetadata.driverPackage = options['driver-package'];

    global.testCommandMetadata.isAppTest = options['full-app'];
    global.testCommandMetadata.isTest = !global.testCommandMetadata.isAppTest;

    projectContextOptions.projectDir = options.appDir;
    projectContextOptions.projectLocalDir = files.pathJoin(testRunnerAppDir, '.meteor', 'local');

    // Copy the existing build and isopacks to speed up the initial start
    function copyDirIntoTestRunnerApp(allowSymlink, ...parts) {
      // Depending on whether the user has run `meteor run` or other commands, they
      // may or may not exist yet
      const appDirPath = files.pathJoin(options.appDir, ...parts);
      const testDirPath = files.pathJoin(testRunnerAppDir, ...parts);

      files.mkdir_p(appDirPath);
      files.mkdir_p(files.pathDirname(testDirPath));

      if (allowSymlink) {
        // Windows can create junction links without administrator
        // privileges since both paths refer to directories.
        files.symlink(appDirPath, testDirPath, "junction");
      } else {
        files.cp_r(appDirPath, testDirPath, {
          preserveSymlinks: true
        });
      }
    }

    copyDirIntoTestRunnerApp(false, '.meteor', 'local', 'build');
    copyDirIntoTestRunnerApp(true, '.meteor', 'local', 'bundler-cache');
    copyDirIntoTestRunnerApp(true, '.meteor', 'local', 'isopacks');
    copyDirIntoTestRunnerApp(true, '.meteor', 'local', 'plugin-cache');
    copyDirIntoTestRunnerApp(true, '.meteor', 'local', 'shell');

    projectContext = new projectContextModule.ProjectContext(projectContextOptions);

    main.captureAndExit("=> Errors while setting up tests:", function () {
      // Read metadata and initialize catalog.
      projectContext.initializeCatalog();
    });
  } else {
    throw new Error("Unexpected: neither test-packages nor test");
  }

  // The rest of the projectContext preparation process will happen inside the
  // runner, once the proxy is listening. The changes we made were persisted to
  // disk, so projectContext.reset won't make us forget anything.

  let cordovaRunner;

  if (!_.isEmpty(runTargets)) {
    function prepareCordovaProject() {
      main.captureAndExit('', 'preparing Cordova project', () => {
        import { CordovaProject } from '../cordova/project.js';

        const cordovaProject = new CordovaProject(projectContext, {
          settingsFile: options.settings,
          mobileServerUrl: utils.formatUrl(parsedMobileServerUrl),
          cordovaServerPort: parsedCordovaServerPort });
        if (buildmessage.jobHasMessages()) return;

        cordovaRunner = new CordovaRunner(cordovaProject, runTargets);
        projectContext.platformList.write(cordovaRunner.platformsForRunTargets);
        cordovaRunner.checkPlatformsForRunTargets();
      });
    }

    ensureDevBundleDependencies();
    prepareCordovaProject();
  }

  options.cordovaRunner = cordovaRunner;

  return runTestAppForPackages(projectContext, _.extend(
    options,
    {
      mobileServerUrl: utils.formatUrl(parsedMobileServerUrl),
      cordovaServerPort: parsedCordovaServerPort,
      proxyPort: parsedServerUrl.port,
      proxyHost: parsedServerUrl.hostname,
    }
  ));
}

// Returns the "local-test:*" package names for the given package names (or for
// all local packages if packageNames is empty/unspecified).
var getTestPackageNames = function (projectContext, packageNames) {
  var packageNamesSpecifiedExplicitly = ! _.isEmpty(packageNames);
  if (_.isEmpty(packageNames)) {
    // If none specified, test all local packages. (We don't have tests for
    // non-local packages.)
    packageNames = projectContext.localCatalog.getAllPackageNames();
  }
  var testPackages = [];
  main.captureAndExit("=> Errors while collecting tests:", function () {
    _.each(packageNames, function (p) {
      buildmessage.enterJob("trying to test package `" + p + "`", function () {
        // If it's a package name, look it up the normal way.
        if (p.indexOf('/') === -1) {
          if (p.indexOf('@') !== -1) {
            buildmessage.error(
              "You may not specify versions for local packages: " + p );
            return;  // recover by ignoring
          }
          // Check to see if this is a real local package, and if it is a real
          // local package, if it has tests.
          var version = projectContext.localCatalog.getLatestVersion(p);
          if (! version) {
            buildmessage.error("Not a known local package, cannot test");
          } else if (version.testName) {
            testPackages.push(version.testName);
          } else if (packageNamesSpecifiedExplicitly) {
            // It's only an error to *ask* to test a package with no tests, not
            // to come across a package with no tests when you say "test all
            // packages".
            buildmessage.error("Package has no tests");
          }
        } else {
          // Otherwise, it's a directory; find it by source root.
          version = projectContext.localCatalog.getVersionBySourceRoot(
            files.pathResolve(p));
          if (! version) {
            buildmessage.error("Package not found in local catalog");
            return;
          }
          if (version.testName) {
            testPackages.push(version.testName);
          }
          // It is not an error to mention a package by directory that is a
          // package but has no tests; this means you can run `meteor
          // test-packages $APP/packages/*` without having to worry about the
          // packages that don't have tests.
        }
      });
    });
  });

  return testPackages;
};

var runTestAppForPackages = function (projectContext, options) {
  var buildOptions = {
    minifyMode: options.production ? 'production' : 'development'
  };
  buildOptions.buildMode = "test";
  let webArchs = projectContext.platformList.getWebArchs();
  if (options.cordovaRunner) {
    webArchs.push("web.cordova");
  }
  buildOptions.webArchs = filterWebArchs(webArchs, options['exclude-archs']);

  if (options.deploy) {
    // Run the constraint solver and build local packages.
    main.captureAndExit("=> Errors while initializing project:", function () {
      projectContext.prepareProjectForBuild();
    });
    // No need to display the PackageMapDelta here, since it would include all
    // of the packages!

    buildOptions.serverArch = DEPLOY_ARCH;
    return deploy.bundleAndDeploy({
      projectContext: projectContext,
      site: options.deploy,
      settingsFile: options.settings,
      buildOptions: buildOptions,
      recordPackageUsage: false
    });
  } else {
    var runAll = require('../runners/run-all.js');
    return runAll.run({
      projectContext: projectContext,
      proxyPort: options.proxyPort,
      proxyHost: options.proxyHost,
      ...normalizeInspectOptions(options),
      disableOplog: options['disable-oplog'],
      settingsFile: options.settings,
      testMetadata: global.testCommandMetadata,
      banner: options['show-test-app-path'] ? null : "Tests",
      buildOptions: buildOptions,
      rootUrl: process.env.ROOT_URL,
      mongoUrl: process.env.MONGO_URL,
      oplogUrl: process.env.MONGO_OPLOG_URL,
      mobileServerUrl: options.mobileServerUrl,
      once: options.once,
      noReleaseCheck: options['no-release-check'] || process.env.METEOR_NO_RELEASE_CHECK,
      recordPackageUsage: false,
      selenium: options.selenium,
      seleniumBrowser: options['selenium-browser'],
      cordovaRunner: options.cordovaRunner,
      // On the first run, we shouldn't display the delta between "no packages
      // in the temp app" and "all the packages we're testing". If we make
      // changes and reload, though, it's fine to display them.
      omitPackageMapDeltaDisplayOnFirstRun: true
    });
  }
};



///////////////////////////////////////////////////////////////////////////////
// rebuild
///////////////////////////////////////////////////////////////////////////////

main.registerCommand({
  name: 'rebuild',
  maxArgs: Infinity,
  hidden: true,
  requiresApp: true,
  catalogRefresh: new catalog.Refresh.Never(),
  'allow-incompatible-update': { type: Boolean }
}, function (options) {
  var projectContextModule = require('../project-context.js');
  var projectContext = new projectContextModule.ProjectContext({
    projectDir: options.appDir,
    forceRebuildPackages: options.args.length ? options.args : true,
    allowIncompatibleUpdate: options['allow-incompatible-update']
  });

  main.captureAndExit("=> Errors while rebuilding packages:", function () {
    projectContext.prepareProjectForBuild();
  });
  projectContext.packageMapDelta.displayOnConsole();

  Console.info("Packages rebuilt.");
});

///////////////////////////////////////////////////////////////////////////////
// login
///////////////////////////////////////////////////////////////////////////////

main.registerCommand({
  name: 'login',
  options: {
    email: { type: Boolean }
  },
  catalogRefresh: new catalog.Refresh.Never()
}, function (options) {
  return auth.loginCommand(_.extend({
    overwriteExistingToken: true
  }, options));
});


///////////////////////////////////////////////////////////////////////////////
// logout
///////////////////////////////////////////////////////////////////////////////

main.registerCommand({
  name: 'logout',
  catalogRefresh: new catalog.Refresh.Never()
}, function (options) {
  return auth.logoutCommand(options);
});


///////////////////////////////////////////////////////////////////////////////
// whoami
///////////////////////////////////////////////////////////////////////////////

main.registerCommand({
  name: 'whoami',
  catalogRefresh: new catalog.Refresh.Never(),
  pretty: false
}, function (options) {
  return auth.whoAmICommand(options);
});

///////////////////////////////////////////////////////////////////////////////
// organizations
///////////////////////////////////////////////////////////////////////////////

var loggedInAccountsConnectionOrPrompt = function (action) {
  var token = auth.getSessionToken(config.getAccountsDomain());
  if (! token) {
    Console.error("You must be logged in to " + action + ".");
    auth.doUsernamePasswordLogin({ retry: true });
    Console.info();
  }

  token = auth.getSessionToken(config.getAccountsDomain());
  var conn = auth.loggedInAccountsConnection(token);
  if (conn === null) {
    // Server rejected our token.
    Console.error("You must be logged in to " + action + ".");
    auth.doUsernamePasswordLogin({ retry: true });
    Console.info();
    token = auth.getSessionToken(config.getAccountsDomain());
    conn = auth.loggedInAccountsConnection(token);
  }

  return conn;
};

// List the organizations of which the current user is a member.
main.registerCommand({
  name: 'admin list-organizations',
  minArgs: 0,
  maxArgs: 0,
  pretty: false,
  catalogRefresh: new catalog.Refresh.Never()
}, function (options) {

  var token = auth.getSessionToken(config.getAccountsDomain());
  if (! token) {
    Console.error("You must be logged in to list your organizations.");
    auth.doUsernamePasswordLogin({ retry: true });
    Console.info();
  }

  var url = config.getAccountsApiUrl() + "/organizations";
  try {
    var result = httpHelpers.request({
      url: url,
      method: "GET",
      useSessionHeader: true,
      useAuthHeader: true
    });
    var body = JSON.parse(result.body);
  } catch (err) {
    Console.error("Error listing organizations.");
    return 1;
  }

  if (result.response.statusCode === 401 &&
      body && body.error === "invalid_credential") {
    Console.error("You must be logged in to list your organizations.");
    // XXX It would be nice to do a username/password prompt here like
    // we do for the other orgs commands.
    return 1;
  }

  if (result.response.statusCode !== 200 ||
      ! body || ! body.organizations) {
    Console.error("Error listing organizations.");
    return 1;
  }

  if (body.organizations.length === 0) {
    Console.info("You are not a member of any organizations.");
  } else {
    Console.rawInfo(_.pluck(body.organizations, "name").join("\n") + "\n");
  }
  return 0;
});

main.registerCommand({
  name: 'admin members',
  minArgs: 1,
  maxArgs: 1,
  options: {
    add: { type: String },
    remove: { type: String },
    list: { type: Boolean }
  },
  pretty: function (options) {
    // pretty if we're mutating; plain if we're listing (which is more likely to
    // be used by scripts)
    return options.add || options.remove;
  },
  catalogRefresh: new catalog.Refresh.Never()
}, function (options) {

  if (options.add && options.remove) {
    Console.error(
      "Sorry, you can only add or remove one member at a time.");
    throw new main.ShowUsage;
  }

  var username = options.add || options.remove;

  var conn = loggedInAccountsConnectionOrPrompt(
    username ? "edit organizations" : "show an organization's members");

  if (username ) {
    // Adding or removing members
    try {
      conn.call(
        options.add ? "addOrganizationMember": "removeOrganizationMember",
        options.args[0], username);
    } catch (err) {
      Console.error("Error " +
                    (options.add ? "adding" : "removing") +
                    " member: " + err.reason);
      return 1;
    }

    Console.info(username + " " +
                         (options.add ? "added to" : "removed from") +
                         " organization " + options.args[0] + ".");
  } else {
    // Showing the members of an org
    try {
      var result = conn.call("showOrganization", options.args[0]);
    } catch (err) {
      Console.error("Error showing organization: " + err.reason);
      return 1;
    }

    var members = _.pluck(result, "username");
    Console.rawInfo(members.join("\n") + "\n");
  }

  return 0;
});

///////////////////////////////////////////////////////////////////////////////
// self-test
///////////////////////////////////////////////////////////////////////////////

// XXX we should find a way to make self-test fully self-contained, so that it
// ignores "packageDirs" (ie, it shouldn't fail just because you happen to be
// sitting in an app with packages that don't build)

main.registerCommand({
  name: 'self-test',
  minArgs: 0,
  maxArgs: 1,
  options: {
    changed: { type: Boolean },
    'force-online': { type: Boolean },
    slow: { type: Boolean },
    galaxy: { type: Boolean },
    browserstack: { type: Boolean },
    phantom: { type: Boolean },
    // Indicates whether these self-tests are running headless, e.g. in a
    // continuous integration testing environment, where visual niceties
    // like progress bars and spinners are unimportant.
    headless: { type: Boolean },
    history: { type: Number },
    list: { type: Boolean },
    file: { type: String },
    exclude: { type: String },
    // Skip tests w/ this tag
    'without-tag': { type: String },
    // Only run tests with this tag
    'with-tag': { type: String },
    junit: { type: String },
    retries: { type: Number, default: 2 },
  },
  hidden: true,
  catalogRefresh: new catalog.Refresh.Never()
}, function (options) {
  if (! files.inCheckout()) {
    Console.error("self-test is only supported running from a checkout");
    return 1;
  }

  var selftest = require('../tool-testing/selftest.js');

  // Auto-detect whether to skip 'net' tests, unless --force-online is passed.
  var offline = false;
  if (!options['force-online']) {
    try {
      require('../utils/http-helpers.js').getUrl("http://www.google.com/");
    } catch (e) {
      if (e instanceof files.OfflineError) {
        offline = true;
      }
    }
  }

  var compileRegexp = function (str) {
    try {
      return new RegExp(str);
    } catch (e) {
      if (!(e instanceof SyntaxError)) {
        throw e;
      }
      Console.error("Bad regular expression: " + str);
      return null;
    }
  };

  var testRegexp = undefined;
  if (options.args.length) {
    testRegexp = compileRegexp(options.args[0]);
    if (! testRegexp) {
      return 1;
    }
  }

  var fileRegexp = undefined;
  if (options.file) {
    fileRegexp = compileRegexp(options.file);
    if (! fileRegexp) {
      return 1;
    }
  }

  var excludeRegexp = undefined;
  if (options.exclude) {
    excludeRegexp = compileRegexp(options.exclude);
    if (! excludeRegexp) {
      return 1;
    }
  }

  if (options.list) {
    selftest.listTests({
      onlyChanged: options.changed,
      offline: offline,
      includeSlowTests: options.slow,
      galaxyOnly: options.galaxy,
      testRegexp: testRegexp,
      fileRegexp: fileRegexp,
      'without-tag': options['without-tag'],
      'with-tag': options['with-tag']
    });

    return 0;
  }

  const clients = {
    puppeteer: true, // Puppeteer is always enabled.
    phantom: options.phantom,
    browserstack: options.browserstack,
  };

  if (options.headless) {
    // There's no point in spinning the spinner when we're running
    // continuous integration tests.
    Console.setHeadless(true);
  }

  return selftest.runTests({
    // filtering options
    onlyChanged: options.changed,
    offline: offline,
    includeSlowTests: options.slow,
    galaxyOnly: options.galaxy,
    testRegexp: testRegexp,
    fileRegexp: fileRegexp,
    excludeRegexp: excludeRegexp,
    // other options
    retries: options.retries,
    historyLines: options.history,
    clients: clients,
    junit: options.junit && files.pathResolve(options.junit),
    'without-tag': options['without-tag'],
    'with-tag': options['with-tag']
  });

});

///////////////////////////////////////////////////////////////////////////////
// list-sites
///////////////////////////////////////////////////////////////////////////////

main.registerCommand({
  name: 'list-sites',
  minArgs: 0,
  maxArgs: 0,
  pretty: false,
  catalogRefresh: new catalog.Refresh.Never()
}, function (options) {
  auth.pollForRegistrationCompletion();
  if (! auth.isLoggedIn()) {
    Console.error(
      "You must be logged in for that. Try " +
      Console.command("'meteor login'") + ".");
    return 1;
  }

  return deploy.listSites();
});


///////////////////////////////////////////////////////////////////////////////
// admin get-machine
///////////////////////////////////////////////////////////////////////////////

main.registerCommand({
  name: 'admin get-machine',
  minArgs: 1,
  maxArgs: 1,
  options: {
    json: { type: Boolean },
    verbose: { type: Boolean, short: "v" },
    // By default, we give you a machine for 5 minutes. You can request up to
    // 15. (Meteor Software can reserve machines for longer than that.)
    minutes: { type: Number }
  },
  pretty: false,
  catalogRefresh: new catalog.Refresh.Never()
}, function (options) {
  Console.warn();
  Console.warn("The 'meteor admin get-machine' command has been disabled and",
    "the build farm has been discontinued.");
  Console.warn();
  Console.info("As of Meteor 1.4, packages with binary dependencies are",
    "automatically compiled when they are installed in an application,",
    "assuming the target machine has a basic compiler toolchain.");
  Console.info();
  Console.info("To see the requirements for this compilation step,",
    "consult the platform requirements for 'node-gyp':");
  Console.info(
    Console.url("https://github.com/nodejs/node-gyp"),
    Console.options({ indent: 2 })
  );
  Console.info();
  return 1;
});


///////////////////////////////////////////////////////////////////////////////
// admin progressbar-test
///////////////////////////////////////////////////////////////////////////////

// A test command to print a progressbar. Useful for manual testing.
main.registerCommand({
  name: 'admin progressbar-test',
  options: {
    secs: { type: Number, default: 20 },
    spinner: { type: Boolean, default: false }
  },
  hidden: true,
  catalogRefresh: new catalog.Refresh.Never()
}, function (options) {
  buildmessage.enterJob({ title: "A test progressbar" }, function () {
    var progress = buildmessage.getCurrentProgressTracker();
    var totalProgress = { current: 0, end: options.secs, done: false };
    var i = 0;
    var n = options.secs;

    if (options.spinner) {
      totalProgress.end = undefined;
    }

    new Promise(function (resolve) {
      function updateProgress() {
        i++;
        if (! options.spinner) {
          totalProgress.current = i;
        }

        if (i === n) {
          totalProgress.done = true;
          progress.reportProgress(totalProgress);
          resolve();
        } else {
          progress.reportProgress(totalProgress);
          setTimeout(updateProgress, 1000);
        }
      }

      setTimeout(updateProgress);
    }).await();
  });
});


///////////////////////////////////////////////////////////////////////////////
// dummy
///////////////////////////////////////////////////////////////////////////////

// Dummy test command. Used for automated testing of the command line
// option parser.

main.registerCommand({
  name: 'dummy',
  options: {
    ething: { type: String, short: "e", required: true },
    port: { type: Number, short: "p", default: DEFAULT_PORT },
    url: { type: Boolean, short: "U" },
    'delete': { type: Boolean, short: "D" },
    changed: { type: Boolean }
  },
  maxArgs: 2,
  hidden: true,
  pretty: false,
  catalogRefresh: new catalog.Refresh.Never()
}, function (options) {
  var p = function (key) {
    if (_.has(options, key)) {
      return JSON.stringify(options[key]);
    }
    return 'none';
  };

  Console.info(p('ething') + " " + p('port') + " " + p('changed') +
                       " " + p('args'));
  if (options.url) {
    Console.info('url');
  }
  if (options['delete']) {
    Console.info('delete');
  }
});

///////////////////////////////////////////////////////////////////////////////
// throw-error
///////////////////////////////////////////////////////////////////////////////

// Dummy test command. Used to test that stack traces work from an installed
// Meteor tool.

main.registerCommand({
  name: 'throw-error',
  hidden: true,
  catalogRefresh: new catalog.Refresh.Never()
}, function () {
  throw new Error("testing stack traces!"); // #StackTraceTest this line is found in tests/source-maps.js
});<|MERGE_RESOLUTION|>--- conflicted
+++ resolved
@@ -1437,11 +1437,8 @@
     'deploy-polling-timeout': { type: Number },
     'no-wait': { type: Boolean },
     'cache-build': { type: Boolean },
-<<<<<<< HEAD
     mongo: { type: Boolean }
-=======
     free: { type: Boolean }
->>>>>>> 005887e6
   },
   allowUnrecognizedOptions: true,
   requiresApp: function (options) {
@@ -1522,11 +1519,8 @@
     projectContext: projectContext,
     site: site,
     settingsFile: options.settings,
-<<<<<<< HEAD
     mongo: options.mongo,
-=======
     free: options.free,
->>>>>>> 005887e6
     buildOptions: buildOptions,
     rawOptions,
     deployPollingTimeoutMs,
