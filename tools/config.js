var fs = require('fs');
var path = require('path');
var url = require('url');
var files = require('./files.js');
var _ = require('underscore');
var tropohouse = require('./tropohouse.js');

// A few functions in the `meteor` tool talk to MDG servers: primarily
// checking for updates, logging into your Meteor account, and
// deploying apps to the MDG free hosting sandbox. (One day package
// publishing will also be on this list too.) These functions need
// configuration.
//
// The idea is that eventually, the `meteor` will take only one
// configuration parameter, the "universe" it is talking to, which
// defaults to "www.meteor.com". In a git checkout it can be set by
// creating a file at the root of the checkout called "universe" that
// contains the name of the universe you wish to use. Then, all other
// needed configuration is derived from the universe name.
//
// We're not quite there yet though:
// - When developing locally, you may need to set DISCOVERY_PORT (see
//   getDiscoveryPort below)
// - GALAXY can still be used to override Galaxy discovery, and
//   DELPOY_HOSTNAME can still be set to override classic-style
//   deploys
// - The update/warehouse system hasn't been touched and still has its
//   hardcoded URLs for now (update.meteor.com and
//   warehouse.meteor.com). Really, it's debatable whether these
//   should (necessarily) change when you change your universe name.

var universe;
var getUniverse = function () {
  if (! universe) {
    universe = "www.meteor.com";

    if (files.inCheckout()) {
      var p = path.join(files.getCurrentToolsDir(), 'universe');
      if (fs.existsSync(p))
        universe = fs.readFileSync(p, 'utf8').trim();
    }
  }

  return universe;
};

var isLocalUniverse = function () {
  return !! getUniverse().match(/^localhost(:([\d]+))?$/);
};

var localhostOffset = function (portOffset) {
  var match = getUniverse().match(/^localhost(:([\d]+))?$/);
  if (! match)
    throw new Error("not a local universe?");
  return "localhost:" + (parseInt(match[2] || "80") + portOffset);
};

var getAuthServiceHost = function () {
  if (! isLocalUniverse())
    return universe;
  else
    // Special case for local development. Point
    // $METEOR_CHECKOUT/universe at the place where you are running
    // frontpage (eg, localhost:3000), and run the accounts server ten
    // port numbers higher. Like so:
    //   cd meteor-accounts
    //   ROOT_URL=http://localhost:3010/auth curmeteor -p 3010
    return localhostOffset(10);
};

// Given a hostname, add "http://" or "https://" as
// appropriate. (localhost gets http; anything else is always https.)
var addScheme = function (host) {
  if (host.match(/^localhost(:\d+)?$/))
    return "http://" + host;
  else
    return "https://" + host;
};

var config = exports;
_.extend(exports, {
  // True if this the production universe (www.meteor.com)
  isProduction: function () {
    return getUniverse() === "www.meteor.com";
  },

  // The current universe name. Should be used for cosmetic purposes
  // only (displaying to the user). If you want to programmatically
  // derive configuration from it, add a new method to this file.
  getUniverse: function () {
    return getUniverse();
  },

  // Base URL for Meteor Accounts OAuth services, typically
  // "https://www.meteor.com/oauth2". Endpoints include /authorize and
  // /token.
  getOauthUrl: function () {
    return addScheme(getAuthServiceHost()) + "/oauth2";
  },

  // Base URL for Meteor Accounts API, typically
  // "https://www.meteor.com/api/v1". Endpoints include '/login' and
  // '/logoutById'.
  getAccountsApiUrl: function () {
    return addScheme(getAuthServiceHost()) + "/api/v1";
  },

  // URL for the DDP interface to Meteor Accounts, typically
  // "https://www.meteor.com/auth". (Really should be a ddp:// URL --
  // we'll get there soon enough.)
  getAuthDDPUrl: function () {
    return addScheme(getAuthServiceHost()) + "/auth";
  },

  // URL for the DDP interface to the package server, typically
  // "https://packages.meteor.com". (Really should be a ddp:// URL --
  // we'll get there soon enough.)
  //
  // When running everything locally, run the package server at the
  // base universe port number (that is, the Meteor Accounts port
  // number) plus 20.
  getPackageServerUrl: function () {
    if (process.env.METEOR_PACKAGE_SERVER_URL)
      return process.env.METEOR_PACKAGE_SERVER_URL;
    var host = config.getPackageServerDomain();

    return addScheme(host);
  },

  getPackageServerDomain: function () {
    if (isLocalUniverse()) {
      return localhostOffset(20);
    } else {
      if (process.env.METEOR_PACKAGE_SERVER_URL) {
        var parsed = url.parse(process.env.METEOR_PACKAGE_SERVER_URL);
        return parsed.host;
      } else {
        return getUniverse().replace(/^www\./, 'packages.');
      }
    }
  },

  getTestPackageServerUrl: function () {
    if (isLocalUniverse()) {
      return localhostOffset(20);
    } else {
      return addScheme(getUniverse().replace(/^www\./, 'test-packages.'));
    }
  },

  getPackageStatsServerUrl: function () {
    if (process.env.METEOR_PACKAGE_STATS_SERVER_URL) {
      return process.env.METEOR_PACKAGE_STATS_SERVER_URL;
    }

    var host = config.getPackageStatsServerDomain();
    return addScheme(host);
  },

  getPackageStatsServerDomain: function () {
    if (process.env.METEOR_PACKAGE_STATS_SERVER_URL) {
      return url.parse(process.env.METEOR_PACKAGE_STATS_SERVER_URL).hostname;
    }

    if (isLocalUniverse()) {
      return localhostOffset(30);
    } else {
      return getUniverse().replace(/^www\./, 'activity.');
    }
  },

  // Note: this is NOT guaranteed to return a distinct prefix for every
  // conceivable URL.  But it sure ought to return a distinct prefix for every
  // server we actually use.
  getPackageServerFilePrefix: function (serverUrl) {
    var self = this;
    if (!serverUrl) serverUrl = self.getPackageServerUrl();

    // Chop off http:// and https:// and trailing slashes.
    serverUrl = serverUrl.replace(/^\https:\/\//, '');
    serverUrl = serverUrl.replace(/^\http:\/\//, '');
    serverUrl = serverUrl.replace(/\/+$/, '');

    // Chop off meteor.com.
    serverUrl = serverUrl.replace(/\.meteor\.com$/, '');

    // Replace other weird stuff with X.
    serverUrl = serverUrl.replace(/[^a-zA-Z0-9.:-]/g, 'X');

    return serverUrl;
  },

  getPackagesDirectoryName: function (serverUrl) {
    var self = this;

    var prefix = config.getPackageServerFilePrefix();
    if (prefix !== 'packages') {
      prefix = path.join('packages-from-server', prefix);
    }

    return prefix;
  },

  getLocalPackageCacheFilename: function (serverUrl) {
    var self = this;
    var prefix = self.getPackageServerFilePrefix();

    // Should look like 'packages.data.json' in the default case
    // (test-packages.data.json before 0.9.0).
    return prefix + ".data.db";
  },

  getPackageStorage: function (tropo) {
    var self = this;
    tropo = tropo || tropohouse.default;
<<<<<<< HEAD
    return path.join(tropo.root, "package-metadata", "v2",
                     self.getLocalPackageCacheFilename());
  },

=======
    return path.join(tropo.root, "package-metadata", "v1.1",
                     self.getLocalPackageCacheFilename());
  },

  // XXX this does not appear to be called.
  getPackageStorageVersion: function() {
    return "1.0";
  },

  // NOTE: Uses the v1 directory, not v1.1 like package-metadata. This
  // is so that we don't double-print banners and the like. Someday we
  // should unifiy these so that the tool doesn't have to write to
  // multiple different versions of these directories.
>>>>>>> 44ea500c
  getBannersShownFilename: function() {
    return path.join(tropohouse.default.root,
                     "package-metadata", "v1.1", "banners-shown.json");
  },

  // Return the domain name of the current Meteor Accounts server in
  // use. This is used as a key for storing your Meteor Accounts
  // login token.
  getAccountsDomain: function () {
    return getUniverse();
  },

  getDeployHostname: function () {
    return process.env.DEPLOY_HOSTNAME || "meteor.com";
  },

  // Deploy URL for MDG free hosting, eg 'https://deploy.meteor.com'.
  getDeployUrl: function () {
    var host;

    // Support the old DEPLOY_HOSTNAME environment variable for a
    // while longer. Soon, let's remove this in favor of the universe
    // scheme.
    if (process.env.DEPLOY_HOSTNAME) {
      host = process.env.DEPLOY_HOSTNAME;
      if (host.match(/^http/))
        return host; // allow it to contain a URL scheme
    } else {
      // Otherwise, base it on the universe.
      if (isLocalUniverse())
        throw new Error("local development of deploy server not supported");
      else
        host = getUniverse().replace(/^www\./, 'deploy.');
    }

    return addScheme(host);
  },

  // URL from which the update manifest may be fetched, eg
  // 'https://update.meteor.com/manifest.json'
  getUpdateManifestUrl: function () {
    if (isLocalUniverse())
      u = "www.meteor.com"; // localhost can't run the manifest server
    var host = getUniverse().replace(/^www\./, 'update.');

    return addScheme(host) + "/manifest.json";
  },

  // Path to file that contains our credentials for any services that
  // we're logged in to. Typically .meteorsession in the user's home
  // directory.
  getSessionFilePath: function () {
    // METEOR_SESSION_FILE is for automated testing purposes only.
    return process.env.METEOR_SESSION_FILE ||
      path.join(process.env.HOME, '.meteorsession');
  },

  // Port to use when querying URLs for the deploy server that backs
  // them, and for querying oauth clients for their oauth information
  // (so we can log into them).
  //
  // In production this should always be 443 (we *must*
  // cryptographically authenticate the server answering the query),
  // but this can be inconvenient for local development since 443 is a
  // privileged port, so you can set DISCOVERY_PORT to override. (A
  // better solution would probably be to spin up a local VM.)
  getDiscoveryPort: function () {
    if (process.env.DISCOVERY_PORT)
      return parseInt(process.env.DISCOVERY_PORT);
    else
      return 443;
  },

  // It's easy to forget that you're in an alternate universe (and
  // that that is the reason you're not seeing your deploys). If not
  // in production mode, print a quick hint about the universe you're
  // in.
  printUniverseBanner: function () {
    if (! config.isProduction())
      process.stderr.write('[Universe: ' + config.getUniverse() + ']\n');
  }
});<|MERGE_RESOLUTION|>--- conflicted
+++ resolved
@@ -213,26 +213,10 @@
   getPackageStorage: function (tropo) {
     var self = this;
     tropo = tropo || tropohouse.default;
-<<<<<<< HEAD
     return path.join(tropo.root, "package-metadata", "v2",
                      self.getLocalPackageCacheFilename());
   },
 
-=======
-    return path.join(tropo.root, "package-metadata", "v1.1",
-                     self.getLocalPackageCacheFilename());
-  },
-
-  // XXX this does not appear to be called.
-  getPackageStorageVersion: function() {
-    return "1.0";
-  },
-
-  // NOTE: Uses the v1 directory, not v1.1 like package-metadata. This
-  // is so that we don't double-print banners and the like. Someday we
-  // should unifiy these so that the tool doesn't have to write to
-  // multiple different versions of these directories.
->>>>>>> 44ea500c
   getBannersShownFilename: function() {
     return path.join(tropohouse.default.root,
                      "package-metadata", "v1.1", "banners-shown.json");
