var main = require('./main.js');
var path = require('path');
var _ = require('underscore');
var fs = require('fs');
var util = require('util');
var files = require('./files.js');
var buildmessage = require('./buildmessage.js');
var project = require('./project.js').project;
var auth = require('./auth.js');
var config = require('./config.js');
var release = require('./release.js');
var Future = require('fibers/future');
var runLog = require('./run-log.js');
var packageClient = require('./package-client.js');
var utils = require('./utils.js');
var archinfo = require('./archinfo.js');
var tropohouse = require('./tropohouse.js');
var packageCache = require('./package-cache.js');
var packageLoader = require('./package-loader.js');
var PackageSource = require('./package-source.js');
var compiler = require('./compiler.js');
var unipackage = require('./unipackage.js');
var tropohouse = require('./tropohouse.js');

// XXX hard-coded the use of default tropohouse
var tropo = tropohouse.default;

var cordova = exports;

var supportedPlatforms = ['ios', 'android', 'firefoxos'];
var webArchName = "web.cordova";

var localCordova = path.join(files.getCurrentToolsDir(),
  "tools", "cordova-scripts", "cordova.sh");

var localAdb = path.join(files.getCurrentToolsDir(),
  "tools", "cordova-scripts", "adb.sh");

var localAndroid = path.join(files.getCurrentToolsDir(),
  "tools", "cordova-scripts", "android.sh");

var verboseness = false;
var setVerboseness = cordova.setVerboseness = function (v) {
  verboseness = !!v;
};
var verboseLog = cordova.verboseLog = function (/* args */) {
  if (verboseness)
    process.stderr.write('%% ' + util.format.apply(null, arguments) + '\n');
};


var execFileAsyncOrThrow = function (file, args, opts, cb) {
  verboseLog('Running asynchronously: ', file, args);
  if (_.isFunction(opts)) {
    cb = opts;
    opts = undefined;
  }

  // XXX a hack to always tell the scripts where warehouse is
  opts = opts || {};
  opts.env = _.extend({ "USE_GLOBAL_ADK": "" },
                      process.env,
                      opts.env || {},
                      { "WAREHOUSE_DIR": tropo.root });

  var execFileAsync = require('./utils.js').execFileAsync;
  ensureAndroidBundle(file);

  var p = execFileAsync(file, args, opts);
  p.on('close', function (code) {
    var err = null;
    if (code)
      err = new Error(file + ' ' + args.join(' ') +
                      ' exited with non-zero code: ' + code + '. Use -v for' +
                      ' more logs.');

    if (cb) cb(err, code);
    else if (err) throw err;
  });
};

var execFileSyncOrThrow = function (file, args, opts) {
  var execFileSync = require('./utils.js').execFileSync;
  ensureAndroidBundle(file);

  verboseLog('Running synchronously: ', file, args);

  // XXX a hack to always tell the scripts where warehouse is
  opts = opts || {};
  opts.env = _.extend({ "USE_GLOBAL_ADK": "" },
                      process.env,
                      opts.env || {},
                      { "WAREHOUSE_DIR": tropo.root });

  var childProcess = execFileSync(file, args, opts);
  if (! childProcess.success)
    throw new Error('Failed to run ' + file + '\n' + childProcess.stderr + '\n\n' + childProcess.stdout);

  return childProcess;
};

var ensureAndroidBundle = function (command) {
  if (! _.contains([localAdb, localAndroid], command)) {
    if (command !== localCordova ||
        ! _.contains(project.getCordovaPlatforms(), 'android'))
      return;
  }

  verboseLog('Ensuring android_bundle');
  var ensureScriptPath =
    path.join(files.getCurrentToolsDir(), 'tools', 'cordova-scripts',
              'ensure_android_bundle.sh');

  try {
    execFileSyncOrThrow('bash', [ensureScriptPath], { pipeOutput: true });
  } catch (err) {
    verboseLog('Failed to install android_bundle: ', err.stack);
    throw new Error('Failed to install android_bundle: ' + err.message);
  }
};

var getLoadedPackages = _.once(function () {
  var uniload = require('./uniload.js');
  return uniload.load({
    packages: [ 'boilerplate-generator', 'logging', 'webapp-hashing' ]
  });
});

var generateCordovaBoilerplate = function (clientDir, options) {
  var clientJsonPath = path.join(clientDir, 'program.json');
  var clientJson = JSON.parse(fs.readFileSync(clientJsonPath, 'utf8'));
  var manifest = clientJson.manifest;
  var settings = options.settings ?
    JSON.parse(fs.readFileSync(options.settings, 'utf8')) : {};
  var publicSettings = settings['public'];

  var meteorRelease = project.getMeteorReleaseVersion();
  var Boilerplate = getLoadedPackages()['boilerplate-generator'].Boilerplate;
  var WebAppHashing = getLoadedPackages()['webapp-hashing'].WebAppHashing;

  var configDummy = {};
  if (publicSettings) configDummy.PUBLIC_SETTINGS = publicSettings;

  var calculatedHash =
    WebAppHashing.calculateClientHash(manifest, null, configDummy);

  // XXX partially copied from autoupdate package
  var version = process.env.AUTOUPDATE_VERSION ||
        process.env.SERVER_ID || // XXX COMPAT 0.6.6
        calculatedHash;

  var runtimeConfig = {
    meteorRelease: meteorRelease,
    ROOT_URL: 'http://' + options.host + ':' + options.port + '/',
    // XXX propagate it from options?
    ROOT_URL_PATH_PREFIX: '',
    DDP_DEFAULT_CONNECTION_URL: 'http://' + options.host + ':' + options.port,
    autoupdateVersionCordova: version,
    cleanCache: options.clean
  };

  if (publicSettings)
    runtimeConfig.PUBLIC_SETTINGS = publicSettings;

  var boilerplate = new Boilerplate(webArchName, manifest, {
    urlMapper: function (url) { return url ? url.substr(1) : ''; },
    pathMapper: function (p) { return path.join(clientDir, p); },
    baseDataExtension: {
      meteorRuntimeConfig: JSON.stringify(runtimeConfig)
    }
  });
  return boilerplate.toHTML();
};

var fetchCordovaPluginFromShaUrl =
    function (urlWithSha, localPluginsDir, pluginName) {
  verboseLog('Fetching a tarball from url:', urlWithSha);
  var pluginPath = path.join(localPluginsDir, pluginName);
  var pluginTarballPath = pluginPath + '.tgz';

  var execFileSync = require('./utils.js').execFileSync;
  var whichCurl = execFileSync('which', ['curl']);

  var downloadProcess = null;

  if (whichCurl.success) {
    verboseLog('Downloading with curl');
    downloadProcess =
      execFileSyncOrThrow('curl', ['-L', urlWithSha, '-o', pluginTarballPath]);
  } else {
    verboseLog('Downloading with wget');
    downloadProcess =
      execFileSyncOrThrow('wget', ['-O', pluginTarballPath, urlWithSha]);
  }

  if (! downloadProcess.success)
    throw new Error("Failed to fetch the tarball from " + urlWithSha + ": " +
                    downloadProcess.stderr);

  verboseLog('Create a folder for the plugin', pluginPath);
  files.mkdir_p(pluginPath);

  verboseLog('Untarring the tarball with plugin');
  var tarProcess = execFileSyncOrThrow('tar',
    ['xf', pluginTarballPath, '-C', pluginPath, '--strip-components=1']);
  if (! tarProcess.success)
    throw new Error("Failed to untar the tarball from " + urlWithSha + ": " +
                    tarProcess.stderr);
  verboseLog('Untarring succeeded, removing the tarball');
  files.rm_recursive(pluginTarballPath);
  return pluginPath;
};

cordova.checkIsValidPlatform = function (name) {
  if (! _.contains(supportedPlatforms, name))
    throw new Error(name + ": no such platform");
};

cordova.checkIsValidPlugin = function (name) {
  var pluginHash = {};
  pluginHash[name.split('@')[0]] = name.split('@')[1];

  // check that every plugin is specifying either an exact constraint or a
  // tarball url with sha
  utils.ensureOnlyExactVersions(pluginHash);
};

// options
//  - debug
var getBundle = function (bundlePath, webArchs, options) {
  var bundler = require(path.join(__dirname, 'bundler.js'));

  var bundleResult = bundler.bundle({
    outputPath: bundlePath,
    buildOptions: {
      minify: ! options.debug,
      arch: archinfo.host(),
      webArchs: webArchs
    }
  });

  if (bundleResult.errors) {
    throw new Error("Errors prevented bundling:\n" +
                    bundleResult.errors.formatMessages());
  }

  return bundleResult;
};

var localPluginsPathFromCordovaPath = function (cordovaPath) {
  return path.join(cordovaPath, 'local-plugins');
};

////////////////////////////////////////////////////////////////////////////////
// ensureCordova
////////////////////////////////////////////////////////////////////////////////

// Creates a Cordova project if necessary.
cordova.ensureCordovaProject = function (localPath, appName) {
  verboseLog('Ensuring the cordova build project');
  var cordovaPath = path.join(localPath, 'cordova-build');
  var localPluginsPath = localPluginsPathFromCordovaPath(cordovaPath);
  if (! fs.existsSync(cordovaPath)) {
    verboseLog('Cordova build project doesn\'t exist, creating one');
    try {
      var creation = execFileSyncOrThrow(localCordova,
        ['create', path.basename(cordovaPath), 'com.meteor.' + appName, appName.replace(/\s/g, '')],
        { cwd: path.dirname(cordovaPath) });

      // create a folder for storing local plugins
      // XXX cache them there
      files.mkdir_p(localPluginsPath);
    } catch (err) {
      process.stderr.write("Error creating Cordova project: " +
        err.message + "\n" + err.stack + "\n");
    }
  }
};

// Ensures that the Cordova platforms are synchronized with the app-level
// platforms.
cordova.ensureCordovaPlatforms = function (localPath) {
  verboseLog('Ensuring that platforms in cordova build project are in sync');
  var cordovaPath = path.join(localPath, 'cordova-build');
  var platforms = project.getCordovaPlatforms();
  var platformsList = execFileSyncOrThrow(localCordova, ['platform', 'list'],
                                   { cwd: cordovaPath });

  verboseLog('The output of `cordova platforms list`:', platformsList.stdout);

  // eg. ['android 3.5.0', 'ios 3.5.0']
  var platformsOutput = platformsList.stdout.split('\n')[0];
  var platformsStrings = platformsOutput.match(/Installed platforms: (.*)/)[1];

  if (platformsStrings === undefined)
    throw new Error('Failed to parse the output of `cordova platform list`: ' +
                     platformsList.stdout);

  var installedPlatforms = _.map(platformsStrings.split(', '), function (s) {
    return s.split(' ')[0];
  });

  _.each(platforms, function (platform) {
    if (! _.contains(installedPlatforms, platform) &&
        _.contains(supportedPlatforms, platform)) {
      verboseLog('Adding a platform', platform);
      execFileSyncOrThrow(localCordova, ['platform', 'add', platform],
                          { cwd: cordovaPath });
    }
  });

  _.each(installedPlatforms, function (platform) {
    if (! _.contains(platforms, platform) &&
        _.contains(supportedPlatforms, platform)) {
      verboseLog('Removing a platform', platform);
      execFileSyncOrThrow(localCordova, ['platform', 'rm', platform],
                          { cwd: cordovaPath });
    }
  });

  return true;
};


var installPlugin = function (cordovaPath, name, version, settings) {
  verboseLog('Installing a plugin', name, version);

  // XXX do something different for plugins fetched from a url.
  var pluginInstallCommand = version ? name + '@' + version : name;
  var localPluginsPath = localPluginsPathFromCordovaPath(cordovaPath);

  if (version && utils.isUrlWithSha(version)) {
    pluginInstallCommand =
      fetchCordovaPluginFromShaUrl(version, localPluginsPath, name);
  }

  var additionalArgs = [];
  // XXX how do we get settings to work now? Do we require settings to be
  // passed every time we add a plugin?

  if (settings && ! _.isObject(settings))
    throw new Error('Meteor.settings.cordova.' + name +
                    ' is expected to be an object');

  _.each(settings, function (value, variable) {
    additionalArgs.push('--variable');
    additionalArgs.push(variable + '=' + JSON.stringify(value));
  });

  process.stdout.write('  installing ' + pluginInstallCommand + '\n');
  var execRes = execFileSyncOrThrow(localCordova,
     ['plugin', 'add', pluginInstallCommand].concat(additionalArgs),
     { cwd: cordovaPath });
  if (! execRes.success)
    throw new Error("Failed to install plugin " + name + ": " + execRes.stderr);
};

var uninstallPlugin = function (cordovaPath, name) {
  verboseLog('Uninstalling a plugin', name);
  try {
    execFileSyncOrThrow(localCordova, ['plugin', 'rm', name],
      { cwd: cordovaPath });
  } catch (err) {
    // Catch when an uninstall fails, because it might just be a dependency
    // issue. For example, plugin A depends on plugin B and we try to remove
    // plugin B. In this case, we will loop and remove plugin A first.
    verboseLog('Plugin removal threw an error:', err.message);
  }
};

// Returns the list of installed plugins as a hash from plugin name to version.
var getInstalledPlugins = function (cordovaPath) {
  verboseLog('Getting installed plugins for project');
  var installedPlugins = {};

  var pluginsOutput = execFileSyncOrThrow(localCordova, ['plugin', 'list'],
                                   { cwd: cordovaPath }).stdout;

  verboseLog('The output of `cordova plugins list`:', pluginsOutput);

  // Check if there are any plugins
  if (! pluginsOutput.match(/No plugins added/)) {
    _.each(pluginsOutput.split('\n'), function (line) {
      line = line.trim();
      if (line === '')
        return;
      var plugin = line.split(' ')[0];
      var version = line.split(' ')[1];
      installedPlugins[plugin] = version;
    });
  }

  return installedPlugins;
};

// Ensures that the Cordova platforms are synchronized with the app-level
// platforms.

var ensureCordovaPlugins = function (localPath, options) {
  options = options || {};
  var plugins = options.packagePlugins;

  verboseLog('Ensuring plugins in the cordova build project are in sync',
             plugins);

  if (! plugins) {
    // Bundle to gather the plugin dependencies from packages.
    // XXX slow - perhaps we should only do this lazily
    // XXX code copied from buildCordova
    var bundlePath = path.join(localPath, 'build-tar');
    var bundle = getBundle(bundlePath, [webArchName], options);
    plugins = getCordovaDependenciesFromStar(bundle.starManifest);
    files.rm_recursive(bundlePath);
  }
  // XXX the project-level cordova plugins deps override the package-level ones
  _.extend(plugins, project.getCordovaPlugins());

  var cordovaPath = path.join(localPath, 'cordova-build');
  var settingsFile = path.join(cordovaPath, 'cordova-settings.json');

  var newSettings;
  if (options.settings) {
    newSettings =
      JSON.parse(fs.readFileSync(options.settings, "utf8")).cordova;
    fs.writeFileSync(settingsFile, JSON.stringify(newSettings, null, 2),
      'utf8');
  }

  var oldSettings;
  try {
    oldSettings = JSON.parse(fs.readFileSync(settingsFile, 'utf8'));
  } catch(err) {
    if (err.code !== 'ENOENT')
      throw err;
    oldSettings = {};
  }

  // XXX compare the latest used sha's with the currently required sha's for
  // plugins fetched from a github/tarball url.

  var installedPlugins = getInstalledPlugins(cordovaPath);

  // Due to the dependency structure of Cordova plugins, it is impossible to
  // upgrade the version on an individual Cordova plugin. Instead, whenever a
  // new Cordova plugin is added or removed, or its version is changed,
  // we just reinstall all of the plugins.

  // If there are Cordova settings and they have changed, then reinstall
  // all of the plugins.
  var shouldReinstallPlugins = newSettings &&
                               ! _.isEqual(newSettings, oldSettings);

  // If we have newSettings then use them, otherwise use the old settings.
  var settings = (newSettings ? newSettings : oldSettings) || {};

  // Iterate through all of the plugin and find if any of them have a new
  // version.
  _.each(plugins, function (version, name) {
    // XXX there is a hack here that never updates a package if you are
    // trying to install it from a URL, because we can't determine if
    // it's the right version or not
    if (! _.has(installedPlugins, name) ||
      (installedPlugins[name] !== version && ! utils.isUrlWithSha(version))) {
      // The version of the plugin has changed, or we do not contain a plugin.
      shouldReinstallPlugins = true;
    }
  });

  // Check to see if we have any installed plugins that are not in the current
  // set of plugins.
  _.each(installedPlugins, function (version, name) {
    if (! _.has(plugins, name)) {
      shouldReinstallPlugins = true;
    }
  });

  if (shouldReinstallPlugins) {
    // Loop through all of the current plugins and remove them one by one until
    // we have no plugins. It's necessary to loop because we might have
    // dependencies between plugins.
    var uninstallAllPlugins = function () {
      installedPlugins = getInstalledPlugins(cordovaPath);
      while (_.size(installedPlugins)) {
        _.each(_.keys(installedPlugins), function (name) {
          uninstallPlugin(cordovaPath, name);
        });
        installedPlugins = getInstalledPlugins(cordovaPath);
      }
      // XXX HACK, because Cordova doesn't properly clear its plugins on `rm`.
      // This will completely destroy the project state. We should work with
      // Cordova to fix the bug in their system, because it doesn't seem
      // like there's a way around this.
      files.rm_recursive(path.join(cordovaPath, 'platforms'));
      cordova.ensureCordovaPlatforms(localPath);
    };
    process.stdout.write("Initializing Cordova plugins...\n");
    uninstallAllPlugins();

    // Now install all of the plugins.
    try {
      _.each(plugins, function (version, name) {
        installPlugin(cordovaPath, name, version, settings[name]);
      });
    } catch (err) {
      // If a plugin fails to install, then remove all plugins and throw the
      // error. Cordova doesn't remove the plugin by default for some reason.
      // XXX don't throw and improve this error message.
      uninstallAllPlugins();
      throw err;
    }
  }
};

// Returns the cordovaDependencies of the Cordova arch from a star json.
var getCordovaDependenciesFromStar = function (star) {
  var cordovaProgram = _.findWhere(star.programs, { arch: webArchName });
  return cordovaProgram.cordovaDependencies;
};

// Build a Cordova project, creating a Cordova project if necessary.
var buildCordova = function (localPath, buildCommand, options) {
  verboseLog('Building the cordova build project');

  var bundlePath = path.join(localPath, 'build-cordova-temp');
  var programPath = path.join(bundlePath, 'programs');

  var cordovaPath = path.join(localPath, 'cordova-build');
  var wwwPath = path.join(cordovaPath, 'www');
  var applicationPath = path.join(wwwPath, 'application');
  var cordovaProgramPath = path.join(programPath, webArchName);
  var cordovaProgramAppPath = path.join(cordovaProgramPath, 'app');

  verboseLog('Bundling the web.cordova program of the app');
  var bundle = getBundle(bundlePath, [webArchName], options);

  cordova.ensureCordovaProject(localPath, options.appName);
  cordova.ensureCordovaPlatforms(localPath);
  ensureCordovaPlugins(localPath, _.extend({}, options, {
    packagePlugins: getCordovaDependenciesFromStar(bundle.starManifest)
  }));

  // XXX hack, copy files from app folder one level up
  if (fs.existsSync(cordovaProgramAppPath)) {
    verboseLog('Copying the JS/CSS files one level up');
    files.cp_r(cordovaProgramAppPath, cordovaProgramPath);
    files.rm_recursive(cordovaProgramAppPath);
  }

  verboseLog('Removing the www folder');
  // rewrite the www folder
  files.rm_recursive(wwwPath);

  files.mkdir_p(applicationPath);
  verboseLog('Writing www/application folder');
  files.cp_r(cordovaProgramPath, applicationPath);

  // clean up the temporary bundle directory
  files.rm_recursive(bundlePath);

  verboseLog('Writing index.html');

  // generate index.html
  var indexHtml = generateCordovaBoilerplate(applicationPath, options);
  fs.writeFileSync(path.join(applicationPath, 'index.html'), indexHtml, 'utf8');

  verboseLog('Writing meteor_cordova_loader');
  var loaderPath = path.join(__dirname, 'client', 'meteor_cordova_loader.js');
  var loaderCode = fs.readFileSync(loaderPath);
  fs.writeFileSync(path.join(wwwPath, 'meteor_cordova_loader.js'), loaderCode);

  verboseLog('Writing a default index.html for cordova app');
  var indexPath = path.join(__dirname, 'client', 'cordova_index.html');
  var indexContent = fs.readFileSync(indexPath);
  fs.writeFileSync(path.join(wwwPath, 'index.html'), indexContent);

  var buildOverridePath = path.join(project.rootDir, 'cordova-build-override');

  if (fs.existsSync(buildOverridePath) &&
      fs.statSync(buildOverridePath).isDirectory()) {
    verboseLog('Copying over the cordova-build-override');
    files.cp_r(buildOverridePath, cordovaPath);
  }

  verboseLog('Running the build command:', buildCommand);
  // Give the buffer more space as the output of the build is really huge
  execFileSyncOrThrow(localCordova, [buildCommand],
               { cwd: cordovaPath, maxBuffer: 2000*1024 });

  verboseLog('Done building the cordova build project');
};

// checks that every requested platform such as 'android' or 'ios' is already
// added to the project
var checkRequestedPlatforms = function (platforms) {
  platforms = _.uniq(platforms);

  var requestedPlatforms = [];
  // Find the required platforms.
  // ie. ["ios", "android", "ios-device"] will produce ["ios", "android"]
  _.each(platforms, function (platformName) {
    var platform = platformName.split('-')[0];
    if (! _.contains(requestedPlatforms, platform)) {
      requestedPlatforms.push(platform);
    }
  });

  var cordovaPlatforms = project.getCordovaPlatforms();
  _.each(requestedPlatforms, function (platform) {
    if (! _.contains(cordovaPlatforms, platform))
      throw new Error(platform +
        ": platform is not added to the project. Try 'meteor add-platform " +
        platform + "' to add it or 'meteor help add-platform' for help.");
  });
};

// Builds a Cordova project that targets the list of 'platforms'
// options:
//   - appName: the target path of the build
//   - host
//   - port
cordova.buildPlatforms = function (localPath, platforms, options) {
  verboseLog('Running build for platforms:', platforms);
  checkRequestedPlatforms(platforms);
  buildCordova(localPath, 'build', options);
};


cordova.buildPlatformRunners = function (localPath, platforms, options) {
  var runners = [];
  _.each(platforms, function (platformName) {
    runners.push(new CordovaRunner(localPath, platformName, options));
  });
  return runners;
};


// This is a runner, that we pass to Runner (run-all.js)
var CordovaRunner = function (localPath, platformName, options) {
  var self = this;

  self.localPath = localPath;
  self.platformName = platformName;
  self.options = options;

  self.title = 'Cordova (' + self.platformName + ')';
};

_.extend(CordovaRunner.prototype, {
  start: function () {
    var self = this;

    execCordovaOnPlatform(self.localPath,
                          self.platformName,
                          self.options);
  },

  stop: function () {
    var self = this;

    // XXX: A no-op for now (we leave it running because it's slow!)
  }
});


// Start the simulator or physical device for a specific platform.
// platformName is of the form ios/ios-device/android/android-device
// options:
//    - verbose: print all logs
var execCordovaOnPlatform = function (localPath, platformName, options) {
  verboseLog('Execing cordova for platform', platformName);

  var cordovaPath = path.join(localPath, 'cordova-build');

  // XXX error if an invalid platform
  var platform = platformName.split('-')[0];
  var isDevice = platformName.split('-')[1] === 'device';

  verboseLog('isDevice:', isDevice);

  var args = [ 'run' ];
  if (options.verbose) {
      args.push('--verbose');
  }
  args.push(isDevice ? '--device' : '--emulator');
  args.push(platform);

  // XXX assert we have a valid Cordova project
  if (platform === 'ios' && isDevice) {
    verboseLog('It is ios-device, just opening the Xcode project with `open` command');
    // ios-deploy is super buggy, so we just open xcode and let the user
    // start the app themselves. XXX print a message about this?
    execFileSyncOrThrow('sh',
      ['-c', 'open ' + path.join(localPath, 'cordova-build',
             'platforms', 'ios', '*.xcodeproj')]);
  } else {
    verboseLog('Running emulator:', localCordova, args);
    var emulatorOptions = { verbose: options.verbose, cwd: cordovaPath };
    emulatorOptions.env =  _.extend({}, process.env);
    if (options.httpProxyPort) {
      // XXX: Is this Android only?
      // This is odd; the IP address is on the host, not inside the emulator
      emulatorOptions.env['http_proxy'] = '127.0.0.1:' + options.httpProxyPort;
    }
    execFileAsyncOrThrow(
      localCordova, args,
      emulatorOptions);
  }

  var Log = getLoadedPackages().logging.Log;

  var androidMapper = function (line) {
    // remove the annoying prefix
    line = line.replace(/^.\/CordovaLog\(\s*\d+\s*\):\s+/, '');
    // remove a part of file url we don't like
    line = line.replace(/^file:\/\/\/android_asset\/www\//, '');
    // filename.js?hashsha1: Line 123 : message goes here
    var parsedLine = line.match(/^([^?]+)(\?[a-zA-Z0-9]+)?: Line (\d+) : (.*)$/);

    if (! parsedLine)
      return Log.format(Log.objFromText(line), { color: true });

    var output = {
      time: new Date,
      level: 'info',
      file: parsedLine[1],
      line: parsedLine[3],
      message: parsedLine[4],
      program: 'android'
    };
    return Log.format(output, {
      metaColor: 'green',
      color: true
    });
  };

  var iosMapper = function (line) {
    if (line.match(/^[0-9]+-[0-9]+-[0-9].*/)) {
      // if the line starts with the date, we remove the prefix
      line = line.replace(/^\S+\s\S+\s\S+\s/, '');
    }
    return Log.format(Log.objFromText(line, { program: 'ios' }), {
      metaColor: 'cyan',
      color: true
    });
  };

  if (platform === 'ios') {
    var logFilePath =
      path.join(cordovaPath, 'platforms', 'ios', 'cordova', 'console.log');
    verboseLog('Printing logs for ios emulator, tailing file', logFilePath);

    // overwrite the file so we don't have to print the old logs
    fs.writeFileSync(logFilePath, '');
    // print the log file
    execFileAsyncOrThrow('tail', ['-f', logFilePath], {
      verbose: true,
      lineMapper: iosMapper
    });
  } else if (platform === 'android') {
    verboseLog('Clearing logs for Android with `adb logcat -c`, should time-out in 5 seconds');

    // clear the logcat logs from the previous run
    // set a timeout for this command for 5s
    var future = new Future;
    execFileAsyncOrThrow(localAdb, ['logcat', '-c'], future.resolver());
    setTimeout(function () {
      if (! future.isResolved) {
        verboseLog('adb logcat -c timed out');
        future.throw(new Error("clearing logs of Android device timed out: adb logcat -c"));
      }
    }, 5000);

    try {
      future.wait();
    } catch (err) {
      // ignore errors from clearing logs, too much trouble baby-sitting logcat
      verboseLog('Clearing logs failed:', err.stack);
    }
    verboseLog('Done clearing Android logs.');

    verboseLog('Tailing logs for android with `adb logcat -s CordovaLog`');
    execFileAsyncOrThrow(localAdb, ['logcat', '-s', 'CordovaLog'], {
      verbose: true,
      lineMapper: androidMapper
    });
  }

  verboseLog('Done execing cordova for platform', platformName);
  return 0;
};



// packages - list of strings
cordova.filterPackages = function (packages) {
// We hard-code the 'cordova' and 'platform' namespaces
  var ret = {
    rest: [],
    plugins: []
  };

  _.each(packages, function (p) {
    var namespace = p.split(':')[0];
    var name = p.split(':').slice(1).join(':');
    if (namespace === 'cordova') {
      ret.plugins.push(name);
    } else {
      ret.rest.push(p); // leave it the same
    }
  });
  return ret;
};

// add one or more Cordova platforms
main.registerCommand({
  name: "add-platform",
  minArgs: 1,
  maxArgs: Infinity,
  requiresApp: true
}, function (options) {
  var platforms = options.args;

  try {
    _.each(platforms, function (platform) {
      cordova.checkIsValidPlatform(platform);
    });
  } catch (err) {
    process.stderr.write(err.message + "\n");
    return 1;
  }

  project.addCordovaPlatforms(platforms);

  if (platforms.length) {
    var localPath = path.join(options.appDir, '.meteor', 'local');
    files.mkdir_p(localPath);

    var appName = path.basename(options.appDir);
    cordova.ensureCordovaProject(localPath, appName);
    cordova.ensureCordovaPlatforms(localPath);
  }

  _.each(platforms, function (platform) {
    process.stdout.write("added platform " + platform + "\n");
  });
});

// remove one or more Cordova platforms
main.registerCommand({
  name: "remove-platform",
  minArgs: 1,
  maxArgs: Infinity,
  requiresApp: true
}, function (options) {
  var platforms = options.args;
  var currentPlatforms = project.getCordovaPlatforms();

  _.each(platforms, function (platform) {
    if (_.contains(currentPlatforms, platform)) {
      process.stdout.write("removed platform " + platform + "\n");
    } else {
      process.stdout.write(platform + " is not in this project\n");
    }
  });
  project.removeCordovaPlatforms(platforms);

  if (platforms.length) {
    var localPath = path.join(options.appDir, '.meteor', 'local');
    files.mkdir_p(localPath);

    var appName = path.basename(options.appDir);
    cordova.ensureCordovaProject(localPath, appName);
    cordova.ensureCordovaPlatforms(localPath);
  }

});

main.registerCommand({
  name: "list-platforms",
  requiresApp: true
}, function () {
  var platforms = project.getCordovaPlatforms();
  process.stdout.write(platforms.join("\n"));

  // print nothing at all if no platforms
  if (platforms.length) {
    process.stdout.write("\n");
  }
});

main.registerCommand({
  name: "configure-android",
  options: {
    verbose: { type: Boolean, short: "v" }
  },
  minArgs: 0,
  maxArgs: Infinity
}, function (options) {
<<<<<<< HEAD
  try {
    execFileSyncOrThrow(localAndroid, [], options);
  } catch (err) {
    // this tool can crash for whatever reason, ignore its failures
  }
  return 0;
=======
  cordova.setVerboseness(options.verbose);

  var androidArgs = options.args || [];
  var execOptions = { pipeOutput: true, verbose: options.verbose };
  execFileSyncOrThrow(localAndroid, androidArgs, execOptions);
>>>>>>> b504fa8a
});
<|MERGE_RESOLUTION|>--- conflicted
+++ resolved
@@ -896,18 +896,14 @@
   minArgs: 0,
   maxArgs: Infinity
 }, function (options) {
-<<<<<<< HEAD
+  cordova.setVerboseness(options.verbose);
+
+  var androidArgs = options.args || [];
   try {
-    execFileSyncOrThrow(localAndroid, [], options);
+    var execOptions = { pipeOutput: true, verbose: options.verbose };
+    execFileSyncOrThrow(localAndroid, androidArgs, execOptions);
   } catch (err) {
     // this tool can crash for whatever reason, ignore its failures
   }
   return 0;
-=======
-  cordova.setVerboseness(options.verbose);
-
-  var androidArgs = options.args || [];
-  var execOptions = { pipeOutput: true, verbose: options.verbose };
-  execFileSyncOrThrow(localAndroid, androidArgs, execOptions);
->>>>>>> b504fa8a
 });
