var fs = require('fs');
var path = require('path');
var semver = require('semver');
var _ = require('underscore');
var Future = require('fibers/future');
var packageClient = require('./package-client.js');
var archinfo = require('./archinfo.js');
var packageCache = require('./package-cache.js');
var PackageSource = require('./package-source.js');
var Unipackage = require('./unipackage.js').Unipackage;
var compiler = require('./compiler.js');
var buildmessage = require('./buildmessage.js');
var tropohouse = require('./tropohouse.js');
var watch = require('./watch.js');
var files = require('./files.js');
<<<<<<< HEAD
var utils = require('./utils.js');
var baseCatalog = require('./catalog-base.js').BaseCatalog;
=======
var fiberHelpers = require('./fiber-helpers.js');
>>>>>>> 71917200

var catalog = exports;

/////////////////////////////////////////////////////////////////////////////////////
//  Server Catalog
/////////////////////////////////////////////////////////////////////////////////////

// The serverlog syncs up with the server. It doesn't care about local
// packages. When the user wants information about the state of the package
// world (ex: search), we should use this catalog first.
var ServerCatalog = function () {
  var self = this;

  // Set this to true if we are not going to connect to the remote package
  // server, and will only use the cached data.json file for our package
  // information. This means that the catalog might be out of date on the latest
  // developments.
  self.offline = null;

  // We inherit from the protolog class, since we are a catalog.
  baseCatalog.call(self);
};

ServerCatalog.prototype = Object.create(baseCatalog.prototype);

_.extend(ServerCatalog.prototype, {
  initialize : function (options) {
    var self = this;
    options = options || {};

    // We should to figure out if we are intending to connect to the package
    // server.
    self.offline = options.offline ? options.offline : false;

    // Set all the collections to their initial values.
    self.reset();

    // The server catalog is always initialized.
    self.initialized = true;
  },

  // Refresh the packages in the catalog. Prints a warning if we cannot connect
  // to the package server, and intend to.
  refresh: function () {
    var self = this;

    var localData = packageClient.loadCachedServerData();
    var allPackageData;
    if (! self.offline ) {
      allPackageData = packageClient.updateServerPackageData(localData);
      if (! allPackageData) {
        // If we couldn't contact the package server, use our local data.
        allPackageData = localData;
        // XXX should do some nicer error handling here (return error to
        // caller and let them handle it?)
        process.stderr.write("Warning: could not connect to package server\n");
      }
    } else {
      allPackageData = localData;
    }

    // Reset all collections back to their original state.
    self.reset();

    // Insert the server packages into the catalog.
    if (allPackageData && allPackageData.collections) {
      self._insertServerPackages(allPackageData);
    }

    // XXX: Then refresh the non-server catalog here.
  }
});

/////////////////////////////////////////////////////////////////////////////////////
//  Constraint Catalog
/////////////////////////////////////////////////////////////////////////////////////

// Unlike the server catalog, the local catalog knows about local packages. This
// is what we use to resolve dependencies. The local catalog does not contain
// full information about teh server's state, because local packages take
// precedence (and we want to optimize retrieval of relevant data). It also
// doesn't bother to sync up to the server, and just relies on the server
// catalog to provide it with the right information through data.json.
var CompleteCatalog = function () {
  var self = this;

  // Local directories to search for package source trees
  self.localPackageDirs = null;

  // Packages specified by addLocalPackage: added explicitly through a
  // directory. We mainly use this to allow the user to run test-packages against a
  // package in a specific directory.
  self.localPackages = {}; // package name to source directory

  // All packages found either by localPackageDirs or localPackages. There is a
  // hierarghy of packages, as detailed below and there can only be one local
  // version of a package at a time.
  self.effectiveLocalPackages = {}; // package name to source directory

  // Constraint solver using this catalog.
  self.resolver = null;

<<<<<<< HEAD
  // We inherit from the protolog class, since we are a catalog.
  baseCatalog.call(self);
=======
  // This is set to an array while refresh() is running; if another refresh()
  // call happens during a yield, instead of doing a second refresh it just
  // waits for the first to finish.
  self._refreshFutures = null;
>>>>>>> 71917200
};

CompleteCatalog.prototype = Object.create(baseCatalog.prototype);

_.extend(CompleteCatalog.prototype, {
  // Initialize the Catalog. This must be called before any other
  // Catalog function.

  // options:
  //  - localPackageDirs: an array of paths on local disk, that
  //    contain subdirectories, that each contain a source tree for a
  //    package that should override the packages on the package
  //    server. For example, if there is a package 'foo' that we find
  //    through localPackageDirs, then we will ignore all versions of
  //    'foo' that we find through the package server. Directories
  //    that don't exist (or paths that aren't directories) will be
  //    silently ignored.
  initialize: function (options) {
    var self = this;

    options = options || {};

    // At this point, effectiveLocalPackageDirs is just the local package
    // directories, since we haven't had a chance to add any other local
    // packages. Nonetheless, let's set those.
    self.localPackageDirs =
      _.filter(options.localPackageDirs || [], utils.isDirectory);
    self._recomputeEffectiveLocalPackages();

    // Lastly, let's read through the data.json file and then put through the
    // local overrides.
    self.refresh(); // don't sync to the server.

    // Finally, initialize the constraint solver for this catalog. We have to do
    // this at the end, after we have loaded enough stuff to load packages.
    var uniload = require('./uniload.js');
    var constraintSolverPackage =  uniload.load({
      packages: [ 'constraint-solver']
    })['constraint-solver'];
    self.resolver =
      new constraintSolverPackage.ConstraintSolver.PackagesResolver(self);
  },

  // Given a set of constraints, returns a det of dependencies that satisfy the
  // constraint.
  //
  // Calls the constraint solver, if one already exists. If the project
  // currently in use has a versions file, that file will be used as a
  // comprehensive version lock: the returned dependencies will be a subset
  // of the project's dependencies, using the same versions.
  //
  // If no constraint solver has been initialized (probably because we are
  // trying to compile its dependencies), return null. (This interacts with the
  // package loader to redirect to only using local packages, which makes sense,
  // since we must be running from checkout).
  //
  // - constraints: a set of constraints that we are trying to resolve.
  //   XXX: In some format!
  // - resolverOpts: options for the constraint solver. See the resolver.resolve
  //   function in the constraint solver package.
  // - opts: (options for this function)
  //   - ignoreProjectDeps: ignore the dependencies of the project, do not
  //     attempt to use them as the previous versions or expect the final answer
  //     to be a subset.
  //
  // Returns an object mapping a package name to a version, or null.
  resolveConstraints : function (constraints, resolverOpts, opts) {
    var self = this;
    opts = opts || {};
    self._requireInitialized();

    // Kind of a hack, as per specification. We don't have a constraint solver
    // initialized yet. We are probably trying to build the constraint solver
    // package, or one of its dependencies. Luckily, we know that this means
    // that we are running from checkout and all packages are local, so we can
    // just use those versions. #UnbuiltConstraintSolverMustUseLocalPackages
    if (!self.resolver) {
      return null;
    };

    // XXX: This should probably be in the constraint solver, but we can put it
    // here for now and deal with merging the interfaces later. (#Pre0.90)
    // XXX: This is also a great time to address the lack of consistency.
    var deps = [];
    var constr = [];
    if (_.isArray(constraints)) {
      _.each(constraints, function (constraint) {
        constraint = _.clone(constraint);
        if (!constraint.weak) {
          deps.push(constraint.packageName);
        }
        delete constraint.weak;
        if (constraint.version) {
          constr.push(constraint);
        }
      });
    } else {
      _.each(constraints, function (constraint, packageName) {
        deps.push(packageName);
        if (constraint) {
          var utils = require('./utils.js');
          var vers = utils.parseVersionConstraint(constraint);
          vers['packageName'] = packageName;
          constr.push(vers);
        }
     });
    }

    var project = require("./project.js").project;
    // If we are called with 'ignore projectDeps', then we don't even look to
    // see what the project thinks and recalculate everything. Similarly, if the
    // project root path has not been initialized, we are probably running
    // outside of a project, and have nothing to look at for guidance.
    if (opts.ignoreProjectDeps || !project.rootDir) {
      return self.resolver.resolve(deps, constr, resolverOpts);
    }

    // Override the previousSolutions with the project's dependencies
    // value. (They probably come from the package's own lock file, but we
    // ignore that when running in a project) Then, call the constraint solver,
    // to get the valid transitive subset of those versions to record for our
    // solution. (We don't just return the original version lock because we want
    // to record the correct transitive dependencies)
    var versions = project.getVersions();
    resolverOpts.previousSolution = versions;
    var solution = self.resolver.resolve(deps, constr, resolverOpts);

    // In case this ever comes up, just to be sure, here is some code to check
    // that everything in the solution is in the original versions. This should
    // never be false if we did everything right at project loading and it is
    // computationally annoying, so unless we are actively debugging, we
    // shouldn't use it.
    // _.each(solution, function (version, package) {
    //  if (versions[package] !== version) {
    //    throw new Error ("differing versions for " + package + ":" +
    //                     resolverOpts.previousSolution[package] + " vs "
    //                     +  version + " ?");
    //  }
    // });

    return solution;
  },
  // Refresh the packages in the catalog.
  //
<<<<<<< HEAD
  // Reread server data from data.json on disk, then load local overrides on top
  // of that information. Sets initialized to true.
  refresh: function () {
=======
  // If sync is false, this will not synchronize with the remote server, even if
  // the catalog is not in offline mode. (An offline catalog will not sync with
  // the server even if sync is true.) For a lot of meteor commands, we don't
  // need to contact the server. When we do, we can call thsi function manually
  // on the catalog.
  //
  // Prints a warning if `sync` is true and we can't contact the package server.
  //
  // If a refresh is already in progress (which is yielding), it just waits for
  // the in-progress refresh to finish.  What if the in-progress refresh was
  // sync=false but the new call was sync=true?  This can't happen because
  // sync=false refreshes can't yield (and we use noYieldsAllowed to verify
  // this).
  refresh: function (sync) {
>>>>>>> 71917200
    var self = this;

<<<<<<< HEAD
    self.reset();
=======
    if (self._refreshFutures) {
      var f = new Future;
      self._refreshFutures.push(f);
      f.wait();
      return;
    }

    self._refreshFutures = [];

    var thrownError = null;
    try {
      if (sync) {
        self._refresh(true);
      } else {
        fiberHelpers.noYieldsAllowed(function () {
          self._refresh();
        });
      }
    } catch (e) {
      thrownError = e;
    }

    while (self._refreshFutures.length) {
      var fut = self._refreshFutures.pop();
      if (thrownError) {
        // XXX is it really right to throw the same error multiple times?
        fut.throw(thrownError);
      } else {
        fut.return();
      }
    }
    self._refreshFutures = null;
  },

  _refresh: function (sync) {
    var self = this;

>>>>>>> 71917200
    var localData = packageClient.loadCachedServerData();
    self._insertServerPackages(localData);
    self._addLocalPackageOverrides();

    self.initialized = true;
  },
    // Compute self.effectiveLocalPackages from self.localPackageDirs
  // and self.localPackages.
  _recomputeEffectiveLocalPackages: function () {
    var self = this;

    self.effectiveLocalPackages = {};

    _.each(self.localPackageDirs, function (localPackageDir) {
      if (! utils.isDirectory(localPackageDir))
        return;
      var contents = fs.readdirSync(localPackageDir);
      _.each(contents, function (item) {
        var packageDir = path.resolve(path.join(localPackageDir, item));
        if (! utils.isDirectory(packageDir))
          return;

        // Consider a directory to be a package source tree if it
        // contains 'package.js'. (We used to support unipackages in
        // localPackageDirs, but no longer.)
        if (fs.existsSync(path.join(packageDir, 'package.js'))) {
          // Let earlier package directories override later package
          // directories.

          // XXX XXX for now, get the package name from the
          // directory. in a future refactor, should instead build the
          // package right here and get the name from the (not yet
          // added) 'name' attribute in package.js.
          if (! _.has(self.effectiveLocalPackages, item))
            self.effectiveLocalPackages[item] = packageDir;
        }
      });
    });

    _.extend(self.effectiveLocalPackages, self.localPackages);
  },

  // Add all packages in self.effectiveLocalPackages to the catalog,
  // first removing any existing packages that have the same name.
  //
  // If _setInitialized is provided and true, then as soon as the
  // metadata for the local packages has been loaded into the catalog,
  // mark the catalog as initialized. This is a bit of a hack.
  //
  // XXX emits buildmessages. are callers expecting that?
  _addLocalPackageOverrides: function (_setInitialized) {
    var self = this;

    // Remove all packages from the catalog that have the same name as
    // a local package, along with all of their versions and builds.
    var removedVersionIds = {};
    self.versions = _.filter(self.versions, function (version) {
      if (_.has(self.effectiveLocalPackages, version.packageName)) {
        // Remove this one
        removedVersionIds[version._id] = true;
        return false;
      }
      return true;
    });

    self.builds = _.filter(self.builds, function (build) {
      return ! _.has(removedVersionIds, build.versionId);
    });

    self.packages = _.filter(self.packages, function (pkg) {
      return ! _.has(self.effectiveLocalPackages, pkg.name);
    });

    // Load the source code and create Package and Version
    // entries from them. We have to do this before we can run the
    // constraint solver.
    var packageSources = {}; // name to PackageSource

    var initVersionRecordFromSource =  function (packageDir, name) {
      var packageSource = new PackageSource;
      packageSource.initFromPackageDir(name, packageDir);
      packageSources[name] = packageSource;

      self.packages.push({
        name: name,
        maintainers: null,
        lastUpdated: null
      });

      // This doesn't have great birthday-paradox properties, but we
      // don't have Random.id() here (since it comes from a
      // unipackage), and making an index so we can see if a value is
      // already in use would complicated the code. Let's take the bet
      // that by the time we have enough local packages that this is a
      // problem, we either will have made tools into a star, or we'll
      // have made Catalog be backed by a real database.
      var versionId = "local-" + Math.floor(Math.random() * 1000000000);

      // Accurate version numbers are of supreme importance, because
      // we use version numbers (of build-time dependencies such as
      // the coffeescript plugin), together with source file hashes
      // and the notion of a repeatable build, to decide when a
      // package build is out of date and trigger a rebuild of the
      // package.
      //
      // The package we have just loaded may declare its version to be
      // 1.2.3, but that doesn't mean it's really the official version
      // 1.2.3 of the package. It only gets that version number
      // officially when it's published to the package server. So what
      // we'd like to do here is give it a version number like
      // '1.2.3+<buildid>', where <buildid> is a hash of everything
      // that's necessary to repeat the build exactly: all of the
      // package's source files, all of the package's build-time
      // dependencies, and the version of the Meteor build tool used
      // to build it.
      //
      // Unfortunately we can't actually compute such a buildid yet
      // since it depends on knowing the build-time dependencies of
      // the package, which requires that we run the constraint
      // solver, which can only be done once we've populated the
      // catalog, which is what we're trying to do right now.
      //
      // So we have a workaround. For local packages we will fake the
      // version in the catalog by setting the buildid to 'local', as
      // in '1.2.3+local'. This is enough for the constraint solver to
      // run, but any code that actually relies on accurate versions
      // (for example, code that checks if a build is up to date)
      // needs to be careful to get the versions not from the catalog
      // but from the actual built Unipackage objects, which will have
      // accurate versions (with precise buildids) even for local
      // packages.
      var version = packageSource.version;
      if (version.indexOf('+') !== -1)
        throw new Error("version already has a buildid?");
      version = version + "+local";

      self.versions.push({
        _id: versionId,
        packageName: name,
        testName: packageSource.testName,
        version: version,
        publishedBy: null,
        earliestCompatibleVersion: packageSource.earliestCompatibleVersion,
        changelog: null, // XXX get actual changelog when we have it?
        description: packageSource.metadata.summary,
        dependencies: packageSource.getDependencyMetadata(),
        source: null,
        lastUpdated: null,
        published: null,
        isTest: packageSource.isTest,
        containsPlugins: packageSource.containsPlugins()
      });

      // Test packages are not allowed to have tests. Any time we recurse into
      // this function, it will be with test marked as true, so recursion
      // will terminate quickly.
      if (!packageSource.isTest && packageSource.testName) {
        self.effectiveLocalPackages[packageSource.testName] = packageSource.sourceRoot;
        initVersionRecordFromSource(packageSource.sourceRoot, packageSource.testName);
      }
    };

    // Add the records for packages and their tests. With underscore, each only
    // runs on the original members of the collection, so it is safe to modify
    // effectiveLocalPackages in initPackageSource (to add test packages).
    _.each(self.effectiveLocalPackages, initVersionRecordFromSource);

    // We have entered records for everything, and we are going to build lazily,
    // so we are done.
    if (_setInitialized)
      self.initialized = true;

    // Save the package sources and the list of all unbuilt packages. We will
    // build them lazily when someone asks for them.
    self.packageSources = packageSources;
    self.unbuilt = _.clone(self.effectiveLocalPackages);
  },

  // Given a version string that may or may not have a build ID, convert it into
  // the catalog's internal format for local versions -- [version
  // number]+local. (for example, 1.0.0+local).
  _getLocalVersion: function (version) {
    if (version)
      return version.split("+")[0] + "+local";
    return version;
  },

  // Returns the latest unipackage build if the package has already been
  // compiled and built in the directory, and null otherwise.
  _maybeGetUpToDateBuild : function (name) {
    var self = this;
    var sourcePath = self.effectiveLocalPackages[name];
    var buildDir = path.join(sourcePath, '.build.' + name);
    if (fs.existsSync(buildDir)) {
      var unipackage = new Unipackage;
      unipackage.initFromPath(name, buildDir, { buildOfPath: sourcePath });
      if (compiler.checkUpToDate(this.packageSources[name], unipackage)) {
        return unipackage;
      }
    }
    return null;
  },

  // Recursively builds packages, like a boss.
  // It sort of takes in the following:
  //   onStack: stack of packages to be built, to check for circular deps.
  _build : function (name, onStack) {
    var self = this;

    var unipackage = null;

    if (! _.has(self.unbuilt, name)) {
      return;
    }

    delete self.unbuilt[name];


    // Go through the build-time constraints. Make sure that they are built,
    // either because we have built them already, or because we are about to
    // build them.
    var deps = compiler.getBuildOrderConstraints(self.packageSources[name]);
    _.each(deps, function (dep) {

      // Not a local package, so we may assume that it has been built.
      if  (! _.has(self.effectiveLocalPackages, dep.name)) {
        return;
      }

      // Make sure that the version we need for this dependency is actually the
      // right local version. If it is not, then using the local build
      // will not give us the right answer. This should never happen if the
      // constraint solver/catalog are doing their jobs right, but we would
      // rather fail than surprise someone with an incorrect build.
      //
      // The catalog doesn't understand buildID versions and doesn't know about
      // them. We might not even have them yet, so let's strip those out.
      if (self.isLocalPackage(dep.name)) {
        var version = self._getLocalVersion(dep.version);
        var packageVersion =
            self._getLocalVersion(self.packageSources[dep.name].version);
        if (version !== packageVersion) {
          throw new Error("unknown version for local package? " + name);
        }
      }

      // OK, it is a local package. Check to see if this is a circular dependency.
      if (_.has(onStack, dep.name)) {
        // Allow a circular dependency if the other thing is already
        // built and doesn't need to be rebuilt.
        unipackage = self._maybeGetUpToDateBuild(dep.name);
        if (unipackage) {
          return;
        } else {
          buildmessage.error("circular dependency between packages " +
                             name + " and " + dep.name);
          // recover by not enforcing one of the depedencies
          return;
        }
      }

      // Put this on the stack and send recursively into the builder.
      onStack[dep.name] = true;
      self._build(dep.name, onStack);
      delete onStack[dep.name];
    });

    // Now build this package if it needs building
    var sourcePath = self.effectiveLocalPackages[name];
    unipackage = self._maybeGetUpToDateBuild(name);

    if (! unipackage) {
      // Didn't have a build or it wasn't up to date. Build it.
      buildmessage.enterJob({
        title: "building package `" + name + "`",
        rootPath: sourcePath
      }, function () {
        unipackage = compiler.compile(self.packageSources[name]).unipackage;
        if (! buildmessage.jobHasMessages()) {
          // Save the build, for a fast load next time
          try {
            var buildDir = path.join(sourcePath, '.build.'+ name);
            files.addToGitignore(sourcePath, '.build*');
            unipackage.saveToPath(buildDir, { buildOfPath: sourcePath });
          } catch (e) {
            // If we can't write to this directory, we don't get to cache our
            // output, but otherwise life is good.
            if (!(e && (e.code === 'EACCES' || e.code === 'EPERM')))
              throw e;
          }
        }
      });
    }
    // And put a build record for it in the catalog
    var versionId = self.getLatestVersion(name);

    self.builds.push({
      packageName: name,
      architecture: unipackage.architectures().join('+'),
      builtBy: null,
      build: null, // this would be the URL and hash
      versionId: versionId,
      lastUpdated: null,
      buildPublished: null
    });

    // XXX XXX maybe you actually want to, like, save the unipackage
    // in memory into a cache? rather than leaving packageCache to
    // reload it? or maybe packageCache is unified into catalog
    // somehow? sleep on it
  },
  // Add a local package to the catalog. `name` is the name to use for
  // the package and `directory` is the directory that contains the
  // source tree for the package.
  //
  // If a package named `name` exists on the package server, it will
  // be overridden (it will be as if that package doesn't exist on the
  // package server at all). And for now, it's an error to call this
  // function twice with the same `name`.
  addLocalPackage: function (name, directory) {
    var self = this;
    self._requireInitialized();

    var resolvedPath = path.resolve(directory);
    if (_.has(self.localPackages, name) &&
        self.localPackages[name] !== resolvedPath) {
      throw new Error("Duplicate local package '" + name + "'");
    }
    self.localPackages[name] = resolvedPath;

    // If we were making lots of calls to addLocalPackage, we would
    // want to coalesce the calls to refresh somehow, but I don't
    // think we'll actually be doing that so this should be fine.
    // #CallingRefreshEveryTimeLocalPackagesChange
    self._recomputeEffectiveLocalPackages();
    self.refresh(false /* sync */);
  },

  // Reverse the effect of addLocalPackage.
  removeLocalPackage: function (name) {
    var self = this;
    self._requireInitialized();

    if (! _.has(self.localPackages, name))
      throw new Error("no such local package?");
    delete self.localPackages[name];

    // see #CallingRefreshEveryTimeLocalPackagesChange
    self._recomputeEffectiveLocalPackages();
    self.refresh(false /* sync */);
  },

  // True if `name` is a local package (is to be loaded via
  // localPackageDirs or addLocalPackage rather than from the package
  // server)
  isLocalPackage: function (name) {
    var self = this;
    self._requireInitialized();

    return _.has(self.effectiveLocalPackages, name);
  },

  // Register local package directories with a watchSet. We want to know if a
  // package is created or deleted, which includes both its top-level source
  // directory and its main package metadata file.
  //
  // This will watch the local package directories that are in effect when the
  // function is called.  (As set by the most recent call to
  // setLocalPackageDirs.)
  watchLocalPackageDirs: function (watchSet) {
    var self = this;
    self._requireInitialized();

    _.each(self.localPackageDirs, function (packageDir) {
      var packages = watch.readAndWatchDirectory(watchSet, {
        absPath: packageDir,
        include: [/\/$/]
      });
      _.each(packages, function (p) {
        watch.readAndWatchFile(watchSet,
                               path.join(packageDir, p, 'package.js'));
        watch.readAndWatchFile(watchSet,
                               path.join(packageDir, p, 'unipackage.json'));
      });
    });
  },

  // Rebuild all source packages in our search paths. If two packages
  // have the same name only the one that we would load will get
  // rebuilt.
  //
  // Returns a count of packages rebuilt.
  rebuildLocalPackages: function () {
    var self = this;
    self._requireInitialized();

    // Clear any cached builds in the package cache.
    packageCache.packageCache.refresh();

    // Delete any that are source packages with builds.
    var count = 0;
    _.each(self.effectiveLocalPackages, function (loadPath, name) {
      var buildDir = path.join(loadPath, '.build.' + name);
      files.rm_recursive(buildDir);
    });

    // Now reload them, forcing a rebuild. We have to do this in two
    // passes because otherwise we might end up rebuilding a package
    // and then immediately deleting it.
    _.each(self.effectiveLocalPackages, function (loadPath, name) {
      packageCache.packageCache.loadPackageAtPath(name, loadPath);
      count ++;
    });

    return count;
  },

  // Given a name and a version of a package, return a path on disk
  // from which we can load it. If we don't have it on disk (we
  // haven't downloaded it, or it just plain doesn't exist in the
  // catalog) return null.
  //
  // Doesn't download packages. Downloading should be done at the time
  // that .meteor/versions is updated.
  //
  // HACK: Version can be null if you are certain that the package is to be
  // loaded from local packages. In the future, version should always be
  // required and we should confirm that the version on disk is the version that
  // we asked for. This is to support unipackage loader not having a version
  // manifest.
  getLoadPathForPackage: function (name, version) {
    var self = this;
    self._requireInitialized();

    // Check local packages first.
    if (_.has(self.effectiveLocalPackages, name)) {

      // If we don't have a build of this package, we need to rebuild it.
      if (_.has(self.unbuilt, name)) {
        self._build(name, {});
      };

      // Return the path.
      return self.effectiveLocalPackages[name];
    }

    if (! version) {
      throw new Error(name + " not a local package, and no version specified?");
    }

    var packageDir = tropohouse.default.packagePath(name, version);
    if (fs.existsSync(packageDir)) {
      return packageDir;
    }
     return null;
<<<<<<< HEAD
=======
  },

  // Returns general (non-version-specific) information about a
  // release track, or null if there is no such release track.
  getReleaseTrack: function (name) {
    var self = this;
    self._requireInitialized();
    return _.findWhere(self.releaseTracks, { name: name });
  },

  // Return information about a particular release version, or null if such
  // release version does not exist.
  getReleaseVersion: function (track, version) {
    var self = this;
    self._requireInitialized();

    var versionRecord =  _.findWhere(self.releaseVersions,
        { track: track,  version: version });

    if (!versionRecord) {
      return null;
    }
    return versionRecord;
  },

  // Return an array with the names of all of the release tracks that we know
  // about, in no particular order.
  getAllReleaseTracks: function () {
    var self = this;
    self._requireInitialized();
    return _.pluck(self.releaseTracks, 'name');
  },

  // Given a release track, return all recommended versions for this track, sorted
  // by their orderKey. Returns the empty array if the release track does not
  // exist or does not have any recommended versions.
  getSortedRecommendedReleaseVersions: function (track, laterThanOrderKey) {
    var self = this;
    self._requireInitialized();

    var recommended = _.filter(self.releaseVersions, function (v) {
      if (v.track !== track || !v.recommended)
        return false;
      return !laterThanOrderKey || v.orderKey > laterThanOrderKey;
    });
    var recSort = _.sortBy(recommended, function (rec) {
      return rec.orderKey;
    });
    recSort.reverse();
    return _.pluck(recSort, "version");
  },

  // Return an array with the names of all of the packages that we
  // know about, in no particular order.
  getAllPackageNames: function () {
    var self = this;
    self._requireInitialized();

    return _.pluck(self.packages, 'name');
  },

  // Returns general (non-version-specific) information about a
  // package, or null if there is no such package.
  getPackage: function (name) {
    var self = this;
    self._requireInitialized();
    return _.findWhere(self.packages, { name: name });
  },

  // Given a package, returns an array of the versions available for
  // this package (for any architecture), sorted from oldest to newest
  // (according to the version string, not according to their
  // publication date). Returns the empty array if the package doesn't
  // exist or doesn't have any versions.
  getSortedVersions: function (name) {
    var self = this;
    self._requireInitialized();

    var ret = _.pluck(_.where(self.versions, { packageName: name }),
                      'version');
    ret.sort(semver.compare);
    return ret;
  },

  // Return information about a particular version of a package, or
  // null if there is no such package or version.
  getVersion: function (name, version) {
    var self = this;
    self._requireInitialized();

    // The catalog doesn't understand buildID versions and doesn't know about
    // them. Depending on when we build them, we can refer to local packages as
    // 1.0.0+local or 1.0.0+[buildId]. Luckily, we know which packages are
    // local, so just look those up by their local version instead.
    if (self.isLocalPackage(name)) {
      version = self._getLocalVersion(version);
    }

    var versionRecord =  _.findWhere(self.versions, { packageName: name,
                                                      version: version });
    if (!versionRecord) {
      return null;
    }
    return versionRecord;
  },

  // As getVersion, but returns info on the latest version of the
  // package, or null if the package doesn't exist or has no versions.
  getLatestVersion: function (name) {
    var self = this;
    self._requireInitialized();

    var versions = self.getSortedVersions(name);
    if (versions.length === 0)
      return null;
    return self.getVersion(name, versions[versions.length - 1]);
  },

  // If this package has any builds at this version, return an array of builds
  // which cover all of the required arches, or null if it is impossible to
  // cover them all (or if the version does not exist).
  getBuildsForArches: function (name, version, arches) {
    var self = this;
    self._requireInitialized();

    var versionInfo = self.getVersion(name, version);
    if (! versionInfo)
      return null;

    // XXX this uses a greedy algorithm that might decide, when we're looking
    // for ["browser", "os.mac"] that we should download browser+os.linux to
    // satisfy browser and browser+os.mac to satisfy os.mac.  This is not
    // optimal, but on the other hand you might want the linux one later anyway
    // for deployment.
    // XXX if we have a choice between os and os.mac, this returns a random one.
    //     so in practice we don't really support "maybe-platform-specific"
    //     packages

    var neededArches = {};
    _.each(arches, function (arch) {
      neededArches[arch] = true;
    });

    var buildsToUse = [];
    var allBuilds = _.where(self.builds, { versionId: versionInfo._id });
    for (var i = 0; i < allBuilds.length && !_.isEmpty(neededArches); ++i) {
      var build = allBuilds[i];
      // XXX why isn't this a list in the DB?  I guess because of the unique
      // index?
      var buildArches = build.architecture.split('+');
      var usingThisBuild = false;
      _.each(neededArches, function (ignored, neededArch) {
        if (archinfo.mostSpecificMatch(neededArch, buildArches)) {
          // This build gives us something we need! We don't need it any
          // more. (It is safe to delete keys of something you are each'ing over
          // because _.each internally is doing an iteration over _.keys.)
          delete neededArches[neededArch];
          if (! usingThisBuild) {
            usingThisBuild = true;
            buildsToUse.push(build);
            // XXX this should probably be denormalized in the DB
            build.version = version;
          }
        }
      });
    }

    if (_.isEmpty(neededArches))
      return buildsToUse;
    // We couldn't satisfy it!
    return null;
  },

  // Unlike the previous, this looks for a build which *precisely* matches the
  // given architectures string (joined with +). Also, it takes a versionRecord
  // rather than name/version.
  getBuildWithArchesString: function (versionRecord, archesString) {
    var self = this;
    self._requireInitialized();

    return _.findWhere(self.builds,
                       { versionId: versionRecord._id,
                         architecture: archesString });
  },

  getAllBuilds: function (name, version) {
    var self = this;
    self._requireInitialized();

    var versionRecord = self.getVersion(name, version);
    if (!versionRecord)
      return null;

    return _.where(self.builds, { versionId: versionRecord._id });
  },

  // Returns the default release version: the latest recommended version on the
  // default track (or the specified track). Returns null if no such thing
  // exists (even after syncing with the server, which it only does if there is
  // no eligible release version).
  getDefaultRelease: function (track) {
    var self = this;
    self._requireInitialized();

    track = track || catalog.DEFAULT_TRACK;

    var attempt = function () {
      var versions = self.getSortedRecommendedReleaseVersions(track);
      if (!versions.length)
        return null;
      return {track: track, version: versions[0]};
    };

    var key = attempt();
    if (!key) {
      self.refresh(true);
      key = attempt();
    }
    if (!key) {
      return null;
    }
    return self.getReleaseVersion(key.track, key.version);
>>>>>>> 71917200
  }
});


// This is the catalog that's used to answer the specific question of "so what's
// on the server?".  It does not contain any local catalogs.  Typically, we call
// catalog.official.refresh(true) to update data.json.
catalog.official = new ServerCatalog();

// This is the catalog that's used to actually drive the constraint solver: it
// contains local packages, and since local packages always beat server
// packages, it doesn't contain any information about the server version of
// local packages.
catalog.complete = new CompleteCatalog();<|MERGE_RESOLUTION|>--- conflicted
+++ resolved
@@ -2,7 +2,6 @@
 var path = require('path');
 var semver = require('semver');
 var _ = require('underscore');
-var Future = require('fibers/future');
 var packageClient = require('./package-client.js');
 var archinfo = require('./archinfo.js');
 var packageCache = require('./package-cache.js');
@@ -13,12 +12,8 @@
 var tropohouse = require('./tropohouse.js');
 var watch = require('./watch.js');
 var files = require('./files.js');
-<<<<<<< HEAD
 var utils = require('./utils.js');
 var baseCatalog = require('./catalog-base.js').BaseCatalog;
-=======
-var fiberHelpers = require('./fiber-helpers.js');
->>>>>>> 71917200
 
 var catalog = exports;
 
@@ -121,15 +116,8 @@
   // Constraint solver using this catalog.
   self.resolver = null;
 
-<<<<<<< HEAD
   // We inherit from the protolog class, since we are a catalog.
   baseCatalog.call(self);
-=======
-  // This is set to an array while refresh() is running; if another refresh()
-  // call happens during a yield, instead of doing a second refresh it just
-  // waits for the first to finish.
-  self._refreshFutures = null;
->>>>>>> 71917200
 };
 
 CompleteCatalog.prototype = Object.create(baseCatalog.prototype);
@@ -244,6 +232,7 @@
     // project root path has not been initialized, we are probably running
     // outside of a project, and have nothing to look at for guidance.
     if (opts.ignoreProjectDeps || !project.rootDir) {
+  console.log("ignore project deps & resolve");
       return self.resolver.resolve(deps, constr, resolverOpts);
     }
 
@@ -274,69 +263,12 @@
   },
   // Refresh the packages in the catalog.
   //
-<<<<<<< HEAD
   // Reread server data from data.json on disk, then load local overrides on top
   // of that information. Sets initialized to true.
   refresh: function () {
-=======
-  // If sync is false, this will not synchronize with the remote server, even if
-  // the catalog is not in offline mode. (An offline catalog will not sync with
-  // the server even if sync is true.) For a lot of meteor commands, we don't
-  // need to contact the server. When we do, we can call thsi function manually
-  // on the catalog.
-  //
-  // Prints a warning if `sync` is true and we can't contact the package server.
-  //
-  // If a refresh is already in progress (which is yielding), it just waits for
-  // the in-progress refresh to finish.  What if the in-progress refresh was
-  // sync=false but the new call was sync=true?  This can't happen because
-  // sync=false refreshes can't yield (and we use noYieldsAllowed to verify
-  // this).
-  refresh: function (sync) {
->>>>>>> 71917200
-    var self = this;
-
-<<<<<<< HEAD
+    var self = this;
+
     self.reset();
-=======
-    if (self._refreshFutures) {
-      var f = new Future;
-      self._refreshFutures.push(f);
-      f.wait();
-      return;
-    }
-
-    self._refreshFutures = [];
-
-    var thrownError = null;
-    try {
-      if (sync) {
-        self._refresh(true);
-      } else {
-        fiberHelpers.noYieldsAllowed(function () {
-          self._refresh();
-        });
-      }
-    } catch (e) {
-      thrownError = e;
-    }
-
-    while (self._refreshFutures.length) {
-      var fut = self._refreshFutures.pop();
-      if (thrownError) {
-        // XXX is it really right to throw the same error multiple times?
-        fut.throw(thrownError);
-      } else {
-        fut.return();
-      }
-    }
-    self._refreshFutures = null;
-  },
-
-  _refresh: function (sync) {
-    var self = this;
-
->>>>>>> 71917200
     var localData = packageClient.loadCachedServerData();
     self._insertServerPackages(localData);
     self._addLocalPackageOverrides();
@@ -792,231 +724,6 @@
       return packageDir;
     }
      return null;
-<<<<<<< HEAD
-=======
-  },
-
-  // Returns general (non-version-specific) information about a
-  // release track, or null if there is no such release track.
-  getReleaseTrack: function (name) {
-    var self = this;
-    self._requireInitialized();
-    return _.findWhere(self.releaseTracks, { name: name });
-  },
-
-  // Return information about a particular release version, or null if such
-  // release version does not exist.
-  getReleaseVersion: function (track, version) {
-    var self = this;
-    self._requireInitialized();
-
-    var versionRecord =  _.findWhere(self.releaseVersions,
-        { track: track,  version: version });
-
-    if (!versionRecord) {
-      return null;
-    }
-    return versionRecord;
-  },
-
-  // Return an array with the names of all of the release tracks that we know
-  // about, in no particular order.
-  getAllReleaseTracks: function () {
-    var self = this;
-    self._requireInitialized();
-    return _.pluck(self.releaseTracks, 'name');
-  },
-
-  // Given a release track, return all recommended versions for this track, sorted
-  // by their orderKey. Returns the empty array if the release track does not
-  // exist or does not have any recommended versions.
-  getSortedRecommendedReleaseVersions: function (track, laterThanOrderKey) {
-    var self = this;
-    self._requireInitialized();
-
-    var recommended = _.filter(self.releaseVersions, function (v) {
-      if (v.track !== track || !v.recommended)
-        return false;
-      return !laterThanOrderKey || v.orderKey > laterThanOrderKey;
-    });
-    var recSort = _.sortBy(recommended, function (rec) {
-      return rec.orderKey;
-    });
-    recSort.reverse();
-    return _.pluck(recSort, "version");
-  },
-
-  // Return an array with the names of all of the packages that we
-  // know about, in no particular order.
-  getAllPackageNames: function () {
-    var self = this;
-    self._requireInitialized();
-
-    return _.pluck(self.packages, 'name');
-  },
-
-  // Returns general (non-version-specific) information about a
-  // package, or null if there is no such package.
-  getPackage: function (name) {
-    var self = this;
-    self._requireInitialized();
-    return _.findWhere(self.packages, { name: name });
-  },
-
-  // Given a package, returns an array of the versions available for
-  // this package (for any architecture), sorted from oldest to newest
-  // (according to the version string, not according to their
-  // publication date). Returns the empty array if the package doesn't
-  // exist or doesn't have any versions.
-  getSortedVersions: function (name) {
-    var self = this;
-    self._requireInitialized();
-
-    var ret = _.pluck(_.where(self.versions, { packageName: name }),
-                      'version');
-    ret.sort(semver.compare);
-    return ret;
-  },
-
-  // Return information about a particular version of a package, or
-  // null if there is no such package or version.
-  getVersion: function (name, version) {
-    var self = this;
-    self._requireInitialized();
-
-    // The catalog doesn't understand buildID versions and doesn't know about
-    // them. Depending on when we build them, we can refer to local packages as
-    // 1.0.0+local or 1.0.0+[buildId]. Luckily, we know which packages are
-    // local, so just look those up by their local version instead.
-    if (self.isLocalPackage(name)) {
-      version = self._getLocalVersion(version);
-    }
-
-    var versionRecord =  _.findWhere(self.versions, { packageName: name,
-                                                      version: version });
-    if (!versionRecord) {
-      return null;
-    }
-    return versionRecord;
-  },
-
-  // As getVersion, but returns info on the latest version of the
-  // package, or null if the package doesn't exist or has no versions.
-  getLatestVersion: function (name) {
-    var self = this;
-    self._requireInitialized();
-
-    var versions = self.getSortedVersions(name);
-    if (versions.length === 0)
-      return null;
-    return self.getVersion(name, versions[versions.length - 1]);
-  },
-
-  // If this package has any builds at this version, return an array of builds
-  // which cover all of the required arches, or null if it is impossible to
-  // cover them all (or if the version does not exist).
-  getBuildsForArches: function (name, version, arches) {
-    var self = this;
-    self._requireInitialized();
-
-    var versionInfo = self.getVersion(name, version);
-    if (! versionInfo)
-      return null;
-
-    // XXX this uses a greedy algorithm that might decide, when we're looking
-    // for ["browser", "os.mac"] that we should download browser+os.linux to
-    // satisfy browser and browser+os.mac to satisfy os.mac.  This is not
-    // optimal, but on the other hand you might want the linux one later anyway
-    // for deployment.
-    // XXX if we have a choice between os and os.mac, this returns a random one.
-    //     so in practice we don't really support "maybe-platform-specific"
-    //     packages
-
-    var neededArches = {};
-    _.each(arches, function (arch) {
-      neededArches[arch] = true;
-    });
-
-    var buildsToUse = [];
-    var allBuilds = _.where(self.builds, { versionId: versionInfo._id });
-    for (var i = 0; i < allBuilds.length && !_.isEmpty(neededArches); ++i) {
-      var build = allBuilds[i];
-      // XXX why isn't this a list in the DB?  I guess because of the unique
-      // index?
-      var buildArches = build.architecture.split('+');
-      var usingThisBuild = false;
-      _.each(neededArches, function (ignored, neededArch) {
-        if (archinfo.mostSpecificMatch(neededArch, buildArches)) {
-          // This build gives us something we need! We don't need it any
-          // more. (It is safe to delete keys of something you are each'ing over
-          // because _.each internally is doing an iteration over _.keys.)
-          delete neededArches[neededArch];
-          if (! usingThisBuild) {
-            usingThisBuild = true;
-            buildsToUse.push(build);
-            // XXX this should probably be denormalized in the DB
-            build.version = version;
-          }
-        }
-      });
-    }
-
-    if (_.isEmpty(neededArches))
-      return buildsToUse;
-    // We couldn't satisfy it!
-    return null;
-  },
-
-  // Unlike the previous, this looks for a build which *precisely* matches the
-  // given architectures string (joined with +). Also, it takes a versionRecord
-  // rather than name/version.
-  getBuildWithArchesString: function (versionRecord, archesString) {
-    var self = this;
-    self._requireInitialized();
-
-    return _.findWhere(self.builds,
-                       { versionId: versionRecord._id,
-                         architecture: archesString });
-  },
-
-  getAllBuilds: function (name, version) {
-    var self = this;
-    self._requireInitialized();
-
-    var versionRecord = self.getVersion(name, version);
-    if (!versionRecord)
-      return null;
-
-    return _.where(self.builds, { versionId: versionRecord._id });
-  },
-
-  // Returns the default release version: the latest recommended version on the
-  // default track (or the specified track). Returns null if no such thing
-  // exists (even after syncing with the server, which it only does if there is
-  // no eligible release version).
-  getDefaultRelease: function (track) {
-    var self = this;
-    self._requireInitialized();
-
-    track = track || catalog.DEFAULT_TRACK;
-
-    var attempt = function () {
-      var versions = self.getSortedRecommendedReleaseVersions(track);
-      if (!versions.length)
-        return null;
-      return {track: track, version: versions[0]};
-    };
-
-    var key = attempt();
-    if (!key) {
-      self.refresh(true);
-      key = attempt();
-    }
-    if (!key) {
-      return null;
-    }
-    return self.getReleaseVersion(key.track, key.version);
->>>>>>> 71917200
   }
 });
 
