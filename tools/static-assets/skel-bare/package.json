{
  "name": "~name~",
  "private": true,
  "scripts": {
    "start": "meteor run"
  },
  "dependencies": {
<<<<<<< HEAD
    "@babel/runtime": "^7.10.5",
    "meteor-node-stubs": "^1.0.0"
=======
    "@babel/runtime": "^7.8.3",
    "meteor-node-stubs": "^1.0.1"
>>>>>>> ad6136b2
  }
}<|MERGE_RESOLUTION|>--- conflicted
+++ resolved
@@ -5,12 +5,7 @@
     "start": "meteor run"
   },
   "dependencies": {
-<<<<<<< HEAD
     "@babel/runtime": "^7.10.5",
-    "meteor-node-stubs": "^1.0.0"
-=======
-    "@babel/runtime": "^7.8.3",
     "meteor-node-stubs": "^1.0.1"
->>>>>>> ad6136b2
   }
 }