--- conflicted
+++ resolved
@@ -8,15 +8,9 @@
     "visualize": "meteor --production --extra-packages bundle-visualizer"
   },
   "dependencies": {
-<<<<<<< HEAD
     "@babel/runtime": "^7.10.4",
     "jquery": "^3.5.1",
-    "meteor-node-stubs": "^1.0.0"
-=======
-    "@babel/runtime": "^7.8.3",
-    "jquery": "^3.4.1",
     "meteor-node-stubs": "^1.0.1"
->>>>>>> ad6136b2
   },
   "meteor": {
     "mainModule": {
