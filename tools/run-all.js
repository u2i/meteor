--- conflicted
+++ resolved
@@ -92,34 +92,9 @@
         multiple: !!process.env.METEOR_TEST_MULTIPLE_MONGOD_REPLSET
       });
 
-<<<<<<< HEAD
-  self.updater = new Updater;
-
-  self.appRunner = new AppRunner({
-    projectContext: self.projectContext,
-    port: self.appPort,
-    listenHost: options.appHost,
-    mongoUrl: mongoUrl,
-    oplogUrl: oplogUrl,
-    mobileServerUrl: options.mobileServerUrl,
-    buildOptions: options.buildOptions,
-    rootUrl: self.rootUrl,
-    settingsFile: options.settingsFile,
-    debugPort: options.debugPort,
-    lint: options.lint,
-    proxy: self.proxy,
-    onRunEnd: options.onRunEnd,
-    watchForChanges: options.watchForChanges,
-    noRestartBanner: self.quiet,
-    recordPackageUsage: options.recordPackageUsage,
-    omitPackageMapDeltaDisplayOnFirstRun: (
-      options.omitPackageMapDeltaDisplayOnFirstRun)
-  });
-=======
       mongoUrl = self.mongoRunner.mongoUrl();
       oplogUrl = disableOplog ? null : self.mongoRunner.oplogUrl();
     }
->>>>>>> 6932f661
 
     self.updater = new Updater();
 
