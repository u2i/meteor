--- conflicted
+++ resolved
@@ -1677,15 +1677,6 @@
   write: Profile("ServerTarget#write", function (builder, options) {
     var self = this;
 
-<<<<<<< HEAD
-    // Pick a start script name
-    // XXX base it on the name of the target
-    var scriptName = 'start.sh';
-    var nodePath = [];
-    builder.reserve(scriptName);
-
-=======
->>>>>>> 13de1a81
     // This is where the dev_bundle will be downloaded and unpacked
     builder.reserve('dependencies');
 
@@ -1718,17 +1709,9 @@
     // This is a hack to make 'meteor run' faster (so you don't have to run 'npm
     // install' using the above package.json and npm-shrinkwrap.json on every
     // rebuild).
-<<<<<<< HEAD
     if (options.includeNodeModules === 'symlink') {
       builder.write('node_modules', {
         symlink: files.pathJoin(files.getDevBundle(), 'server-lib', 'node_modules')
-=======
-    if (options.includeNodeModulesSymlink) {
-      builder.copyDirectory({
-        from: files.pathJoin(files.getDevBundle(),
-          'server-lib', 'node_modules'),
-        to: 'node_modules'
->>>>>>> 13de1a81
       });
     } else if (options.includeNodeModules === 'link-to-system-paths') {
       nodePath.push(
@@ -1770,33 +1753,11 @@
                          self.arch);
     }
 
-<<<<<<< HEAD
-    var devBundleVersion =
-      files.readFile(
-        files.pathJoin(files.getDevBundle(), '.bundle_version.txt'), 'utf8');
-    devBundleVersion = devBundleVersion.split('\n')[0];
-
-    var Packages = isopackets.load('dev-bundle-fetcher');
-    var script = Packages["dev-bundle-fetcher"].DevBundleFetcher.script();
-    script = script.replace(/##PLATFORM##/g, platform);
-    script = script.replace(/##BUNDLE_VERSION##/g, devBundleVersion);
-    script = script.replace(/##IMAGE##/g, imageControlFile);
-    script = script.replace(/##RUN_FILE##/g, 'boot.js');
-    builder.write(scriptName, { data: new Buffer(script, 'utf8'),
-                                executable: true });
-
-    return {
-      controlFile: scriptName,
-      nodePath: nodePath
-    };
-  })
-=======
     // Nothing actually pays attention to the `path` field for a server program
     // in star.json any more, so it might as well be boot.js. (It used to be
     // start.sh, a script included for the legacy Galaxy prototype.)
     return 'boot.js';
   }
->>>>>>> 13de1a81
 });
 
 var writeFile = Profile("bundler..writeFile", function (file, builder) {
