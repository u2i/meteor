--- conflicted
+++ resolved
@@ -11,11 +11,10 @@
 var files = require('./files.js');
 var auth = require('./auth.js');
 var config = require('./config.js');
-<<<<<<< HEAD
 var release = require('./release.js');
 
 // Compose a User-Agent header.
-var getUserAgent = function () {
+getUserAgent = function () {
   var version;
 
   if (release.current)
@@ -29,34 +28,6 @@
     version = files.inCheckout() ? 'checkout' : files.getToolsVersion();
 
   return util.format('Meteor/%s OS/%s (%s; %s; %s;)', version,
-=======
-
-// Compose a User-Agent header. 'meteorReleaseContext' is optional. If
-// provided, it is used to give more precise information about the
-// Meteor version we're running.
-getUserAgent = function (meteorReleaseContext) {
-  var appVersion;
-  try {
-    appVersion = files.getToolsVersion();
-  } catch(e) {
-    appVersion = 'checkout';
-  }
-
-  // meteorReleaseContext - an option with information about app directory
-  // release versions, etc, is used to get exact Meteor version used.
-  if (meteorReleaseContext !== undefined) {
-    // Get meteor app release version: if specified in command line args, take
-    // releaseVersion, if not specified, try global meteor version
-    appVersion = meteorReleaseContext.releaseVersion;
-
-    if (appVersion === 'none')
-      appVersion = meteorReleaseContext.appReleaseVersion;
-    if (appVersion === 'none')
-      appVersion = 'checkout';
-  }
-
-  return util.format('Meteor/%s OS/%s (%s; %s; %s;)', appVersion,
->>>>>>> d91110bd
                      os.platform(), os.type(), os.release(), os.arch());
 };
 
