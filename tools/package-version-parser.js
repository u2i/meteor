--- conflicted
+++ resolved
@@ -80,8 +80,6 @@
     v.patch +
     version.wrapNum / 100 +
     prereleaseIdentifierToFraction(v.prerelease) / 100 / 100;
-<<<<<<< HEAD
-=======
 };
 
 PV.isValidVersion = function (versionString) {
@@ -90,7 +88,6 @@
   } catch (e) {
     return false;
   }
->>>>>>> 8fe23b41
 };
 
 // Accepts an array, eg ["rc", 2, 3]. Returns a number in the range
